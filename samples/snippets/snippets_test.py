--- conflicted
+++ resolved
@@ -24,11 +24,8 @@
 import requests
 
 import storage_add_bucket_label
-<<<<<<< HEAD
 import storage_async_upload
-=======
 import storage_batch_request
->>>>>>> f901040d
 import storage_bucket_delete_default_kms_key
 import storage_change_default_storage_class
 import storage_change_file_storage_class
@@ -218,19 +215,18 @@
         assert kms_blob.kms_key_name.startswith(KMS_KEY)
 
 
-<<<<<<< HEAD
 def test_async_upload(bucket, capsys):
     asyncio.run(storage_async_upload.async_upload_blob(bucket.name))
     out, _ = capsys.readouterr()
     assert f"Uploaded 3 files to bucket {bucket.name}" in out
-=======
+
+
 def test_download_byte_range(test_blob):
     with tempfile.NamedTemporaryFile() as dest_file:
         storage_download_byte_range.download_byte_range(
             test_blob.bucket.name, test_blob.name, 0, 4, dest_file.name
         )
         assert dest_file.read() == b'Hello'
->>>>>>> f901040d
 
 
 def test_download_blob(test_blob):
