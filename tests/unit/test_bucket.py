--- conflicted
+++ resolved
@@ -77,12 +77,9 @@
         self.assertEqual(conditions.is_live, False)
         self.assertIsNone(conditions.matches_storage_class)
         self.assertIsNone(conditions.number_of_newer_versions)
-<<<<<<< HEAD
         self.assertIsNone(conditions.days_since_custom_time)
         self.assertIsNone(conditions.custom_time_before)
-=======
         self.assertIsNone(conditions.noncurrent_time_before)
->>>>>>> 3465d08e
 
     def test_ctor_w_number_of_newer_versions(self):
         conditions = self._make_one(number_of_newer_versions=3)
@@ -94,92 +91,88 @@
         self.assertIsNone(conditions.matches_storage_class)
         self.assertEqual(conditions.number_of_newer_versions, 3)
 
-<<<<<<< HEAD
     def test_ctor_w_days_since_custom_time(self):
         conditions = self._make_one(
             number_of_newer_versions=3, days_since_custom_time=2
         )
         expected = {"numNewerVersions": 3, "daysSinceCustomTime": 2}
-=======
-    def test_ctor_w_days_since_noncurrent_time(self):
-        conditions = self._make_one(
-            number_of_newer_versions=3, days_since_noncurrent_time=2
-        )
-        expected = {"numNewerVersions": 3, "daysSinceNoncurrentTime": 2}
->>>>>>> 3465d08e
         self.assertEqual(dict(conditions), expected)
         self.assertIsNone(conditions.age)
         self.assertIsNone(conditions.created_before)
         self.assertIsNone(conditions.is_live)
         self.assertIsNone(conditions.matches_storage_class)
         self.assertEqual(conditions.number_of_newer_versions, 3)
-<<<<<<< HEAD
         self.assertEqual(conditions.days_since_custom_time, 2)
 
-    def test_ctor_w_custom_time_before(self):
-        import datetime
-
-        custom_time_before = datetime.date(2018, 8, 1)
+    def test_ctor_w_days_since_noncurrent_time(self):
         conditions = self._make_one(
-            number_of_newer_versions=3, custom_time_before=custom_time_before
-        )
-        expected = {
-            "numNewerVersions": 3,
-            "customTimeBefore": custom_time_before.isoformat(),
-        }
-
-=======
-        self.assertEqual(conditions.days_since_noncurrent_time, 2)
-
-    def test_ctor_w_noncurrent_time_before(self):
-        import datetime
-
-        noncurrent_before = datetime.date(2018, 8, 1)
-        conditions = self._make_one(
-            number_of_newer_versions=3, noncurrent_time_before=noncurrent_before
-        )
-
-        expected = {
-            "numNewerVersions": 3,
-            "noncurrentTimeBefore": noncurrent_before.isoformat(),
-        }
->>>>>>> 3465d08e
+            number_of_newer_versions=3, days_since_noncurrent_time=2
+        )
+        expected = {"numNewerVersions": 3, "daysSinceNoncurrentTime": 2}
         self.assertEqual(dict(conditions), expected)
         self.assertIsNone(conditions.age)
         self.assertIsNone(conditions.created_before)
         self.assertIsNone(conditions.is_live)
         self.assertIsNone(conditions.matches_storage_class)
         self.assertEqual(conditions.number_of_newer_versions, 3)
-<<<<<<< HEAD
+        self.assertEqual(conditions.days_since_noncurrent_time, 2)
+
+    def test_ctor_w_custom_time_before(self):
+        import datetime
+
+        custom_time_before = datetime.date(2018, 8, 1)
+        conditions = self._make_one(
+            number_of_newer_versions=3, custom_time_before=custom_time_before
+        )
+        expected = {
+            "numNewerVersions": 3,
+            "customTimeBefore": custom_time_before.isoformat(),
+        }
+        self.assertEqual(dict(conditions), expected)
+        self.assertIsNone(conditions.age)
+        self.assertIsNone(conditions.created_before)
+        self.assertIsNone(conditions.is_live)
+        self.assertIsNone(conditions.matches_storage_class)
+        self.assertEqual(conditions.number_of_newer_versions, 3)
         self.assertEqual(conditions.custom_time_before, custom_time_before)
-=======
+
+    def test_ctor_w_noncurrent_time_before(self):
+        import datetime
+
+        noncurrent_before = datetime.date(2018, 8, 1)
+        conditions = self._make_one(
+            number_of_newer_versions=3, noncurrent_time_before=noncurrent_before
+        )
+
+        expected = {
+            "numNewerVersions": 3,
+            "noncurrentTimeBefore": noncurrent_before.isoformat(),
+        }
+        self.assertEqual(dict(conditions), expected)
+        self.assertIsNone(conditions.age)
+        self.assertIsNone(conditions.created_before)
+        self.assertIsNone(conditions.is_live)
+        self.assertIsNone(conditions.matches_storage_class)
+        self.assertEqual(conditions.number_of_newer_versions, 3)
         self.assertEqual(conditions.noncurrent_time_before, noncurrent_before)
->>>>>>> 3465d08e
 
     def test_from_api_repr(self):
         import datetime
 
-<<<<<<< HEAD
         custom_time_before = datetime.date(2018, 8, 1)
-=======
         noncurrent_before = datetime.date(2018, 8, 1)
->>>>>>> 3465d08e
         before = datetime.date(2018, 8, 1)
         klass = self._get_target_class()
-
         resource = {
             "age": 10,
             "createdBefore": "2018-08-01",
             "isLive": True,
             "matchesStorageClass": ["COLDLINE"],
             "numNewerVersions": 3,
-<<<<<<< HEAD
             "daysSinceCustomTime": 2,
             "customTimeBefore": custom_time_before.isoformat(),
-=======
             "daysSinceNoncurrentTime": 2,
             "noncurrentTimeBefore": noncurrent_before.isoformat(),
->>>>>>> 3465d08e
         }
         conditions = klass.from_api_repr(resource)
         self.assertEqual(conditions.age, 10)
@@ -187,13 +180,10 @@
         self.assertEqual(conditions.is_live, True)
         self.assertEqual(conditions.matches_storage_class, ["COLDLINE"])
         self.assertEqual(conditions.number_of_newer_versions, 3)
-<<<<<<< HEAD
         self.assertEqual(conditions.days_since_custom_time, 2)
         self.assertEqual(conditions.custom_time_before, custom_time_before)
-=======
         self.assertEqual(conditions.days_since_noncurrent_time, 2)
         self.assertEqual(conditions.noncurrent_time_before, noncurrent_before)
->>>>>>> 3465d08e
 
 
 class Test_LifecycleRuleDelete(unittest.TestCase):
