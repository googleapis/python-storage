--- conflicted
+++ resolved
@@ -709,12 +709,8 @@
 
     def test_exists_w_generation_match(self):
         BLOB_NAME = "blob-name"
-<<<<<<< HEAD
-        GENERATION = 123456
-=======
         GENERATION_NUMBER = 123456
         METAGENERATION_NUMBER = 6
->>>>>>> d8e4033b
 
         found_response = ({"status": http_client.OK}, b"")
         connection = _Connection(found_response)
@@ -722,31 +718,23 @@
         bucket = _Bucket(client)
         blob = self._make_one(BLOB_NAME, bucket=bucket)
         bucket._blobs[BLOB_NAME] = 1
-<<<<<<< HEAD
-        self.assertTrue(blob.exists(if_generation_match=GENERATION))
-=======
         self.assertTrue(
             blob.exists(
                 if_generation_match=GENERATION_NUMBER,
                 if_metageneration_match=METAGENERATION_NUMBER,
             )
         )
->>>>>>> d8e4033b
         self.assertEqual(len(connection._requested), 1)
         self.assertEqual(
             connection._requested[0],
             {
                 "method": "GET",
                 "path": "/b/name/o/{}".format(BLOB_NAME),
-<<<<<<< HEAD
-                "query_params": {"fields": "name", "ifGenerationMatch": GENERATION},
-=======
                 "query_params": {
                     "fields": "name",
                     "ifGenerationMatch": GENERATION_NUMBER,
                     "ifMetagenerationMatch": METAGENERATION_NUMBER,
                 },
->>>>>>> d8e4033b
                 "_target_object": None,
                 "timeout": self._get_default_timeout(),
             },
