--- conflicted
+++ resolved
@@ -1522,9 +1522,6 @@
         self.assertEqual(blob.md5_hash, "CS9tHYTtyFntzj7B9nkkJQ==")
         self.assertEqual(blob.crc32c, "4gcgLQ==")
 
-<<<<<<< HEAD
-    def test_download_as_string_w_hash_response_header_missing(self):
-=======
         response = self._mock_requests_response(
             http_client.OK,
             headers={
@@ -1544,7 +1541,6 @@
         self.assertEqual(blob.crc32c, "4/c+LQ==")
 
     def test_download_as_string_w_hash_response_header_none(self):
->>>>>>> cf0774aa
         blob_name = "blob-name"
         md5_hash = "CS9tHYTtyFntzj7B9nkkJQ=="
         crc32c = "4gcgLQ=="
