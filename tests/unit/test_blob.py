--- conflicted
+++ resolved
@@ -1022,11 +1022,6 @@
         response.request = requests.Request("POST", "http://example.com").prepare()
         return response
 
-<<<<<<< HEAD
-    def _do_download_helper_wo_chunks(
-        self, w_range, raw_download, timeout=None, **extra_kwargs
-    ):
-=======
     def test__extract_headers_from_download_gzipped(self):
         blob_name = "blob-name"
         client = mock.Mock(spec=["_http"])
@@ -1120,8 +1115,9 @@
         self.assertIsNone(blob.md5_hash)
         self.assertIsNone(blob.crc32c)
 
-    def _do_download_helper_wo_chunks(self, w_range, raw_download, timeout=None):
->>>>>>> 78b2eba8
+    def _do_download_helper_wo_chunks(
+        self, w_range, raw_download, timeout=None, **extra_kwargs
+    ):
         blob_name = "blob-name"
         client = mock.Mock()
         bucket = _Bucket(client)
@@ -1438,15 +1434,9 @@
         else:
             blob.download_to_file(file_obj, **extra_kwargs)
 
-<<<<<<< HEAD
         expected_retry = extra_kwargs.get("retry", DEFAULT_RETRY)
-        headers = {"accept-encoding": "gzip"}
-        blob._do_download.assert_called_once_with(
-            client._http,
-=======
         client.download_blob_to_file.assert_called_once_with(
             blob,
->>>>>>> 78b2eba8
             file_obj,
             start=None,
             end=None,
@@ -1521,16 +1511,10 @@
 
         expected_timeout = self._get_default_timeout() if timeout is None else timeout
 
-<<<<<<< HEAD
         expected_retry = extra_kwargs.get("retry", DEFAULT_RETRY)
 
-        headers = {"accept-encoding": "gzip"}
-        blob._do_download.assert_called_once_with(
-            client._http,
-=======
         client.download_blob_to_file.assert_called_once_with(
             blob,
->>>>>>> 78b2eba8
             mock.ANY,
             start=None,
             end=None,
@@ -1550,42 +1534,12 @@
         updated = "2014-12-06T13:13:50.690Z"
         self._download_to_filename_helper(updated=updated, raw_download=False)
 
-<<<<<<< HEAD
-        client = self._make_client()
-
-        blob = self._make_one(
-            "blob-name", bucket=_Bucket(client), properties={"mediaLink": MEDIA_LINK}
-        )
-        blob._do_download = mock.Mock()
-
-        with _NamedTemporaryFile() as temp:
-            blob.download_to_filename(temp.name, if_generation_match=GENERATION_NUMBER)
-
-        blob._do_download.assert_called_once_with(
-            client._http,
-            mock.ANY,
-            EXPECTED_LINK,
-            HEADERS,
-            None,
-            None,
-            False,
-            timeout=self._get_default_timeout(),
-            checksum="md5",
-            retry=DEFAULT_RETRY,
-        )
-
-    def test_download_to_filename_w_updated_wo_raw(self):
-        updated = "2014-12-06T13:13:50.690Z"
-        self._download_to_filename_helper(updated=updated, raw_download=False)
-
     def test_download_to_filename_w_updated_no_retry(self):
         updated = "2014-12-06T13:13:50.690Z"
         self._download_to_filename_helper(
             updated=updated, raw_download=False, retry=None
         )
 
-=======
->>>>>>> 78b2eba8
     def test_download_to_filename_wo_updated_wo_raw(self):
         self._download_to_filename_helper(updated=None, raw_download=False)
 
@@ -1624,6 +1578,7 @@
             raw_download=False,
             timeout=expected_timeout,
             checksum="md5",
+            retry=DEFAULT_RETRY,
         )
         stream = client.download_blob_to_file.mock_calls[0].args[1]
         self.assertEqual(stream.name, temp.name)
@@ -1668,47 +1623,7 @@
         stream = client.download_blob_to_file.mock_calls[0].args[1]
         self.assertEqual(stream.name, filename)
 
-<<<<<<< HEAD
-    def test_download_to_filename_w_key(self):
-        from google.cloud._testing import _NamedTemporaryFile
-        from google.cloud.storage.blob import _get_encryption_headers
-
-        blob_name = "blob-name"
-        # Create a fake client/bucket and use them in the Blob() constructor.
-        client = self._make_client()
-        bucket = _Bucket(client)
-        media_link = "http://example.com/media/"
-        properties = {"mediaLink": media_link}
-        key = b"aa426195405adee2c8081bb9e7e74b19"
-        blob = self._make_one(
-            blob_name, bucket=bucket, properties=properties, encryption_key=key
-        )
-        blob._do_download = mock.Mock()
-
-        with _NamedTemporaryFile() as temp:
-            blob.download_to_filename(temp.name)
-
-        headers = {"accept-encoding": "gzip"}
-        headers.update(_get_encryption_headers(key))
-        blob._do_download.assert_called_once_with(
-            client._http,
-            mock.ANY,
-            media_link,
-            headers,
-            None,
-            None,
-            False,
-            timeout=self._get_default_timeout(),
-            checksum="md5",
-            retry=DEFAULT_RETRY,
-        )
-        stream = blob._do_download.mock_calls[0].args[1]
-        self.assertEqual(stream.name, temp.name)
-
     def _download_as_bytes_helper(self, raw_download, timeout=None, **extra_kwargs):
-=======
-    def _download_as_bytes_helper(self, raw_download, timeout=None):
->>>>>>> 78b2eba8
         blob_name = "blob-name"
         client = self._make_client()
         bucket = _Bucket(client)
@@ -1724,16 +1639,10 @@
             )
         self.assertEqual(fetched, b"")
 
-<<<<<<< HEAD
         expected_retry = extra_kwargs.get("retry", DEFAULT_RETRY)
 
-        headers = {"accept-encoding": "gzip"}
-        blob._do_download.assert_called_once_with(
-            client._http,
-=======
         client.download_blob_to_file.assert_called_once_with(
             blob,
->>>>>>> 78b2eba8
             mock.ANY,
             start=None,
             end=None,
@@ -1748,12 +1657,6 @@
         )
         stream = client.download_blob_to_file.mock_calls[0].args[1]
         self.assertIsInstance(stream, io.BytesIO)
-
-    def test_download_as_bytes_wo_raw(self):
-        self._download_as_bytes_helper(raw_download=False)
-
-    def test_download_as_bytes_w_raw(self):
-        self._download_as_bytes_helper(raw_download=True)
 
     def test_download_as_bytes_w_custom_timeout(self):
         self._download_as_bytes_helper(raw_download=False, timeout=9.58)
@@ -1786,7 +1689,6 @@
             retry=DEFAULT_RETRY,
         )
 
-<<<<<<< HEAD
     def test_download_as_bytes_wo_raw(self):
         self._download_as_bytes_helper(raw_download=False)
 
@@ -1799,8 +1701,6 @@
     def test_download_as_byte_w_custom_timeout(self):
         self._download_as_bytes_helper(raw_download=False, timeout=9.58)
 
-=======
->>>>>>> 78b2eba8
     def _download_as_text_helper(
         self,
         raw_download,
