# Copyright 2014 Google LLC
#
# Licensed under the Apache License, Version 2.0 (the "License");
# you may not use this file except in compliance with the License.
# You may obtain a copy of the License at
#
#     http://www.apache.org/licenses/LICENSE-2.0
#
# Unless required by applicable law or agreed to in writing, software
# distributed under the License is distributed on an "AS IS" BASIS,
# WITHOUT WARRANTIES OR CONDITIONS OF ANY KIND, either express or implied.
# See the License for the specific language governing permissions and
# limitations under the License.

import base64
import datetime
import hashlib
import io
import json
import os
import tempfile
import unittest

import mock
import pytest
import six
from six.moves import http_client

from google.cloud.storage.retry import DEFAULT_RETRY
from google.cloud.storage.retry import DEFAULT_RETRY_IF_GENERATION_SPECIFIED


def _make_credentials():
    import google.auth.credentials

    return mock.Mock(spec=google.auth.credentials.Credentials)


class Test_Blob(unittest.TestCase):
    @staticmethod
    def _make_one(*args, **kw):
        from google.cloud.storage.blob import Blob

        properties = kw.pop("properties", {})
        blob = Blob(*args, **kw)
        blob._properties.update(properties)
        return blob

    @staticmethod
    def _get_default_timeout():
        from google.cloud.storage.constants import _DEFAULT_TIMEOUT

        return _DEFAULT_TIMEOUT

    @staticmethod
    def _make_client(*args, **kw):
        from google.cloud.storage.client import Client

        return Client(*args, **kw)

    def test_ctor_wo_encryption_key(self):
        BLOB_NAME = "blob-name"
        bucket = _Bucket()
        properties = {"key": "value"}
        blob = self._make_one(BLOB_NAME, bucket=bucket, properties=properties)
        self.assertIs(blob.bucket, bucket)
        self.assertEqual(blob.name, BLOB_NAME)
        self.assertEqual(blob._properties, properties)
        self.assertFalse(blob._acl.loaded)
        self.assertIs(blob._acl.blob, blob)
        self.assertEqual(blob._encryption_key, None)
        self.assertEqual(blob.kms_key_name, None)

    def test_ctor_with_encoded_unicode(self):
        blob_name = b"wet \xe2\x9b\xb5"
        blob = self._make_one(blob_name, bucket=None)
        unicode_name = u"wet \N{sailboat}"
        self.assertNotIsInstance(blob.name, bytes)
        self.assertIsInstance(blob.name, six.text_type)
        self.assertEqual(blob.name, unicode_name)

    def test_ctor_w_encryption_key(self):
        KEY = b"01234567890123456789012345678901"  # 32 bytes
        BLOB_NAME = "blob-name"
        bucket = _Bucket()
        blob = self._make_one(BLOB_NAME, bucket=bucket, encryption_key=KEY)
        self.assertEqual(blob._encryption_key, KEY)
        self.assertEqual(blob.kms_key_name, None)

    def test_ctor_w_kms_key_name_and_encryption_key(self):
        KEY = b"01234567890123456789012345678901"  # 32 bytes
        KMS_RESOURCE = (
            "projects/test-project-123/"
            "locations/us/"
            "keyRings/test-ring/"
            "cryptoKeys/test-key"
        )
        BLOB_NAME = "blob-name"
        bucket = _Bucket()

        with self.assertRaises(ValueError):
            self._make_one(
                BLOB_NAME, bucket=bucket, encryption_key=KEY, kms_key_name=KMS_RESOURCE
            )

    def test_ctor_w_kms_key_name(self):
        KMS_RESOURCE = (
            "projects/test-project-123/"
            "locations/us/"
            "keyRings/test-ring/"
            "cryptoKeys/test-key"
        )
        BLOB_NAME = "blob-name"
        bucket = _Bucket()
        blob = self._make_one(BLOB_NAME, bucket=bucket, kms_key_name=KMS_RESOURCE)
        self.assertEqual(blob._encryption_key, None)
        self.assertEqual(blob.kms_key_name, KMS_RESOURCE)

    def test_ctor_with_generation(self):
        BLOB_NAME = "blob-name"
        GENERATION = 12345
        bucket = _Bucket()
        blob = self._make_one(BLOB_NAME, bucket=bucket, generation=GENERATION)
        self.assertEqual(blob.generation, GENERATION)

    def _set_properties_helper(self, kms_key_name=None):
        import datetime
        from google.cloud._helpers import UTC
        from google.cloud._helpers import _RFC3339_MICROS

        now = datetime.datetime.utcnow().replace(tzinfo=UTC)
        NOW = now.strftime(_RFC3339_MICROS)
        BLOB_NAME = "blob-name"
        GENERATION = 12345
        BLOB_ID = "name/{}/{}".format(BLOB_NAME, GENERATION)
        SELF_LINK = "http://example.com/self/"
        METAGENERATION = 23456
        SIZE = 12345
        MD5_HASH = "DEADBEEF"
        MEDIA_LINK = "http://example.com/media/"
        ENTITY = "project-owner-12345"
        ENTITY_ID = "23456"
        CRC32C = "FACE0DAC"
        COMPONENT_COUNT = 2
        ETAG = "ETAG"
        resource = {
            "id": BLOB_ID,
            "selfLink": SELF_LINK,
            "generation": GENERATION,
            "metageneration": METAGENERATION,
            "contentType": "text/plain",
            "timeCreated": NOW,
            "updated": NOW,
            "timeDeleted": NOW,
            "storageClass": "NEARLINE",
            "timeStorageClassUpdated": NOW,
            "size": SIZE,
            "md5Hash": MD5_HASH,
            "mediaLink": MEDIA_LINK,
            "contentEncoding": "gzip",
            "contentDisposition": "inline",
            "contentLanguage": "en-US",
            "cacheControl": "private",
            "metadata": {"foo": "Foo"},
            "owner": {"entity": ENTITY, "entityId": ENTITY_ID},
            "crc32c": CRC32C,
            "componentCount": COMPONENT_COUNT,
            "etag": ETAG,
            "customTime": NOW,
        }

        if kms_key_name is not None:
            resource["kmsKeyName"] = kms_key_name

        bucket = _Bucket()
        blob = self._make_one(BLOB_NAME, bucket=bucket)

        blob._set_properties(resource)

        self.assertEqual(blob.id, BLOB_ID)
        self.assertEqual(blob.self_link, SELF_LINK)
        self.assertEqual(blob.generation, GENERATION)
        self.assertEqual(blob.metageneration, METAGENERATION)
        self.assertEqual(blob.content_type, "text/plain")
        self.assertEqual(blob.time_created, now)
        self.assertEqual(blob.updated, now)
        self.assertEqual(blob.time_deleted, now)
        self.assertEqual(blob.storage_class, "NEARLINE")
        self.assertEqual(blob.size, SIZE)
        self.assertEqual(blob.md5_hash, MD5_HASH)
        self.assertEqual(blob.media_link, MEDIA_LINK)
        self.assertEqual(blob.content_encoding, "gzip")
        self.assertEqual(blob.content_disposition, "inline")
        self.assertEqual(blob.content_language, "en-US")
        self.assertEqual(blob.cache_control, "private")
        self.assertEqual(blob.metadata, {"foo": "Foo"})
        self.assertEqual(blob.owner, {"entity": ENTITY, "entityId": ENTITY_ID})
        self.assertEqual(blob.crc32c, CRC32C)
        self.assertEqual(blob.component_count, COMPONENT_COUNT)
        self.assertEqual(blob.etag, ETAG)
        self.assertEqual(blob.custom_time, now)

        if kms_key_name is not None:
            self.assertEqual(blob.kms_key_name, kms_key_name)
        else:
            self.assertIsNone(blob.kms_key_name)

    def test__set_properties_wo_kms_key_name(self):
        self._set_properties_helper()

    def test__set_properties_w_kms_key_name(self):
        kms_resource = (
            "projects/test-project-123/"
            "locations/us/"
            "keyRings/test-ring/"
            "cryptoKeys/test-key"
        )
        self._set_properties_helper(kms_key_name=kms_resource)

    def test_chunk_size_ctor(self):
        from google.cloud.storage.blob import Blob

        BLOB_NAME = "blob-name"
        BUCKET = object()
        chunk_size = 10 * Blob._CHUNK_SIZE_MULTIPLE
        blob = self._make_one(BLOB_NAME, bucket=BUCKET, chunk_size=chunk_size)
        self.assertEqual(blob._chunk_size, chunk_size)

    def test_chunk_size_getter(self):
        BLOB_NAME = "blob-name"
        BUCKET = object()
        blob = self._make_one(BLOB_NAME, bucket=BUCKET)
        self.assertIsNone(blob.chunk_size)
        VALUE = object()
        blob._chunk_size = VALUE
        self.assertIs(blob.chunk_size, VALUE)

    def test_chunk_size_setter(self):
        BLOB_NAME = "blob-name"
        BUCKET = object()
        blob = self._make_one(BLOB_NAME, bucket=BUCKET)
        self.assertIsNone(blob._chunk_size)
        blob._CHUNK_SIZE_MULTIPLE = 10
        blob.chunk_size = 20
        self.assertEqual(blob._chunk_size, 20)

    def test_chunk_size_setter_bad_value(self):
        BLOB_NAME = "blob-name"
        BUCKET = object()
        blob = self._make_one(BLOB_NAME, bucket=BUCKET)
        self.assertIsNone(blob._chunk_size)
        blob._CHUNK_SIZE_MULTIPLE = 10
        with self.assertRaises(ValueError):
            blob.chunk_size = 11

    def test_acl_property(self):
        from google.cloud.storage.acl import ObjectACL

        fake_bucket = _Bucket()
        blob = self._make_one(u"name", bucket=fake_bucket)
        acl = blob.acl
        self.assertIsInstance(acl, ObjectACL)
        self.assertIs(acl, blob._acl)

    def test_path_bad_bucket(self):
        fake_bucket = object()
        name = u"blob-name"
        blob = self._make_one(name, bucket=fake_bucket)
        self.assertRaises(AttributeError, getattr, blob, "path")

    def test_path_no_name(self):
        bucket = _Bucket()
        blob = self._make_one(u"", bucket=bucket)
        self.assertRaises(ValueError, getattr, blob, "path")

    def test_path_normal(self):
        BLOB_NAME = "blob-name"
        bucket = _Bucket()
        blob = self._make_one(BLOB_NAME, bucket=bucket)
        self.assertEqual(blob.path, "/b/name/o/%s" % BLOB_NAME)

    def test_path_w_slash_in_name(self):
        BLOB_NAME = "parent/child"
        bucket = _Bucket()
        blob = self._make_one(BLOB_NAME, bucket=bucket)
        self.assertEqual(blob.path, "/b/name/o/parent%2Fchild")

    def test_path_with_non_ascii(self):
        blob_name = u"Caf\xe9"
        bucket = _Bucket()
        blob = self._make_one(blob_name, bucket=bucket)
        self.assertEqual(blob.path, "/b/name/o/Caf%C3%A9")

    def test_bucket_readonly_property(self):
        blob_name = "BLOB"
        bucket = _Bucket()
        other = _Bucket()
        blob = self._make_one(blob_name, bucket=bucket)
        with self.assertRaises(AttributeError):
            blob.bucket = other

    def test_client(self):
        blob_name = "BLOB"
        bucket = _Bucket()
        blob = self._make_one(blob_name, bucket=bucket)
        self.assertIs(blob.client, bucket.client)

    def test_user_project(self):
        user_project = "user-project-123"
        blob_name = "BLOB"
        bucket = _Bucket(user_project=user_project)
        blob = self._make_one(blob_name, bucket=bucket)
        self.assertEqual(blob.user_project, user_project)

    def test__encryption_headers_wo_encryption_key(self):
        BLOB_NAME = "blob-name"
        bucket = _Bucket()
        blob = self._make_one(BLOB_NAME, bucket=bucket)
        expected = {}
        self.assertEqual(blob._encryption_headers(), expected)

    def test__encryption_headers_w_encryption_key(self):
        key = b"aa426195405adee2c8081bb9e7e74b19"
        header_key_value = "YWE0MjYxOTU0MDVhZGVlMmM4MDgxYmI5ZTdlNzRiMTk="
        header_key_hash_value = "V3Kwe46nKc3xLv96+iJ707YfZfFvlObta8TQcx2gpm0="
        BLOB_NAME = "blob-name"
        bucket = _Bucket()
        blob = self._make_one(BLOB_NAME, bucket=bucket, encryption_key=key)
        expected = {
            "X-Goog-Encryption-Algorithm": "AES256",
            "X-Goog-Encryption-Key": header_key_value,
            "X-Goog-Encryption-Key-Sha256": header_key_hash_value,
        }
        self.assertEqual(blob._encryption_headers(), expected)

    def test__query_params_default(self):
        BLOB_NAME = "blob-name"
        bucket = _Bucket()
        blob = self._make_one(BLOB_NAME, bucket=bucket)
        self.assertEqual(blob._query_params, {})

    def test__query_params_w_user_project(self):
        user_project = "user-project-123"
        BLOB_NAME = "BLOB"
        bucket = _Bucket(user_project=user_project)
        blob = self._make_one(BLOB_NAME, bucket=bucket)
        self.assertEqual(blob._query_params, {"userProject": user_project})

    def test__query_params_w_generation(self):
        generation = 123456
        BLOB_NAME = "BLOB"
        bucket = _Bucket()
        blob = self._make_one(BLOB_NAME, bucket=bucket, generation=generation)
        self.assertEqual(blob._query_params, {"generation": generation})

    def test_public_url(self):
        BLOB_NAME = "blob-name"
        bucket = _Bucket()
        blob = self._make_one(BLOB_NAME, bucket=bucket)
        self.assertEqual(
            blob.public_url, "https://storage.googleapis.com/name/%s" % BLOB_NAME
        )

    def test_public_url_w_slash_in_name(self):
        BLOB_NAME = "parent/child"
        bucket = _Bucket()
        blob = self._make_one(BLOB_NAME, bucket=bucket)
        self.assertEqual(
            blob.public_url, "https://storage.googleapis.com/name/parent/child"
        )

    def test_public_url_w_tilde_in_name(self):
        BLOB_NAME = "foo~bar"
        bucket = _Bucket()
        blob = self._make_one(BLOB_NAME, bucket=bucket)
        self.assertEqual(blob.public_url, "https://storage.googleapis.com/name/foo~bar")

    def test_public_url_with_non_ascii(self):
        blob_name = u"winter \N{snowman}"
        bucket = _Bucket()
        blob = self._make_one(blob_name, bucket=bucket)
        expected_url = "https://storage.googleapis.com/name/winter%20%E2%98%83"
        self.assertEqual(blob.public_url, expected_url)

    def test_generate_signed_url_w_invalid_version(self):
        BLOB_NAME = "blob-name"
        EXPIRATION = "2014-10-16T20:34:37.000Z"
        connection = _Connection()
        client = _Client(connection)
        bucket = _Bucket(client)
        blob = self._make_one(BLOB_NAME, bucket=bucket)
        with self.assertRaises(ValueError):
            blob.generate_signed_url(EXPIRATION, version="nonesuch")

    def _generate_signed_url_helper(
        self,
        version=None,
        blob_name="blob-name",
        api_access_endpoint=None,
        method="GET",
        content_md5=None,
        content_type=None,
        response_type=None,
        response_disposition=None,
        generation=None,
        headers=None,
        query_parameters=None,
        credentials=None,
        expiration=None,
        encryption_key=None,
        access_token=None,
        service_account_email=None,
        virtual_hosted_style=False,
        bucket_bound_hostname=None,
        scheme="http",
    ):
        from six.moves.urllib import parse
        from google.cloud._helpers import UTC
        from google.cloud.storage._helpers import _bucket_bound_hostname_url
        from google.cloud.storage.blob import _API_ACCESS_ENDPOINT
        from google.cloud.storage.blob import _get_encryption_headers

        api_access_endpoint = api_access_endpoint or _API_ACCESS_ENDPOINT

        delta = datetime.timedelta(hours=1)

        if expiration is None:
            expiration = datetime.datetime.utcnow().replace(tzinfo=UTC) + delta

        connection = _Connection()
        client = _Client(connection)
        bucket = _Bucket(client)
        blob = self._make_one(blob_name, bucket=bucket, encryption_key=encryption_key)

        if version is None:
            effective_version = "v2"
        else:
            effective_version = version

        to_patch = "google.cloud.storage.blob.generate_signed_url_{}".format(
            effective_version
        )

        with mock.patch(to_patch) as signer:
            signed_uri = blob.generate_signed_url(
                expiration=expiration,
                api_access_endpoint=api_access_endpoint,
                method=method,
                credentials=credentials,
                content_md5=content_md5,
                content_type=content_type,
                response_type=response_type,
                response_disposition=response_disposition,
                generation=generation,
                headers=headers,
                query_parameters=query_parameters,
                version=version,
                access_token=access_token,
                service_account_email=service_account_email,
                virtual_hosted_style=virtual_hosted_style,
                bucket_bound_hostname=bucket_bound_hostname,
            )

        self.assertEqual(signed_uri, signer.return_value)

        if credentials is None:
            expected_creds = _Connection.credentials
        else:
            expected_creds = credentials

        encoded_name = blob_name.encode("utf-8")
        quoted_name = parse.quote(encoded_name, safe=b"/~")

        if virtual_hosted_style:
            expected_api_access_endpoint = "https://{}.storage.googleapis.com".format(
                bucket.name
            )
        elif bucket_bound_hostname:
            expected_api_access_endpoint = _bucket_bound_hostname_url(
                bucket_bound_hostname, scheme
            )
        else:
            expected_api_access_endpoint = api_access_endpoint
            expected_resource = "/{}/{}".format(bucket.name, quoted_name)

        if virtual_hosted_style or bucket_bound_hostname:
            expected_resource = "/{}".format(quoted_name)

        if encryption_key is not None:
            expected_headers = headers or {}
            if effective_version == "v2":
                expected_headers["X-Goog-Encryption-Algorithm"] = "AES256"
            else:
                expected_headers.update(_get_encryption_headers(encryption_key))
        else:
            expected_headers = headers

        expected_kwargs = {
            "resource": expected_resource,
            "expiration": expiration,
            "api_access_endpoint": expected_api_access_endpoint,
            "method": method.upper(),
            "content_md5": content_md5,
            "content_type": content_type,
            "response_type": response_type,
            "response_disposition": response_disposition,
            "generation": generation,
            "headers": expected_headers,
            "query_parameters": query_parameters,
            "access_token": access_token,
            "service_account_email": service_account_email,
        }
        signer.assert_called_once_with(expected_creds, **expected_kwargs)

    def test_generate_signed_url_no_version_passed_warning(self):
        self._generate_signed_url_helper()

    def _generate_signed_url_v2_helper(self, **kw):
        version = "v2"
        self._generate_signed_url_helper(version, **kw)

    def test_generate_signed_url_v2_w_defaults(self):
        self._generate_signed_url_v2_helper()

    def test_generate_signed_url_v2_w_expiration(self):
        from google.cloud._helpers import UTC

        expiration = datetime.datetime.utcnow().replace(tzinfo=UTC)
        self._generate_signed_url_v2_helper(expiration=expiration)

    def test_generate_signed_url_v2_w_non_ascii_name(self):
        BLOB_NAME = u"\u0410\u043a\u043a\u043e\u0440\u0434\u044b.txt"
        self._generate_signed_url_v2_helper(blob_name=BLOB_NAME)

    def test_generate_signed_url_v2_w_slash_in_name(self):
        BLOB_NAME = "parent/child"
        self._generate_signed_url_v2_helper(blob_name=BLOB_NAME)

    def test_generate_signed_url_v2_w_tilde_in_name(self):
        BLOB_NAME = "foo~bar"
        self._generate_signed_url_v2_helper(blob_name=BLOB_NAME)

    def test_generate_signed_url_v2_w_endpoint(self):
        self._generate_signed_url_v2_helper(
            api_access_endpoint="https://api.example.com/v1"
        )

    def test_generate_signed_url_v2_w_method(self):
        self._generate_signed_url_v2_helper(method="POST")

    def test_generate_signed_url_v2_w_lowercase_method(self):
        self._generate_signed_url_v2_helper(method="get")

    def test_generate_signed_url_v2_w_content_md5(self):
        self._generate_signed_url_v2_helper(content_md5="FACEDACE")

    def test_generate_signed_url_v2_w_content_type(self):
        self._generate_signed_url_v2_helper(content_type="text.html")

    def test_generate_signed_url_v2_w_response_type(self):
        self._generate_signed_url_v2_helper(response_type="text.html")

    def test_generate_signed_url_v2_w_response_disposition(self):
        self._generate_signed_url_v2_helper(response_disposition="inline")

    def test_generate_signed_url_v2_w_generation(self):
        self._generate_signed_url_v2_helper(generation=12345)

    def test_generate_signed_url_v2_w_headers(self):
        self._generate_signed_url_v2_helper(headers={"x-goog-foo": "bar"})

    def test_generate_signed_url_v2_w_csek(self):
        self._generate_signed_url_v2_helper(encryption_key=os.urandom(32))

    def test_generate_signed_url_v2_w_csek_and_headers(self):
        self._generate_signed_url_v2_helper(
            encryption_key=os.urandom(32), headers={"x-goog-foo": "bar"}
        )

    def test_generate_signed_url_v2_w_credentials(self):
        credentials = object()
        self._generate_signed_url_v2_helper(credentials=credentials)

    def _generate_signed_url_v4_helper(self, **kw):
        version = "v4"
        self._generate_signed_url_helper(version, **kw)

    def test_generate_signed_url_v4_w_defaults(self):
        self._generate_signed_url_v4_helper()

    def test_generate_signed_url_v4_w_non_ascii_name(self):
        BLOB_NAME = u"\u0410\u043a\u043a\u043e\u0440\u0434\u044b.txt"
        self._generate_signed_url_v4_helper(blob_name=BLOB_NAME)

    def test_generate_signed_url_v4_w_slash_in_name(self):
        BLOB_NAME = "parent/child"
        self._generate_signed_url_v4_helper(blob_name=BLOB_NAME)

    def test_generate_signed_url_v4_w_tilde_in_name(self):
        BLOB_NAME = "foo~bar"
        self._generate_signed_url_v4_helper(blob_name=BLOB_NAME)

    def test_generate_signed_url_v4_w_endpoint(self):
        self._generate_signed_url_v4_helper(
            api_access_endpoint="https://api.example.com/v1"
        )

    def test_generate_signed_url_v4_w_method(self):
        self._generate_signed_url_v4_helper(method="POST")

    def test_generate_signed_url_v4_w_lowercase_method(self):
        self._generate_signed_url_v4_helper(method="get")

    def test_generate_signed_url_v4_w_content_md5(self):
        self._generate_signed_url_v4_helper(content_md5="FACEDACE")

    def test_generate_signed_url_v4_w_content_type(self):
        self._generate_signed_url_v4_helper(content_type="text.html")

    def test_generate_signed_url_v4_w_response_type(self):
        self._generate_signed_url_v4_helper(response_type="text.html")

    def test_generate_signed_url_v4_w_response_disposition(self):
        self._generate_signed_url_v4_helper(response_disposition="inline")

    def test_generate_signed_url_v4_w_generation(self):
        self._generate_signed_url_v4_helper(generation=12345)

    def test_generate_signed_url_v4_w_headers(self):
        self._generate_signed_url_v4_helper(headers={"x-goog-foo": "bar"})

    def test_generate_signed_url_v4_w_csek(self):
        self._generate_signed_url_v4_helper(encryption_key=os.urandom(32))

    def test_generate_signed_url_v4_w_csek_and_headers(self):
        self._generate_signed_url_v4_helper(
            encryption_key=os.urandom(32), headers={"x-goog-foo": "bar"}
        )

    def test_generate_signed_url_v4_w_virtual_hostname(self):
        self._generate_signed_url_v4_helper(virtual_hosted_style=True)

    def test_generate_signed_url_v4_w_bucket_bound_hostname_w_scheme(self):
        self._generate_signed_url_v4_helper(
            bucket_bound_hostname="http://cdn.example.com"
        )

    def test_generate_signed_url_v4_w_bucket_bound_hostname_w_bare_hostname(self):
        self._generate_signed_url_v4_helper(bucket_bound_hostname="cdn.example.com")

    def test_generate_signed_url_v4_w_credentials(self):
        credentials = object()
        self._generate_signed_url_v4_helper(credentials=credentials)

    def test_exists_miss(self):
        NONESUCH = "nonesuch"
        not_found_response = ({"status": http_client.NOT_FOUND}, b"")
        connection = _Connection(not_found_response)
        client = _Client(connection)
        bucket = _Bucket(client)
        blob = self._make_one(NONESUCH, bucket=bucket)
        self.assertFalse(blob.exists(timeout=42))
        self.assertEqual(len(connection._requested), 1)
        self.assertEqual(
            connection._requested[0],
            {
                "method": "GET",
                "path": "/b/name/o/{}".format(NONESUCH),
                "query_params": {"fields": "name"},
                "_target_object": None,
                "timeout": 42,
                "retry": DEFAULT_RETRY,
            },
        )

    def test_exists_hit_w_user_project(self):
        BLOB_NAME = "blob-name"
        USER_PROJECT = "user-project-123"
        found_response = ({"status": http_client.OK}, b"")
        connection = _Connection(found_response)
        client = _Client(connection)
        bucket = _Bucket(client, user_project=USER_PROJECT)
        blob = self._make_one(BLOB_NAME, bucket=bucket)
        bucket._blobs[BLOB_NAME] = 1
        self.assertTrue(blob.exists())
        self.assertEqual(len(connection._requested), 1)
        self.assertEqual(
            connection._requested[0],
            {
                "method": "GET",
                "path": "/b/name/o/{}".format(BLOB_NAME),
                "query_params": {"fields": "name", "userProject": USER_PROJECT},
                "_target_object": None,
                "timeout": self._get_default_timeout(),
                "retry": DEFAULT_RETRY,
            },
        )

    def test_exists_hit_w_generation(self):
        BLOB_NAME = "blob-name"
        GENERATION = 123456
        found_response = ({"status": http_client.OK}, b"")
        connection = _Connection(found_response)
        client = _Client(connection)
        bucket = _Bucket(client)
        blob = self._make_one(BLOB_NAME, bucket=bucket, generation=GENERATION)
        bucket._blobs[BLOB_NAME] = 1
        self.assertTrue(blob.exists())
        self.assertEqual(len(connection._requested), 1)
        self.assertEqual(
            connection._requested[0],
            {
                "method": "GET",
                "path": "/b/name/o/{}".format(BLOB_NAME),
                "query_params": {"fields": "name", "generation": GENERATION},
                "_target_object": None,
                "timeout": self._get_default_timeout(),
                "retry": DEFAULT_RETRY,
            },
        )

    def test_exists_w_generation_match(self):
        BLOB_NAME = "blob-name"
        GENERATION_NUMBER = 123456
        METAGENERATION_NUMBER = 6

        found_response = ({"status": http_client.OK}, b"")
        connection = _Connection(found_response)
        client = _Client(connection)
        bucket = _Bucket(client)
        blob = self._make_one(BLOB_NAME, bucket=bucket)
        bucket._blobs[BLOB_NAME] = 1
        self.assertTrue(
            blob.exists(
                if_generation_match=GENERATION_NUMBER,
                if_metageneration_match=METAGENERATION_NUMBER,
            )
        )
        self.assertEqual(len(connection._requested), 1)
        self.assertEqual(
            connection._requested[0],
            {
                "method": "GET",
                "path": "/b/name/o/{}".format(BLOB_NAME),
                "query_params": {
                    "fields": "name",
                    "ifGenerationMatch": GENERATION_NUMBER,
                    "ifMetagenerationMatch": METAGENERATION_NUMBER,
                },
                "_target_object": None,
                "timeout": self._get_default_timeout(),
                "retry": DEFAULT_RETRY,
            },
        )

    def test_delete_wo_generation(self):
        BLOB_NAME = "blob-name"
        not_found_response = ({"status": http_client.NOT_FOUND}, b"")
        connection = _Connection(not_found_response)
        client = _Client(connection)
        bucket = _Bucket(client)
        blob = self._make_one(BLOB_NAME, bucket=bucket)
        bucket._blobs[BLOB_NAME] = 1
        blob.delete()
        self.assertFalse(blob.exists())
        self.assertEqual(
            bucket._deleted,
            [
                (
                    BLOB_NAME,
                    None,
                    None,
                    self._get_default_timeout(),
                    None,
                    None,
                    None,
                    None,
                    DEFAULT_RETRY_IF_GENERATION_SPECIFIED,
                )
            ],
        )

    def test_delete_w_generation(self):
        BLOB_NAME = "blob-name"
        GENERATION = 123456
        not_found_response = ({"status": http_client.NOT_FOUND}, b"")
        connection = _Connection(not_found_response)
        client = _Client(connection)
        bucket = _Bucket(client)
        blob = self._make_one(BLOB_NAME, bucket=bucket, generation=GENERATION)
        bucket._blobs[BLOB_NAME] = 1
        blob.delete(timeout=42)
        self.assertFalse(blob.exists())
        self.assertEqual(
            bucket._deleted,
            [
                (
                    BLOB_NAME,
                    None,
                    GENERATION,
                    42,
                    None,
                    None,
                    None,
                    None,
                    DEFAULT_RETRY_IF_GENERATION_SPECIFIED,
                )
            ],
        )

    def test_delete_w_generation_match(self):
        BLOB_NAME = "blob-name"
        GENERATION = 123456
        not_found_response = ({"status": http_client.NOT_FOUND}, b"")
        connection = _Connection(not_found_response)
        client = _Client(connection)
        bucket = _Bucket(client)
        blob = self._make_one(BLOB_NAME, bucket=bucket, generation=GENERATION)
        bucket._blobs[BLOB_NAME] = 1
        blob.delete(timeout=42, if_generation_match=GENERATION)
        self.assertFalse(blob.exists())
        self.assertEqual(
            bucket._deleted,
            [
                (
                    BLOB_NAME,
                    None,
                    GENERATION,
                    42,
                    GENERATION,
                    None,
                    None,
                    None,
                    DEFAULT_RETRY_IF_GENERATION_SPECIFIED,
                )
            ],
        )

    def test__get_transport(self):
        client = mock.Mock(spec=[u"_credentials", "_http"])
        client._http = mock.sentinel.transport
        blob = self._make_one(u"blob-name", bucket=None)

        transport = blob._get_transport(client)

        self.assertIs(transport, mock.sentinel.transport)

    def test__get_download_url_with_media_link(self):
        blob_name = "something.txt"
        bucket = _Bucket(name="IRRELEVANT")
        blob = self._make_one(blob_name, bucket=bucket)
        media_link = "http://test.invalid"
        # Set the media link on the blob
        blob._properties["mediaLink"] = media_link

        client = mock.Mock(_connection=_Connection)
        client._connection.API_BASE_URL = "https://storage.googleapis.com"
        download_url = blob._get_download_url(client)

        self.assertEqual(download_url, media_link)

    def test__get_download_url_with_generation_match(self):
        GENERATION_NUMBER = 6
        MEDIA_LINK = "http://test.invalid"

        blob = self._make_one("something.txt", bucket=_Bucket(name="IRRELEVANT"))
        # Set the media link on the blob
        blob._properties["mediaLink"] = MEDIA_LINK

        client = mock.Mock(_connection=_Connection)
        client._connection.API_BASE_URL = "https://storage.googleapis.com"
        download_url = blob._get_download_url(
            client, if_generation_match=GENERATION_NUMBER
        )
        self.assertEqual(
            download_url,
            "{}?ifGenerationMatch={}".format(MEDIA_LINK, GENERATION_NUMBER),
        )

    def test__get_download_url_with_media_link_w_user_project(self):
        blob_name = "something.txt"
        user_project = "user-project-123"
        bucket = _Bucket(name="IRRELEVANT", user_project=user_project)
        blob = self._make_one(blob_name, bucket=bucket)
        media_link = "http://test.invalid"
        # Set the media link on the blob
        blob._properties["mediaLink"] = media_link

        client = mock.Mock(_connection=_Connection)
        client._connection.API_BASE_URL = "https://storage.googleapis.com"
        download_url = blob._get_download_url(client)

        self.assertEqual(
            download_url, "{}?userProject={}".format(media_link, user_project)
        )

    def test__get_download_url_on_the_fly(self):
        blob_name = "bzzz-fly.txt"
        bucket = _Bucket(name="buhkit")
        blob = self._make_one(blob_name, bucket=bucket)

        self.assertIsNone(blob.media_link)
        client = mock.Mock(_connection=_Connection)
        client._connection.API_BASE_URL = "https://storage.googleapis.com"
        download_url = blob._get_download_url(client)
        expected_url = (
            "https://storage.googleapis.com/download/storage/v1/b/"
            "buhkit/o/bzzz-fly.txt?alt=media"
        )
        self.assertEqual(download_url, expected_url)

    def test__get_download_url_mtls(self):
        blob_name = "bzzz-fly.txt"
        bucket = _Bucket(name="buhkit")
        blob = self._make_one(blob_name, bucket=bucket)

        self.assertIsNone(blob.media_link)
        client = mock.Mock(_connection=_Connection)
        client._connection.API_BASE_URL = "https://storage.googleapis.com"
        client._connection.get_api_base_url_for_mtls = mock.Mock(
            return_value="https://foo.mtls"
        )
        download_url = blob._get_download_url(client)
        del client._connection.get_api_base_url_for_mtls
        expected_url = (
            "https://foo.mtls/download/storage/v1/b/" "buhkit/o/bzzz-fly.txt?alt=media"
        )
        self.assertEqual(download_url, expected_url)

    def test__get_download_url_on_the_fly_with_generation(self):
        blob_name = "pretend.txt"
        bucket = _Bucket(name="fictional")
        blob = self._make_one(blob_name, bucket=bucket)
        generation = 1493058489532987
        # Set the media link on the blob
        blob._properties["generation"] = str(generation)

        self.assertIsNone(blob.media_link)
        client = mock.Mock(_connection=_Connection)
        client._connection.API_BASE_URL = "https://storage.googleapis.com"
        download_url = blob._get_download_url(client)
        expected_url = (
            "https://storage.googleapis.com/download/storage/v1/b/"
            "fictional/o/pretend.txt?alt=media&generation=1493058489532987"
        )
        self.assertEqual(download_url, expected_url)

    def test__get_download_url_on_the_fly_with_user_project(self):
        blob_name = "pretend.txt"
        user_project = "user-project-123"
        bucket = _Bucket(name="fictional", user_project=user_project)
        blob = self._make_one(blob_name, bucket=bucket)

        self.assertIsNone(blob.media_link)
        client = mock.Mock(_connection=_Connection)
        client._connection.API_BASE_URL = "https://storage.googleapis.com"
        download_url = blob._get_download_url(client)
        expected_url = (
            "https://storage.googleapis.com/download/storage/v1/b/"
            "fictional/o/pretend.txt?alt=media&userProject={}".format(user_project)
        )
        self.assertEqual(download_url, expected_url)

    def test__get_download_url_on_the_fly_with_kms_key_name(self):
        kms_resource = (
            "projects/test-project-123/"
            "locations/us/"
            "keyRings/test-ring/"
            "cryptoKeys/test-key"
        )
        blob_name = "bzzz-fly.txt"
        bucket = _Bucket(name="buhkit")
        blob = self._make_one(blob_name, bucket=bucket, kms_key_name=kms_resource)

        self.assertIsNone(blob.media_link)
        client = mock.Mock(_connection=_Connection)
        client._connection.API_BASE_URL = "https://storage.googleapis.com"
        download_url = blob._get_download_url(client)
        expected_url = (
            "https://storage.googleapis.com/download/storage/v1/b/"
            "buhkit/o/bzzz-fly.txt?alt=media"
        )
        self.assertEqual(download_url, expected_url)

    @staticmethod
    def _mock_requests_response(status_code, headers, content=b""):
        import requests

        response = requests.Response()
        response.status_code = status_code
        response.headers.update(headers)
        response.raw = None
        response._content = content

        response.request = requests.Request("POST", "http://example.com").prepare()
        return response

    def _do_download_helper_wo_chunks(self, w_range, raw_download, timeout=None):
        blob_name = "blob-name"
        client = mock.Mock()
        bucket = _Bucket(client)
        blob = self._make_one(blob_name, bucket=bucket)
        self.assertIsNone(blob.chunk_size)

        transport = object()
        file_obj = io.BytesIO()
        download_url = "http://test.invalid"
        headers = {}

        if raw_download:
            patch = mock.patch("google.cloud.storage.blob.RawDownload")
        else:
            patch = mock.patch("google.cloud.storage.blob.Download")

        if timeout is None:
            expected_timeout = self._get_default_timeout()
            timeout_kwarg = {}
        else:
            expected_timeout = timeout
            timeout_kwarg = {"timeout": timeout}

        with patch as patched:
            if w_range:
                blob._do_download(
                    transport,
                    file_obj,
                    download_url,
                    headers,
                    start=1,
                    end=3,
                    raw_download=raw_download,
                    **timeout_kwarg
                )
            else:
                blob._do_download(
                    transport,
                    file_obj,
                    download_url,
                    headers,
                    raw_download=raw_download,
                    **timeout_kwarg
                )

        if w_range:
            patched.assert_called_once_with(
                download_url,
                stream=file_obj,
                headers=headers,
                start=1,
                end=3,
                checksum="md5",
            )
        else:
            patched.assert_called_once_with(
                download_url,
                stream=file_obj,
                headers=headers,
                start=None,
                end=None,
                checksum="md5",
            )

        patched.return_value.consume.assert_called_once_with(
            transport, timeout=expected_timeout
        )

    def test__do_download_wo_chunks_wo_range_wo_raw(self):
        self._do_download_helper_wo_chunks(w_range=False, raw_download=False)

    def test__do_download_wo_chunks_w_range_wo_raw(self):
        self._do_download_helper_wo_chunks(w_range=True, raw_download=False)

    def test__do_download_wo_chunks_wo_range_w_raw(self):
        self._do_download_helper_wo_chunks(w_range=False, raw_download=True)

    def test__do_download_wo_chunks_w_range_w_raw(self):
        self._do_download_helper_wo_chunks(w_range=True, raw_download=True)

    def test__do_download_wo_chunks_w_custom_timeout(self):
        self._do_download_helper_wo_chunks(
            w_range=False, raw_download=False, timeout=9.58
        )

    def _do_download_helper_w_chunks(
        self, w_range, raw_download, timeout=None, checksum="md5"
    ):
        blob_name = "blob-name"
        client = mock.Mock(_credentials=_make_credentials(), spec=["_credentials"])
        bucket = _Bucket(client)
        blob = self._make_one(blob_name, bucket=bucket)
        blob._CHUNK_SIZE_MULTIPLE = 1
        chunk_size = blob.chunk_size = 3

        transport = object()
        file_obj = io.BytesIO()
        download_url = "http://test.invalid"
        headers = {}

        download = mock.Mock(finished=False, spec=["finished", "consume_next_chunk"])

        def side_effect(*args, **kwargs):
            download.finished = True

        download.consume_next_chunk.side_effect = side_effect

        if raw_download:
            patch = mock.patch("google.cloud.storage.blob.RawChunkedDownload")
        else:
            patch = mock.patch("google.cloud.storage.blob.ChunkedDownload")

        if timeout is None:
            expected_timeout = self._get_default_timeout()
            timeout_kwarg = {}
        else:
            expected_timeout = timeout
            timeout_kwarg = {"timeout": timeout}

        with patch as patched:
            patched.return_value = download
            if w_range:
                blob._do_download(
                    transport,
                    file_obj,
                    download_url,
                    headers,
                    start=1,
                    end=3,
                    raw_download=raw_download,
                    checksum=checksum,
                    **timeout_kwarg
                )
            else:
                blob._do_download(
                    transport,
                    file_obj,
                    download_url,
                    headers,
                    raw_download=raw_download,
                    checksum=checksum,
                    **timeout_kwarg
                )

        if w_range:
            patched.assert_called_once_with(
                download_url, chunk_size, file_obj, headers=headers, start=1, end=3
            )
        else:
            patched.assert_called_once_with(
                download_url, chunk_size, file_obj, headers=headers, start=0, end=None
            )
        download.consume_next_chunk.assert_called_once_with(
            transport, timeout=expected_timeout
        )

    def test__do_download_w_chunks_wo_range_wo_raw(self):
        self._do_download_helper_w_chunks(w_range=False, raw_download=False)

    def test__do_download_w_chunks_w_range_wo_raw(self):
        self._do_download_helper_w_chunks(w_range=True, raw_download=False)

    def test__do_download_w_chunks_wo_range_w_raw(self):
        self._do_download_helper_w_chunks(w_range=False, raw_download=True)

    def test__do_download_w_chunks_w_range_w_raw(self):
        self._do_download_helper_w_chunks(w_range=True, raw_download=True)

    def test__do_download_w_chunks_w_custom_timeout(self):
        self._do_download_helper_w_chunks(w_range=True, raw_download=True, timeout=9.58)

    def test__do_download_w_chunks_w_checksum(self):
        from google.cloud.storage import blob as blob_module

        with mock.patch.object(blob_module._logger, "info") as patch:
            self._do_download_helper_w_chunks(
                w_range=False, raw_download=False, checksum="md5"
            )
        patch.assert_called_once_with(
            blob_module._CHUNKED_DOWNLOAD_CHECKSUM_MESSAGE.format("md5")
        )

    def test__do_download_w_chunks_wo_checksum(self):
        from google.cloud.storage import blob as blob_module

        with mock.patch.object(blob_module._logger, "info") as patch:
            self._do_download_helper_w_chunks(
                w_range=False, raw_download=False, checksum=None
            )
        patch.assert_not_called()

    def test_download_to_file_with_failure(self):
        import requests
        from google.resumable_media import InvalidResponse
        from google.cloud import exceptions

        raw_response = requests.Response()
        raw_response.status_code = http_client.NOT_FOUND
        raw_request = requests.Request("GET", "http://example.com")
        raw_response.request = raw_request.prepare()
        grmp_response = InvalidResponse(raw_response)

        blob_name = "blob-name"
        media_link = "http://test.invalid"
        client = self._make_client()
        bucket = _Bucket(client)
        blob = self._make_one(blob_name, bucket=bucket)
        blob._properties["mediaLink"] = media_link
        blob._do_download = mock.Mock()
        blob._do_download.side_effect = grmp_response

        file_obj = io.BytesIO()
        with self.assertRaises(exceptions.NotFound):
            blob.download_to_file(file_obj)

        self.assertEqual(file_obj.tell(), 0)

        headers = {"accept-encoding": "gzip"}
        blob._do_download.assert_called_once_with(
            client._http,
            file_obj,
            media_link,
            headers,
            None,
            None,
            False,
            timeout=self._get_default_timeout(),
            checksum="md5",
        )

    def test_download_to_file_wo_media_link(self):
        blob_name = "blob-name"
        client = self._make_client()
        bucket = _Bucket(client)
        blob = self._make_one(blob_name, bucket=bucket)
        blob._do_download = mock.Mock()
        file_obj = io.BytesIO()

        blob.download_to_file(file_obj)

        # Make sure the media link is still unknown.
        self.assertIsNone(blob.media_link)

        expected_url = (
            "https://storage.googleapis.com/download/storage/v1/b/"
            "name/o/blob-name?alt=media"
        )
        headers = {"accept-encoding": "gzip"}
        blob._do_download.assert_called_once_with(
            client._http,
            file_obj,
            expected_url,
            headers,
            None,
            None,
            False,
            timeout=self._get_default_timeout(),
            checksum="md5",
        )

    def test_download_to_file_w_generation_match(self):
        GENERATION_NUMBER = 6
        HEADERS = {"accept-encoding": "gzip"}
        EXPECTED_URL = (
            "https://storage.googleapis.com/download/storage/v1/b/"
            "name/o/blob-name?alt=media&ifGenerationNotMatch={}".format(
                GENERATION_NUMBER
            )
        )

        client = self._make_client()
        blob = self._make_one("blob-name", bucket=_Bucket(client))
        blob._do_download = mock.Mock()
        file_obj = io.BytesIO()

        blob.download_to_file(file_obj, if_generation_not_match=GENERATION_NUMBER)

        blob._do_download.assert_called_once_with(
            client._http,
            file_obj,
            EXPECTED_URL,
            HEADERS,
            None,
            None,
            False,
            timeout=self._get_default_timeout(),
            checksum="md5",
        )

    def _download_to_file_helper(self, use_chunks, raw_download, timeout=None):
        blob_name = "blob-name"
        client = self._make_client()
        bucket = _Bucket(client)
        media_link = "http://example.com/media/"
        properties = {"mediaLink": media_link}
        blob = self._make_one(blob_name, bucket=bucket, properties=properties)
        if use_chunks:
            blob._CHUNK_SIZE_MULTIPLE = 1
            blob.chunk_size = 3
        blob._do_download = mock.Mock()

        if timeout is None:
            expected_timeout = self._get_default_timeout()
            timeout_kwarg = {}
        else:
            expected_timeout = timeout
            timeout_kwarg = {"timeout": timeout}

        file_obj = io.BytesIO()
        if raw_download:
            blob.download_to_file(file_obj, raw_download=True, **timeout_kwarg)
        else:
            blob.download_to_file(file_obj, **timeout_kwarg)

        headers = {"accept-encoding": "gzip"}
        blob._do_download.assert_called_once_with(
            client._http,
            file_obj,
            media_link,
            headers,
            None,
            None,
            raw_download,
            timeout=expected_timeout,
            checksum="md5",
        )

    def test_download_to_file_wo_chunks_wo_raw(self):
        self._download_to_file_helper(use_chunks=False, raw_download=False)

    def test_download_to_file_w_chunks_wo_raw(self):
        self._download_to_file_helper(use_chunks=True, raw_download=False)

    def test_download_to_file_wo_chunks_w_raw(self):
        self._download_to_file_helper(use_chunks=False, raw_download=True)

    def test_download_to_file_w_chunks_w_raw(self):
        self._download_to_file_helper(use_chunks=True, raw_download=True)

    def test_download_to_file_w_custom_timeout(self):
        self._download_to_file_helper(
            use_chunks=False, raw_download=False, timeout=9.58
        )

    def _download_to_filename_helper(self, updated, raw_download, timeout=None):
        import os
        from google.cloud.storage._helpers import _convert_to_timestamp
        from google.cloud._testing import _NamedTemporaryFile

        blob_name = "blob-name"
        client = self._make_client()
        bucket = _Bucket(client)
        media_link = "http://example.com/media/"
        properties = {"mediaLink": media_link}
        if updated is not None:
            properties["updated"] = updated

        blob = self._make_one(blob_name, bucket=bucket, properties=properties)
        blob._do_download = mock.Mock()

        with _NamedTemporaryFile() as temp:
            if timeout is None:
                blob.download_to_filename(temp.name, raw_download=raw_download)
            else:
                blob.download_to_filename(
                    temp.name, raw_download=raw_download, timeout=timeout,
                )

            if updated is None:
                self.assertIsNone(blob.updated)
            else:
                mtime = os.path.getmtime(temp.name)
                if six.PY2:
                    updated_time = _convert_to_timestamp(blob.updated)
                else:
                    updated_time = blob.updated.timestamp()
                self.assertEqual(mtime, updated_time)

        expected_timeout = self._get_default_timeout() if timeout is None else timeout

        headers = {"accept-encoding": "gzip"}
        blob._do_download.assert_called_once_with(
            client._http,
            mock.ANY,
            media_link,
            headers,
            None,
            None,
            raw_download,
            timeout=expected_timeout,
            checksum="md5",
        )
        stream = blob._do_download.mock_calls[0].args[1]
        self.assertEqual(stream.name, temp.name)

    def test_download_to_filename_w_generation_match(self):
        from google.cloud._testing import _NamedTemporaryFile

        GENERATION_NUMBER = 6
        MEDIA_LINK = "http://example.com/media/"
        EXPECTED_LINK = MEDIA_LINK + "?ifGenerationMatch={}".format(GENERATION_NUMBER)
        HEADERS = {"accept-encoding": "gzip"}

        client = self._make_client()

        blob = self._make_one(
            "blob-name", bucket=_Bucket(client), properties={"mediaLink": MEDIA_LINK}
        )
        blob._do_download = mock.Mock()

        with _NamedTemporaryFile() as temp:
            blob.download_to_filename(temp.name, if_generation_match=GENERATION_NUMBER)

        blob._do_download.assert_called_once_with(
            client._http,
            mock.ANY,
            EXPECTED_LINK,
            HEADERS,
            None,
            None,
            False,
            timeout=self._get_default_timeout(),
            checksum="md5",
        )

    def test_download_to_filename_w_updated_wo_raw(self):
        updated = "2014-12-06T13:13:50.690Z"
        self._download_to_filename_helper(updated=updated, raw_download=False)

    def test_download_to_filename_wo_updated_wo_raw(self):
        self._download_to_filename_helper(updated=None, raw_download=False)

    def test_download_to_filename_w_updated_w_raw(self):
        updated = "2014-12-06T13:13:50.690Z"
        self._download_to_filename_helper(updated=updated, raw_download=True)

    def test_download_to_filename_wo_updated_w_raw(self):
        self._download_to_filename_helper(updated=None, raw_download=True)

    def test_download_to_filename_w_custom_timeout(self):
        self._download_to_filename_helper(
            updated=None, raw_download=False, timeout=9.58
        )

    def test_download_to_filename_corrupted(self):
        from google.resumable_media import DataCorruption

        blob_name = "blob-name"
        client = self._make_client()
        bucket = _Bucket(client)
        media_link = "http://example.com/media/"
        properties = {"mediaLink": media_link}

        blob = self._make_one(blob_name, bucket=bucket, properties=properties)
        blob._do_download = mock.Mock()
        blob._do_download.side_effect = DataCorruption("testing")

        # Try to download into a temporary file (don't use
        # `_NamedTemporaryFile` it will try to remove after the file is
        # already removed)
        filehandle, filename = tempfile.mkstemp()
        os.close(filehandle)
        self.assertTrue(os.path.exists(filename))

        with self.assertRaises(DataCorruption):
            blob.download_to_filename(filename)

        # Make sure the file was cleaned up.
        self.assertFalse(os.path.exists(filename))

        headers = {"accept-encoding": "gzip"}
        blob._do_download.assert_called_once_with(
            client._http,
            mock.ANY,
            media_link,
            headers,
            None,
            None,
            False,
            timeout=self._get_default_timeout(),
            checksum="md5",
        )
        stream = blob._do_download.mock_calls[0].args[1]
        self.assertEqual(stream.name, filename)

    def test_download_to_filename_w_key(self):
        from google.cloud._testing import _NamedTemporaryFile
        from google.cloud.storage.blob import _get_encryption_headers

        blob_name = "blob-name"
        # Create a fake client/bucket and use them in the Blob() constructor.
        client = self._make_client()
        bucket = _Bucket(client)
        media_link = "http://example.com/media/"
        properties = {"mediaLink": media_link}
        key = b"aa426195405adee2c8081bb9e7e74b19"
        blob = self._make_one(
            blob_name, bucket=bucket, properties=properties, encryption_key=key
        )
        blob._do_download = mock.Mock()

        with _NamedTemporaryFile() as temp:
            blob.download_to_filename(temp.name)

        headers = {"accept-encoding": "gzip"}
        headers.update(_get_encryption_headers(key))
        blob._do_download.assert_called_once_with(
            client._http,
            mock.ANY,
            media_link,
            headers,
            None,
            None,
            False,
            timeout=self._get_default_timeout(),
            checksum="md5",
        )
        stream = blob._do_download.mock_calls[0].args[1]
        self.assertEqual(stream.name, temp.name)

    def _download_as_bytes_helper(self, raw_download, timeout=None):
        blob_name = "blob-name"
        client = self._make_client()
        bucket = _Bucket(client)
        media_link = "http://example.com/media/"
        properties = {"mediaLink": media_link}
        blob = self._make_one(blob_name, bucket=bucket, properties=properties)
        blob._do_download = mock.Mock()

        if timeout is None:
            expected_timeout = self._get_default_timeout()
            fetched = blob.download_as_bytes(raw_download=raw_download)
        else:
            expected_timeout = timeout
            fetched = blob.download_as_bytes(raw_download=raw_download, timeout=timeout)
        self.assertEqual(fetched, b"")

        headers = {"accept-encoding": "gzip"}
        blob._do_download.assert_called_once_with(
            client._http,
            mock.ANY,
            media_link,
            headers,
            None,
            None,
            raw_download,
            timeout=expected_timeout,
            checksum="md5",
        )
        stream = blob._do_download.mock_calls[0].args[1]
        self.assertIsInstance(stream, io.BytesIO)

    def test_download_as_string_w_response_headers(self):
        blob_name = "blob-name"
        client = mock.Mock(spec=["_http"])
        bucket = _Bucket(client)
        media_link = "http://example.com/media/"
        properties = {"mediaLink": media_link}
        blob = self._make_one(blob_name, bucket=bucket, properties=properties)

        response = self._mock_requests_response(
            http_client.OK,
            headers={
                "Content-Type": "application/json",
                "Content-Language": "ko-kr",
                "Cache-Control": "max-age=1337;public",
                "Content-Encoding": "gzip",
                "X-Goog-Storage-Class": "STANDARD",
                "X-Goog-Hash": "crc32c=4gcgLQ==,md5=CS9tHYTtyFntzj7B9nkkJQ==",
            },
            # { "x": 5 } gzipped
            content=b"\x1f\x8b\x08\x00\xcfo\x17_\x02\xff\xabVP\xaaP\xb2R0U\xa8\x05\x00\xa1\xcaQ\x93\n\x00\x00\x00",
        )
        blob._extract_headers_from_download(response)

        self.assertEqual(blob.content_type, "application/json")
        self.assertEqual(blob.content_language, "ko-kr")
        self.assertEqual(blob.content_encoding, "gzip")
        self.assertEqual(blob.cache_control, "max-age=1337;public")
        self.assertEqual(blob.storage_class, "STANDARD")
        self.assertEqual(blob.md5_hash, "CS9tHYTtyFntzj7B9nkkJQ==")
        self.assertEqual(blob.crc32c, "4gcgLQ==")

        response = self._mock_requests_response(
            http_client.OK,
            headers={
                "Content-Type": "application/octet-stream",
                "Content-Language": "en-US",
                "Cache-Control": "max-age=1337;public",
                "Content-Encoding": "gzip",
                "X-Goog-Storage-Class": "STANDARD",
                "X-Goog-Hash": "crc32c=4/c+LQ==,md5=CS9tHYTt/+ntzj7B9nkkJQ==",
            },
            content=b"",
        )
        blob._extract_headers_from_download(response)
        self.assertEqual(blob.content_type, "application/octet-stream")
        self.assertEqual(blob.content_language, "en-US")
        self.assertEqual(blob.md5_hash, "CS9tHYTt/+ntzj7B9nkkJQ==")
        self.assertEqual(blob.crc32c, "4/c+LQ==")

    def test_download_as_string_w_hash_response_header_none(self):
        blob_name = "blob-name"
        md5_hash = "CS9tHYTtyFntzj7B9nkkJQ=="
        crc32c = "4gcgLQ=="
        client = mock.Mock(spec=["_http"])
        bucket = _Bucket(client)
        media_link = "http://example.com/media/"
        properties = {
            "mediaLink": media_link,
            "md5Hash": md5_hash,
            "crc32c": crc32c,
        }
        blob = self._make_one(blob_name, bucket=bucket, properties=properties)

        response = self._mock_requests_response(
            http_client.OK,
            headers={"X-Goog-Hash": ""},
            # { "x": 5 } gzipped
            content=b"\x1f\x8b\x08\x00\xcfo\x17_\x02\xff\xabVP\xaaP\xb2R0U\xa8\x05\x00\xa1\xcaQ\x93\n\x00\x00\x00",
        )
        blob._extract_headers_from_download(response)

        self.assertEqual(blob.md5_hash, md5_hash)
        self.assertEqual(blob.crc32c, crc32c)

    def test_download_as_string_w_response_headers_not_match(self):
        blob_name = "blob-name"
        client = mock.Mock(spec=["_http"])
        bucket = _Bucket(client)
        media_link = "http://example.com/media/"
        properties = {"mediaLink": media_link}
        blob = self._make_one(blob_name, bucket=bucket, properties=properties)

        response = self._mock_requests_response(
            http_client.OK,
            headers={"X-Goog-Hash": "bogus=4gcgLQ==,"},
            # { "x": 5 } gzipped
            content=b"",
        )
        blob._extract_headers_from_download(response)

        self.assertIsNone(blob.md5_hash)
        self.assertIsNone(blob.crc32c)

    def test_download_as_bytes_w_generation_match(self):
        GENERATION_NUMBER = 6
        MEDIA_LINK = "http://example.com/media/"

        client = self._make_client()
        blob = self._make_one(
            "blob-name", bucket=_Bucket(client), properties={"mediaLink": MEDIA_LINK}
        )
        client.download_blob_to_file = mock.Mock()

        fetched = blob.download_as_bytes(if_generation_match=GENERATION_NUMBER)
        self.assertEqual(fetched, b"")

        client.download_blob_to_file.assert_called_once_with(
            blob,
            mock.ANY,
            start=None,
            end=None,
            raw_download=False,
            if_generation_match=GENERATION_NUMBER,
            if_generation_not_match=None,
            if_metageneration_match=None,
            if_metageneration_not_match=None,
            timeout=self._get_default_timeout(),
            checksum="md5",
        )

    def test_download_as_bytes_wo_raw(self):
        self._download_as_bytes_helper(raw_download=False)

    def test_download_as_bytes_w_raw(self):
        self._download_as_bytes_helper(raw_download=True)

    def test_download_as_byte_w_custom_timeout(self):
        self._download_as_bytes_helper(raw_download=False, timeout=9.58)

    def _download_as_text_helper(
        self,
        raw_download,
        client=None,
        start=None,
        end=None,
        if_generation_match=None,
        if_generation_not_match=None,
        if_metageneration_match=None,
        if_metageneration_not_match=None,
        timeout=None,
        encoding=None,
        charset=None,
        no_charset=False,
        expected_value=u"DEADBEEF",
        payload=None,
    ):
        if payload is None:
            if encoding is not None:
                payload = expected_value.encode(encoding)
            else:
                payload = expected_value.encode()

        blob_name = "blob-name"
        bucket = _Bucket()

        properties = {}
        if charset is not None:
            properties["contentType"] = "text/plain; charset={}".format(charset)
        elif no_charset:
            properties = {"contentType": "text/plain"}

        blob = self._make_one(blob_name, bucket=bucket, properties=properties)
        blob.download_as_bytes = mock.Mock(return_value=payload)

        kwargs = {"raw_download": raw_download}

        if client is not None:
            kwargs["client"] = client

        if start is not None:
            kwargs["start"] = start

        if end is not None:
            kwargs["end"] = end

        if encoding is not None:
            kwargs["encoding"] = encoding

        if if_generation_match is not None:
            kwargs["if_generation_match"] = if_generation_match

        if if_generation_not_match is not None:
            kwargs["if_generation_not_match"] = if_generation_not_match

        if if_metageneration_match is not None:
            kwargs["if_metageneration_match"] = if_metageneration_match

        if if_metageneration_not_match is not None:
            kwargs["if_metageneration_not_match"] = if_metageneration_not_match

        if timeout is None:
            expected_timeout = self._get_default_timeout()
        else:
            kwargs["timeout"] = expected_timeout = timeout

        fetched = blob.download_as_text(**kwargs)

        self.assertEqual(fetched, expected_value)

        blob.download_as_bytes.assert_called_once_with(
            client=client,
            start=start,
            end=end,
            raw_download=raw_download,
            timeout=expected_timeout,
            if_generation_match=if_generation_match,
            if_generation_not_match=if_generation_not_match,
            if_metageneration_match=if_metageneration_match,
            if_metageneration_not_match=if_metageneration_not_match,
        )

    def test_download_as_text_wo_raw(self):
        self._download_as_text_helper(raw_download=False)

    def test_download_as_text_w_raw(self):
        self._download_as_text_helper(raw_download=True)

    def test_download_as_text_w_client(self):
        self._download_as_text_helper(raw_download=False, client=object())

    def test_download_as_text_w_start(self):
        self._download_as_text_helper(raw_download=False, start=123)

    def test_download_as_text_w_end(self):
        self._download_as_text_helper(raw_download=False, end=456)

    def test_download_as_text_w_custom_timeout(self):
        self._download_as_text_helper(raw_download=False, timeout=9.58)

    def test_download_as_text_w_if_generation_match(self):
        self._download_as_text_helper(raw_download=False, if_generation_match=6)

    def test_download_as_text_w_if_generation_not_match(self):
        self._download_as_text_helper(raw_download=False, if_generation_not_match=6)

    def test_download_as_text_w_if_metageneration_match(self):
        self._download_as_text_helper(raw_download=False, if_metageneration_match=6)

    def test_download_as_text_w_if_metageneration_not_match(self):
        self._download_as_text_helper(raw_download=False, if_metageneration_not_match=6)

    def test_download_as_text_w_encoding(self):
        encoding = "utf-16"
        self._download_as_text_helper(
            raw_download=False, encoding=encoding,
        )

    def test_download_as_text_w_no_charset(self):
        self._download_as_text_helper(
            raw_download=False, no_charset=True,
        )

    def test_download_as_text_w_non_ascii_w_explicit_encoding(self):
        expected_value = u"\x0AFe"
        encoding = "utf-16"
        charset = "latin1"
        payload = expected_value.encode(encoding)
        self._download_as_text_helper(
            raw_download=False,
            expected_value=expected_value,
            payload=payload,
            encoding=encoding,
            charset=charset,
        )

    def test_download_as_text_w_non_ascii_wo_explicit_encoding_w_charset(self):
        expected_value = u"\x0AFe"
        charset = "utf-16"
        payload = expected_value.encode(charset)
        self._download_as_text_helper(
            raw_download=False,
            expected_value=expected_value,
            payload=payload,
            charset=charset,
        )

    @mock.patch("warnings.warn")
    def test_download_as_string(self, mock_warn):
        MEDIA_LINK = "http://example.com/media/"

        client = self._make_client()
        blob = self._make_one(
            "blob-name", bucket=_Bucket(client), properties={"mediaLink": MEDIA_LINK}
        )
        client.download_blob_to_file = mock.Mock()

        fetched = blob.download_as_string()
        self.assertEqual(fetched, b"")

        client.download_blob_to_file.assert_called_once_with(
            blob,
            mock.ANY,
            start=None,
            end=None,
            raw_download=False,
            if_generation_match=None,
            if_generation_not_match=None,
            if_metageneration_match=None,
            if_metageneration_not_match=None,
            timeout=self._get_default_timeout(),
            checksum="md5",
        )

        mock_warn.assert_called_with(
            "Blob.download_as_string() is deprecated and will be removed in future."
            "Use Blob.download_as_bytes() instead.",
            PendingDeprecationWarning,
            stacklevel=1,
        )

    def test__get_content_type_explicit(self):
        blob = self._make_one(u"blob-name", bucket=None)

        content_type = u"text/plain"
        return_value = blob._get_content_type(content_type)
        self.assertEqual(return_value, content_type)

    def test__get_content_type_from_blob(self):
        blob = self._make_one(u"blob-name", bucket=None)
        blob.content_type = u"video/mp4"

        return_value = blob._get_content_type(None)
        self.assertEqual(return_value, blob.content_type)

    def test__get_content_type_from_filename(self):
        blob = self._make_one(u"blob-name", bucket=None)

        return_value = blob._get_content_type(None, filename="archive.tar")
        self.assertEqual(return_value, "application/x-tar")

    def test__get_content_type_default(self):
        blob = self._make_one(u"blob-name", bucket=None)

        return_value = blob._get_content_type(None)
        self.assertEqual(return_value, u"application/octet-stream")

    def test__get_writable_metadata_no_changes(self):
        name = u"blob-name"
        blob = self._make_one(name, bucket=None)

        object_metadata = blob._get_writable_metadata()
        expected = {"name": name}
        self.assertEqual(object_metadata, expected)

    def test__get_writable_metadata_with_changes(self):
        name = u"blob-name"
        blob = self._make_one(name, bucket=None)
        blob.storage_class = "NEARLINE"
        blob.cache_control = "max-age=3600"
        blob.metadata = {"color": "red"}

        object_metadata = blob._get_writable_metadata()
        expected = {
            "cacheControl": blob.cache_control,
            "metadata": blob.metadata,
            "name": name,
            "storageClass": blob.storage_class,
        }
        self.assertEqual(object_metadata, expected)

    def test__get_writable_metadata_unwritable_field(self):
        name = u"blob-name"
        properties = {"updated": "2016-10-16T18:18:18.181Z"}
        blob = self._make_one(name, bucket=None, properties=properties)
        # Fake that `updated` is in changes.
        blob._changes.add("updated")

        object_metadata = blob._get_writable_metadata()
        expected = {"name": name}
        self.assertEqual(object_metadata, expected)

    def test__set_metadata_to_none(self):
        name = u"blob-name"
        blob = self._make_one(name, bucket=None)
        blob.storage_class = "NEARLINE"
        blob.cache_control = "max-age=3600"

        with mock.patch("google.cloud.storage.blob.Blob._patch_property") as patch_prop:
            blob.metadata = None
            patch_prop.assert_called_once_with("metadata", None)

    def test__get_upload_arguments(self):
        name = u"blob-name"
        key = b"[pXw@,p@@AfBfrR3x-2b2SCHR,.?YwRO"
        blob = self._make_one(name, bucket=None, encryption_key=key)
        blob.content_disposition = "inline"

        content_type = u"image/jpeg"
        info = blob._get_upload_arguments(content_type)

        headers, object_metadata, new_content_type = info
        header_key_value = "W3BYd0AscEBAQWZCZnJSM3gtMmIyU0NIUiwuP1l3Uk8="
        header_key_hash_value = "G0++dxF4q5rG4o9kE8gvEKn15RH6wLm0wXV1MgAlXOg="
        expected_headers = {
            "X-Goog-Encryption-Algorithm": "AES256",
            "X-Goog-Encryption-Key": header_key_value,
            "X-Goog-Encryption-Key-Sha256": header_key_hash_value,
        }
        self.assertEqual(headers, expected_headers)
        expected_metadata = {
            "contentDisposition": blob.content_disposition,
            "name": name,
        }
        self.assertEqual(object_metadata, expected_metadata)
        self.assertEqual(new_content_type, content_type)

    def _mock_transport(self, status_code, headers, content=b""):
        fake_transport = mock.Mock(spec=["request"])
        fake_response = self._mock_requests_response(
            status_code, headers, content=content
        )
        fake_transport.request.return_value = fake_response
        return fake_transport

    def _do_multipart_success(
        self,
        mock_get_boundary,
        client=None,
        size=None,
        num_retries=None,
        user_project=None,
        predefined_acl=None,
        if_generation_match=None,
        if_generation_not_match=None,
        if_metageneration_match=None,
        if_metageneration_not_match=None,
        kms_key_name=None,
        timeout=None,
        metadata=None,
        mtls=False,
    ):
        from six.moves.urllib.parse import urlencode

        bucket = _Bucket(name="w00t", user_project=user_project)
        blob = self._make_one(u"blob-name", bucket=bucket, kms_key_name=kms_key_name)
        self.assertIsNone(blob.chunk_size)
        if metadata:
            self.assertIsNone(blob.metadata)
            blob._properties["metadata"] = metadata
            self.assertEqual(len(blob._changes), 0)

        # Create some mock arguments.
        if not client:
            # Create mocks to be checked for doing transport.
            transport = self._mock_transport(http_client.OK, {})

            client = mock.Mock(_http=transport, _connection=_Connection, spec=["_http"])
            client._connection.API_BASE_URL = "https://storage.googleapis.com"

        # Mock get_api_base_url_for_mtls function.
        mtls_url = "https://foo.mtls"
        if mtls:
            client._connection.get_api_base_url_for_mtls = mock.Mock(
                return_value=mtls_url
            )

        data = b"data here hear hier"
        stream = io.BytesIO(data)
        content_type = u"application/xml"

        if timeout is None:
            expected_timeout = self._get_default_timeout()
            timeout_kwarg = {}
        else:
            expected_timeout = timeout
            timeout_kwarg = {"timeout": timeout}

        response = blob._do_multipart_upload(
            client,
            stream,
            content_type,
            size,
            num_retries,
            predefined_acl,
            if_generation_match,
            if_generation_not_match,
            if_metageneration_match,
            if_metageneration_not_match,
            **timeout_kwarg
        )

        # Clean up the get_api_base_url_for_mtls mock.
        if mtls:
            del client._connection.get_api_base_url_for_mtls

        # Check the mocks and the returned value.
        self.assertIs(response, client._http.request.return_value)
        if size is None:
            data_read = data
            self.assertEqual(stream.tell(), len(data))
        else:
            data_read = data[:size]
            self.assertEqual(stream.tell(), size)

        mock_get_boundary.assert_called_once_with()

        upload_url = (
            "https://storage.googleapis.com/upload/storage/v1" + bucket.path + "/o"
        )
        if mtls:
            upload_url = mtls_url + "/upload/storage/v1" + bucket.path + "/o"

        qs_params = [("uploadType", "multipart")]

        if user_project is not None:
            qs_params.append(("userProject", user_project))

        if predefined_acl is not None:
            qs_params.append(("predefinedAcl", predefined_acl))

        if kms_key_name is not None and "cryptoKeyVersions" not in kms_key_name:
            qs_params.append(("kmsKeyName", kms_key_name))

        if if_generation_match is not None:
            qs_params.append(("ifGenerationMatch", if_generation_match))

        if if_generation_not_match is not None:
            qs_params.append(("ifGenerationNotMatch", if_generation_not_match))

        if if_metageneration_match is not None:
            qs_params.append(("ifMetagenerationMatch", if_metageneration_match))

        if if_metageneration_not_match is not None:
            qs_params.append(("ifMetaGenerationNotMatch", if_metageneration_not_match))

        upload_url += "?" + urlencode(qs_params)

        blob_data = {"name": "blob-name"}
        if metadata:
            blob_data["metadata"] = metadata
            self.assertEqual(blob._changes, set(["metadata"]))
        payload = (
            b"--==0==\r\n"
            + b"content-type: application/json; charset=UTF-8\r\n\r\n"
            + json.dumps(blob_data).encode("utf-8")
            + b"\r\n--==0==\r\n"
            + b"content-type: application/xml\r\n\r\n"
            + data_read
            + b"\r\n--==0==--"
        )
        headers = {"content-type": b'multipart/related; boundary="==0=="'}
        client._http.request.assert_called_once_with(
            "POST", upload_url, data=payload, headers=headers, timeout=expected_timeout
        )

    @mock.patch(u"google.resumable_media._upload.get_boundary", return_value=b"==0==")
    def test__do_multipart_upload_no_size(self, mock_get_boundary):
        self._do_multipart_success(mock_get_boundary, predefined_acl="private")

    @mock.patch(u"google.resumable_media._upload.get_boundary", return_value=b"==0==")
    def test__do_multipart_upload_no_size_mtls(self, mock_get_boundary):
        self._do_multipart_success(
            mock_get_boundary, predefined_acl="private", mtls=True
        )

    @mock.patch(u"google.resumable_media._upload.get_boundary", return_value=b"==0==")
    def test__do_multipart_upload_with_size(self, mock_get_boundary):
        self._do_multipart_success(mock_get_boundary, size=10)

    @mock.patch(u"google.resumable_media._upload.get_boundary", return_value=b"==0==")
    def test__do_multipart_upload_with_user_project(self, mock_get_boundary):
        user_project = "user-project-123"
        self._do_multipart_success(mock_get_boundary, user_project=user_project)

    @mock.patch(u"google.resumable_media._upload.get_boundary", return_value=b"==0==")
    def test__do_multipart_upload_with_kms(self, mock_get_boundary):
        kms_resource = (
            "projects/test-project-123/"
            "locations/us/"
            "keyRings/test-ring/"
            "cryptoKeys/test-key"
        )
        self._do_multipart_success(mock_get_boundary, kms_key_name=kms_resource)

    @mock.patch(u"google.resumable_media._upload.get_boundary", return_value=b"==0==")
    def test__do_multipart_upload_with_kms_with_version(self, mock_get_boundary):
        kms_resource = (
            "projects/test-project-123/"
            "locations/us/"
            "keyRings/test-ring/"
            "cryptoKeys/test-key"
            "cryptoKeyVersions/1"
        )
        self._do_multipart_success(mock_get_boundary, kms_key_name=kms_resource)

    @mock.patch(u"google.resumable_media._upload.get_boundary", return_value=b"==0==")
    def test__do_multipart_upload_with_retry(self, mock_get_boundary):
        self._do_multipart_success(mock_get_boundary, num_retries=8)

    @mock.patch(u"google.resumable_media._upload.get_boundary", return_value=b"==0==")
    def test__do_multipart_upload_with_generation_match(self, mock_get_boundary):
        self._do_multipart_success(
            mock_get_boundary, if_generation_match=4, if_metageneration_match=4
        )

    @mock.patch(u"google.resumable_media._upload.get_boundary", return_value=b"==0==")
    def test__do_multipart_upload_with_custom_timeout(self, mock_get_boundary):
        self._do_multipart_success(mock_get_boundary, timeout=9.58)

    @mock.patch(u"google.resumable_media._upload.get_boundary", return_value=b"==0==")
    def test__do_multipart_upload_with_generation_not_match(self, mock_get_boundary):
        self._do_multipart_success(
            mock_get_boundary, if_generation_not_match=4, if_metageneration_not_match=4
        )

    @mock.patch(u"google.resumable_media._upload.get_boundary", return_value=b"==0==")
    def test__do_multipart_upload_with_client(self, mock_get_boundary):
        transport = self._mock_transport(http_client.OK, {})
        client = mock.Mock(_http=transport, _connection=_Connection, spec=["_http"])
        client._connection.API_BASE_URL = "https://storage.googleapis.com"
        self._do_multipart_success(mock_get_boundary, client=client)

    @mock.patch(u"google.resumable_media._upload.get_boundary", return_value=b"==0==")
    def test__do_multipart_upload_with_metadata(self, mock_get_boundary):
        self._do_multipart_success(mock_get_boundary, metadata={"test": "test"})

    def test__do_multipart_upload_bad_size(self):
        blob = self._make_one(u"blob-name", bucket=None)

        data = b"data here hear hier"
        stream = io.BytesIO(data)
        size = 50
        self.assertGreater(size, len(data))

        with self.assertRaises(ValueError) as exc_info:
            blob._do_multipart_upload(
                None, stream, None, size, None, None, None, None, None, None
            )

        exc_contents = str(exc_info.exception)
        self.assertIn("was specified but the file-like object only had", exc_contents)
        self.assertEqual(stream.tell(), len(data))

    def _initiate_resumable_helper(
        self,
        client=None,
        size=None,
        extra_headers=None,
        chunk_size=None,
        num_retries=None,
        user_project=None,
        predefined_acl=None,
        if_generation_match=None,
        if_generation_not_match=None,
        if_metageneration_match=None,
        if_metageneration_not_match=None,
        blob_chunk_size=786432,
        kms_key_name=None,
        timeout=None,
        metadata=None,
        mtls=False,
    ):
        from six.moves.urllib.parse import urlencode
        from google.resumable_media.requests import ResumableUpload
        from google.cloud.storage.blob import _DEFAULT_CHUNKSIZE

        bucket = _Bucket(name="whammy", user_project=user_project)
        blob = self._make_one(u"blob-name", bucket=bucket, kms_key_name=kms_key_name)
        if metadata:
            self.assertIsNone(blob.metadata)
            blob._properties["metadata"] = metadata
            self.assertEqual(len(blob._changes), 0)
        else:
            blob.metadata = {"rook": "takes knight"}
        blob.chunk_size = blob_chunk_size
        if blob_chunk_size is not None:
            self.assertIsNotNone(blob.chunk_size)
        else:
            self.assertIsNone(blob.chunk_size)

        # Need to make sure **same** dict is used because ``json.dumps()``
        # will depend on the hash order.
        if not metadata:
            object_metadata = blob._get_writable_metadata()
            blob._get_writable_metadata = mock.Mock(
                return_value=object_metadata, spec=[]
            )

        resumable_url = "http://test.invalid?upload_id=hey-you"
        if not client:
            # Create mocks to be checked for doing transport.
            response_headers = {"location": resumable_url}
            transport = self._mock_transport(http_client.OK, response_headers)

            # Create some mock arguments and call the method under test.
            client = mock.Mock(
                _http=transport, _connection=_Connection, spec=[u"_http"]
            )
            client._connection.API_BASE_URL = "https://storage.googleapis.com"

        # Mock get_api_base_url_for_mtls function.
        mtls_url = "https://foo.mtls"
        if mtls:
            client._connection.get_api_base_url_for_mtls = mock.Mock(
                return_value=mtls_url
            )

        data = b"hello hallo halo hi-low"
        stream = io.BytesIO(data)
        content_type = u"text/plain"

        if timeout is None:
            expected_timeout = self._get_default_timeout()
            timeout_kwarg = {}
        else:
            expected_timeout = timeout
            timeout_kwarg = {"timeout": timeout}

        upload, transport = blob._initiate_resumable_upload(
            client,
            stream,
            content_type,
            size,
            num_retries,
            extra_headers=extra_headers,
            chunk_size=chunk_size,
            predefined_acl=predefined_acl,
            if_generation_match=if_generation_match,
            if_generation_not_match=if_generation_not_match,
            if_metageneration_match=if_metageneration_match,
            if_metageneration_not_match=if_metageneration_not_match,
            **timeout_kwarg
        )

        # Clean up the get_api_base_url_for_mtls mock.
        if mtls:
            del client._connection.get_api_base_url_for_mtls

        # Check the returned values.
        self.assertIsInstance(upload, ResumableUpload)

        upload_url = (
            "https://storage.googleapis.com/upload/storage/v1" + bucket.path + "/o"
        )
        if mtls:
            upload_url = mtls_url + "/upload/storage/v1" + bucket.path + "/o"
        qs_params = [("uploadType", "resumable")]

        if user_project is not None:
            qs_params.append(("userProject", user_project))

        if predefined_acl is not None:
            qs_params.append(("predefinedAcl", predefined_acl))

        if kms_key_name is not None and "cryptoKeyVersions" not in kms_key_name:
            qs_params.append(("kmsKeyName", kms_key_name))

        if if_generation_match is not None:
            qs_params.append(("ifGenerationMatch", if_generation_match))

        if if_generation_not_match is not None:
            qs_params.append(("ifGenerationNotMatch", if_generation_not_match))

        if if_metageneration_match is not None:
            qs_params.append(("ifMetagenerationMatch", if_metageneration_match))

        if if_metageneration_not_match is not None:
            qs_params.append(("ifMetaGenerationNotMatch", if_metageneration_not_match))

        upload_url += "?" + urlencode(qs_params)

        self.assertEqual(upload.upload_url, upload_url)
        if extra_headers is None:
            self.assertEqual(upload._headers, {})
        else:
            self.assertEqual(upload._headers, extra_headers)
            self.assertIsNot(upload._headers, extra_headers)
        self.assertFalse(upload.finished)
        if chunk_size is None:
            if blob_chunk_size is None:
                self.assertEqual(upload._chunk_size, _DEFAULT_CHUNKSIZE)
            else:
                self.assertEqual(upload._chunk_size, blob.chunk_size)
        else:
            self.assertNotEqual(blob.chunk_size, chunk_size)
            self.assertEqual(upload._chunk_size, chunk_size)
        self.assertIs(upload._stream, stream)
        if metadata:
            self.assertEqual(blob._changes, set(["metadata"]))
        if size is None:
            self.assertIsNone(upload._total_bytes)
        else:
            self.assertEqual(upload._total_bytes, size)
        self.assertEqual(upload._content_type, content_type)
        self.assertEqual(upload.resumable_url, resumable_url)
        retry_strategy = upload._retry_strategy
        self.assertEqual(retry_strategy.max_sleep, 64.0)
        if num_retries is None:
            self.assertEqual(retry_strategy.max_cumulative_retry, 600.0)
            self.assertIsNone(retry_strategy.max_retries)
        else:
            self.assertIsNone(retry_strategy.max_cumulative_retry)
            self.assertEqual(retry_strategy.max_retries, num_retries)
        self.assertIs(client._http, transport)
        # Make sure we never read from the stream.
        self.assertEqual(stream.tell(), 0)

        if metadata:
            object_metadata = {"name": u"blob-name", "metadata": metadata}
        else:
            # Check the mocks.
            blob._get_writable_metadata.assert_called_once_with()
        payload = json.dumps(object_metadata).encode("utf-8")
        expected_headers = {
            "content-type": "application/json; charset=UTF-8",
            "x-upload-content-type": content_type,
        }
        if size is not None:
            expected_headers["x-upload-content-length"] = str(size)
        if extra_headers is not None:
            expected_headers.update(extra_headers)
        transport.request.assert_called_once_with(
            "POST",
            upload_url,
            data=payload,
            headers=expected_headers,
            timeout=expected_timeout,
        )

    def test__initiate_resumable_upload_with_metadata(self):
        self._initiate_resumable_helper(metadata={"test": "test"})

    def test__initiate_resumable_upload_with_custom_timeout(self):
        self._initiate_resumable_helper(timeout=9.58)

    def test__initiate_resumable_upload_no_size(self):
        self._initiate_resumable_helper()

    def test__initiate_resumable_upload_no_size_mtls(self):
        self._initiate_resumable_helper(mtls=True)

    def test__initiate_resumable_upload_with_size(self):
        self._initiate_resumable_helper(size=10000)

    def test__initiate_resumable_upload_with_user_project(self):
        user_project = "user-project-123"
        self._initiate_resumable_helper(user_project=user_project)

    def test__initiate_resumable_upload_with_kms(self):
        kms_resource = (
            "projects/test-project-123/"
            "locations/us/"
            "keyRings/test-ring/"
            "cryptoKeys/test-key"
        )
        self._initiate_resumable_helper(kms_key_name=kms_resource)

    def test__initiate_resumable_upload_with_kms_with_version(self):
        kms_resource = (
            "projects/test-project-123/"
            "locations/us/"
            "keyRings/test-ring/"
            "cryptoKeys/test-key"
            "cryptoKeyVersions/1"
        )
        self._initiate_resumable_helper(kms_key_name=kms_resource)

    def test__initiate_resumable_upload_without_chunk_size(self):
        self._initiate_resumable_helper(blob_chunk_size=None)

    def test__initiate_resumable_upload_with_chunk_size(self):
        one_mb = 1048576
        self._initiate_resumable_helper(chunk_size=one_mb)

    def test__initiate_resumable_upload_with_extra_headers(self):
        extra_headers = {"origin": "http://not-in-kansas-anymore.invalid"}
        self._initiate_resumable_helper(extra_headers=extra_headers)

    def test__initiate_resumable_upload_with_retry(self):
        self._initiate_resumable_helper(num_retries=11)

    def test__initiate_resumable_upload_with_generation_match(self):
        self._initiate_resumable_helper(
            if_generation_match=4, if_metageneration_match=4
        )

    def test__initiate_resumable_upload_with_generation_not_match(self):
        self._initiate_resumable_helper(
            if_generation_not_match=4, if_metageneration_not_match=4
        )

    def test__initiate_resumable_upload_with_predefined_acl(self):
        self._initiate_resumable_helper(predefined_acl="private")

    def test__initiate_resumable_upload_with_client(self):
        resumable_url = "http://test.invalid?upload_id=hey-you"
        response_headers = {"location": resumable_url}
        transport = self._mock_transport(http_client.OK, response_headers)

        client = mock.Mock(_http=transport, _connection=_Connection, spec=[u"_http"])
        client._connection.API_BASE_URL = "https://storage.googleapis.com"
        self._initiate_resumable_helper(client=client)

    def _make_resumable_transport(
        self, headers1, headers2, headers3, total_bytes, data_corruption=False
    ):
        from google import resumable_media

        fake_transport = mock.Mock(spec=["request"])

        fake_response1 = self._mock_requests_response(http_client.OK, headers1)
        fake_response2 = self._mock_requests_response(
            resumable_media.PERMANENT_REDIRECT, headers2
        )
        json_body = '{{"size": "{:d}"}}'.format(total_bytes)
        if data_corruption:
            fake_response3 = resumable_media.DataCorruption(None)
        else:
            fake_response3 = self._mock_requests_response(
                http_client.OK, headers3, content=json_body.encode("utf-8")
            )

        responses = [fake_response1, fake_response2, fake_response3]
        fake_transport.request.side_effect = responses
        return fake_transport, responses

    @staticmethod
    def _do_resumable_upload_call0(
        blob,
        content_type,
        size=None,
        predefined_acl=None,
        if_generation_match=None,
        if_generation_not_match=None,
        if_metageneration_match=None,
        if_metageneration_not_match=None,
        timeout=None,
    ):
        # First mock transport.request() does initiates upload.
        upload_url = (
            "https://storage.googleapis.com/upload/storage/v1"
            + blob.bucket.path
            + "/o?uploadType=resumable"
        )
        if predefined_acl is not None:
            upload_url += "&predefinedAcl={}".format(predefined_acl)
        expected_headers = {
            "content-type": "application/json; charset=UTF-8",
            "x-upload-content-type": content_type,
        }
        if size is not None:
            expected_headers["x-upload-content-length"] = str(size)
        payload = json.dumps({"name": blob.name}).encode("utf-8")
        return mock.call(
            "POST", upload_url, data=payload, headers=expected_headers, timeout=timeout
        )

    @staticmethod
    def _do_resumable_upload_call1(
        blob,
        content_type,
        data,
        resumable_url,
        size=None,
        predefined_acl=None,
        if_generation_match=None,
        if_generation_not_match=None,
        if_metageneration_match=None,
        if_metageneration_not_match=None,
        timeout=None,
    ):
        # Second mock transport.request() does sends first chunk.
        if size is None:
            content_range = "bytes 0-{:d}/*".format(blob.chunk_size - 1)
        else:
            content_range = "bytes 0-{:d}/{:d}".format(blob.chunk_size - 1, size)

        expected_headers = {
            "content-type": content_type,
            "content-range": content_range,
        }
        payload = data[: blob.chunk_size]
        return mock.call(
            "PUT",
            resumable_url,
            data=payload,
            headers=expected_headers,
            timeout=timeout,
        )

    @staticmethod
    def _do_resumable_upload_call2(
        blob,
        content_type,
        data,
        resumable_url,
        total_bytes,
        predefined_acl=None,
        if_generation_match=None,
        if_generation_not_match=None,
        if_metageneration_match=None,
        if_metageneration_not_match=None,
        timeout=None,
    ):
        # Third mock transport.request() does sends last chunk.
        content_range = "bytes {:d}-{:d}/{:d}".format(
            blob.chunk_size, total_bytes - 1, total_bytes
        )
        expected_headers = {
            "content-type": content_type,
            "content-range": content_range,
        }
        payload = data[blob.chunk_size :]
        return mock.call(
            "PUT",
            resumable_url,
            data=payload,
            headers=expected_headers,
            timeout=timeout,
        )

    def _do_resumable_helper(
        self,
        use_size=False,
        num_retries=None,
        predefined_acl=None,
        if_generation_match=None,
        if_generation_not_match=None,
        if_metageneration_match=None,
        if_metageneration_not_match=None,
        timeout=None,
        data_corruption=False,
    ):
        bucket = _Bucket(name="yesterday")
        blob = self._make_one(u"blob-name", bucket=bucket)
        blob.chunk_size = blob._CHUNK_SIZE_MULTIPLE
        self.assertIsNotNone(blob.chunk_size)

        # Data to be uploaded.
        data = b"<html>" + (b"A" * blob.chunk_size) + b"</html>"
        total_bytes = len(data)
        if use_size:
            size = total_bytes
        else:
            size = None

        # Create mocks to be checked for doing transport.
        resumable_url = "http://test.invalid?upload_id=and-then-there-was-1"
        headers1 = {"location": resumable_url}
        headers2 = {"range": "bytes=0-{:d}".format(blob.chunk_size - 1)}
        transport, responses = self._make_resumable_transport(
            headers1, headers2, {}, total_bytes, data_corruption=data_corruption
        )

        # Create some mock arguments and call the method under test.
        client = mock.Mock(_http=transport, _connection=_Connection, spec=["_http"])
        client._connection.API_BASE_URL = "https://storage.googleapis.com"
        stream = io.BytesIO(data)
        content_type = u"text/html"

        if timeout is None:
            expected_timeout = self._get_default_timeout()
            timeout_kwarg = {}
        else:
            expected_timeout = timeout
            timeout_kwarg = {"timeout": timeout}

        response = blob._do_resumable_upload(
            client,
            stream,
            content_type,
            size,
            num_retries,
            predefined_acl,
            if_generation_match,
            if_generation_not_match,
            if_metageneration_match,
            if_metageneration_not_match,
            **timeout_kwarg
        )

        # Check the returned values.
        self.assertIs(response, responses[2])
        self.assertEqual(stream.tell(), total_bytes)

        # Check the mocks.
        call0 = self._do_resumable_upload_call0(
            blob,
            content_type,
            size=size,
            predefined_acl=predefined_acl,
            if_generation_match=if_generation_match,
            if_generation_not_match=if_generation_not_match,
            if_metageneration_match=if_metageneration_match,
            if_metageneration_not_match=if_metageneration_not_match,
            timeout=expected_timeout,
        )
        call1 = self._do_resumable_upload_call1(
            blob,
            content_type,
            data,
            resumable_url,
            size=size,
            predefined_acl=predefined_acl,
            if_generation_match=if_generation_match,
            if_generation_not_match=if_generation_not_match,
            if_metageneration_match=if_metageneration_match,
            if_metageneration_not_match=if_metageneration_not_match,
            timeout=expected_timeout,
        )
        call2 = self._do_resumable_upload_call2(
            blob,
            content_type,
            data,
            resumable_url,
            total_bytes,
            predefined_acl=predefined_acl,
            if_generation_match=if_generation_match,
            if_generation_not_match=if_generation_not_match,
            if_metageneration_match=if_metageneration_match,
            if_metageneration_not_match=if_metageneration_not_match,
            timeout=expected_timeout,
        )
        self.assertEqual(transport.request.mock_calls, [call0, call1, call2])

    def test__do_resumable_upload_with_custom_timeout(self):
        self._do_resumable_helper(timeout=9.58)

    def test__do_resumable_upload_no_size(self):
        self._do_resumable_helper()

    def test__do_resumable_upload_with_size(self):
        self._do_resumable_helper(use_size=True)

    def test__do_resumable_upload_with_retry(self):
        self._do_resumable_helper(num_retries=6)

    def test__do_resumable_upload_with_predefined_acl(self):
        self._do_resumable_helper(predefined_acl="private")

    def test__do_resumable_upload_with_data_corruption(self):
        from google.resumable_media import DataCorruption

        with mock.patch("google.cloud.storage.blob.Blob.delete") as patch:
            try:
                self._do_resumable_helper(data_corruption=True)
            except Exception as e:
                self.assertTrue(patch.called)
                self.assertIsInstance(e, DataCorruption)

    def _do_upload_helper(
        self,
        chunk_size=None,
        num_retries=None,
        predefined_acl=None,
        if_generation_match=None,
        if_generation_not_match=None,
        if_metageneration_match=None,
        if_metageneration_not_match=None,
        size=None,
        timeout=None,
    ):
        from google.cloud.storage.blob import _MAX_MULTIPART_SIZE

        blob = self._make_one(u"blob-name", bucket=None)

        # Create a fake response.
        response = mock.Mock(spec=[u"json"])
        response.json.return_value = mock.sentinel.json
        # Mock **both** helpers.
        blob._do_multipart_upload = mock.Mock(return_value=response, spec=[])
        blob._do_resumable_upload = mock.Mock(return_value=response, spec=[])

        if chunk_size is None:
            self.assertIsNone(blob.chunk_size)
        else:
            blob.chunk_size = chunk_size
            self.assertIsNotNone(blob.chunk_size)

        client = mock.sentinel.client
        stream = mock.sentinel.stream
        content_type = u"video/mp4"
        if size is None:
            size = 12345654321

        if timeout is None:
            expected_timeout = self._get_default_timeout()
            timeout_kwarg = {}
        else:
            expected_timeout = timeout
            timeout_kwarg = {"timeout": timeout}

        # Make the request and check the mocks.
        created_json = blob._do_upload(
            client,
            stream,
            content_type,
            size,
            num_retries,
            predefined_acl,
            if_generation_match,
            if_generation_not_match,
            if_metageneration_match,
            if_metageneration_not_match,
            **timeout_kwarg
        )

        # Adjust num_retries expectations to reflect the conditional default in
        # _do_upload()
        if num_retries is None and if_metageneration_match is None:
            num_retries = 0

        self.assertIs(created_json, mock.sentinel.json)
        response.json.assert_called_once_with()
        if size is not None and size <= _MAX_MULTIPART_SIZE:
            blob._do_multipart_upload.assert_called_once_with(
                client,
                stream,
                content_type,
                size,
                num_retries,
                predefined_acl,
                if_generation_match,
                if_generation_not_match,
                if_metageneration_match,
                if_metageneration_not_match,
                timeout=expected_timeout,
                checksum=None,
            )
            blob._do_resumable_upload.assert_not_called()
        else:
            blob._do_multipart_upload.assert_not_called()
            blob._do_resumable_upload.assert_called_once_with(
                client,
                stream,
                content_type,
                size,
                num_retries,
                predefined_acl,
                if_generation_match,
                if_generation_not_match,
                if_metageneration_match,
                if_metageneration_not_match,
                timeout=expected_timeout,
                checksum=None,
            )

    def test__do_upload_uses_multipart(self):
        from google.cloud.storage.blob import _MAX_MULTIPART_SIZE

        self._do_upload_helper(size=_MAX_MULTIPART_SIZE)

    def test__do_upload_uses_multipart_w_custom_timeout(self):
        from google.cloud.storage.blob import _MAX_MULTIPART_SIZE

        self._do_upload_helper(size=_MAX_MULTIPART_SIZE, timeout=9.58)

    def test__do_upload_uses_resumable(self):
        from google.cloud.storage.blob import _MAX_MULTIPART_SIZE

        chunk_size = 256 * 1024  # 256KB
        self._do_upload_helper(chunk_size=chunk_size, size=_MAX_MULTIPART_SIZE + 1)

    def test__do_upload_uses_resumable_w_custom_timeout(self):
        from google.cloud.storage.blob import _MAX_MULTIPART_SIZE

        chunk_size = 256 * 1024  # 256KB
        self._do_upload_helper(
            chunk_size=chunk_size, size=_MAX_MULTIPART_SIZE + 1, timeout=9.58
        )

    def test__do_upload_with_retry(self):
        self._do_upload_helper(num_retries=20)

    def _upload_from_file_helper(self, side_effect=None, **kwargs):
        from google.cloud._helpers import UTC

        blob = self._make_one("blob-name", bucket=None)
        # Mock low-level upload helper on blob (it is tested elsewhere).
        created_json = {"updated": "2017-01-01T09:09:09.081Z"}
        blob._do_upload = mock.Mock(return_value=created_json, spec=[])
        if side_effect is not None:
            blob._do_upload.side_effect = side_effect
        # Make sure `updated` is empty before the request.
        self.assertIsNone(blob.updated)

        data = b"data is here"
        stream = io.BytesIO(data)
        stream.seek(2)  # Not at zero.
        content_type = u"font/woff"
        client = mock.sentinel.client
        predefined_acl = kwargs.get("predefined_acl", None)
        if_generation_match = kwargs.get("if_generation_match", None)
        if_generation_not_match = kwargs.get("if_generation_not_match", None)
        if_metageneration_match = kwargs.get("if_metageneration_match", None)
        if_metageneration_not_match = kwargs.get("if_metageneration_not_match", None)
        ret_val = blob.upload_from_file(
            stream, size=len(data), content_type=content_type, client=client, **kwargs
        )

        # Check the response and side-effects.
        self.assertIsNone(ret_val)
        new_updated = datetime.datetime(2017, 1, 1, 9, 9, 9, 81000, tzinfo=UTC)
        self.assertEqual(blob.updated, new_updated)

        expected_timeout = kwargs.get("timeout", self._get_default_timeout())

        # Check the mock.
        num_retries = kwargs.get("num_retries")
        blob._do_upload.assert_called_once_with(
            client,
            stream,
            content_type,
            len(data),
            num_retries,
            predefined_acl,
            if_generation_match,
            if_generation_not_match,
            if_metageneration_match,
            if_metageneration_not_match,
            timeout=expected_timeout,
            checksum=None,
        )
        return stream

    def test_upload_from_file_success(self):
        stream = self._upload_from_file_helper(predefined_acl="private")
        assert stream.tell() == 2

    @mock.patch("warnings.warn")
    def test_upload_from_file_with_retries(self, mock_warn):
        from google.cloud.storage import blob as blob_module

        self._upload_from_file_helper(num_retries=20)
        mock_warn.assert_called_once_with(
            blob_module._NUM_RETRIES_MESSAGE, DeprecationWarning, stacklevel=2
        )

    def test_upload_from_file_with_rewind(self):
        stream = self._upload_from_file_helper(rewind=True)
        assert stream.tell() == 0

    def test_upload_from_file_with_custom_timeout(self):
        self._upload_from_file_helper(timeout=9.58)

    def test_upload_from_file_failure(self):
        import requests

        from google.resumable_media import InvalidResponse
        from google.cloud import exceptions

        message = "Someone is already in this spot."
        response = requests.Response()
        response.status_code = http_client.CONFLICT
        response.request = requests.Request("POST", "http://example.com").prepare()
        side_effect = InvalidResponse(response, message)

        with self.assertRaises(exceptions.Conflict) as exc_info:
            self._upload_from_file_helper(side_effect=side_effect)

        self.assertIn(message, exc_info.exception.message)
        self.assertEqual(exc_info.exception.errors, [])

    def _do_upload_mock_call_helper(
        self, blob, client, content_type, size, timeout=None
    ):
        self.assertEqual(blob._do_upload.call_count, 1)
        mock_call = blob._do_upload.mock_calls[0]
        call_name, pos_args, kwargs = mock_call
        self.assertEqual(call_name, "")
        self.assertEqual(len(pos_args), 10)
        self.assertEqual(pos_args[0], client)
        self.assertEqual(pos_args[2], content_type)
        self.assertEqual(pos_args[3], size)
        self.assertIsNone(pos_args[4])  # num_retries
        self.assertIsNone(pos_args[5])  # predefined_acl
        self.assertIsNone(pos_args[6])  # if_generation_match
        self.assertIsNone(pos_args[7])  # if_generation_not_match
        self.assertIsNone(pos_args[8])  # if_metageneration_match
        self.assertIsNone(pos_args[9])  # if_metageneration_not_match

        expected_timeout = self._get_default_timeout() if timeout is None else timeout
        self.assertEqual(kwargs, {"timeout": expected_timeout, "checksum": None})

        return pos_args[1]

    def test_upload_from_filename(self):
        from google.cloud._testing import _NamedTemporaryFile

        blob = self._make_one("blob-name", bucket=None)
        # Mock low-level upload helper on blob (it is tested elsewhere).
        created_json = {"metadata": {"mint": "ice-cream"}}
        blob._do_upload = mock.Mock(return_value=created_json, spec=[])
        # Make sure `metadata` is empty before the request.
        self.assertIsNone(blob.metadata)

        data = b"soooo much data"
        content_type = u"image/svg+xml"
        client = mock.sentinel.client
        with _NamedTemporaryFile() as temp:
            with open(temp.name, "wb") as file_obj:
                file_obj.write(data)

            ret_val = blob.upload_from_filename(
                temp.name, content_type=content_type, client=client
            )

        # Check the response and side-effects.
        self.assertIsNone(ret_val)
        self.assertEqual(blob.metadata, created_json["metadata"])

        # Check the mock.
        stream = self._do_upload_mock_call_helper(blob, client, content_type, len(data))
        self.assertTrue(stream.closed)
        self.assertEqual(stream.mode, "rb")
        self.assertEqual(stream.name, temp.name)

    def test_upload_from_filename_w_custom_timeout(self):
        from google.cloud._testing import _NamedTemporaryFile

        blob = self._make_one("blob-name", bucket=None)
        # Mock low-level upload helper on blob (it is tested elsewhere).
        created_json = {"metadata": {"mint": "ice-cream"}}
        blob._do_upload = mock.Mock(return_value=created_json, spec=[])
        # Make sure `metadata` is empty before the request.
        self.assertIsNone(blob.metadata)

        data = b"soooo much data"
        content_type = u"image/svg+xml"
        client = mock.sentinel.client
        with _NamedTemporaryFile() as temp:
            with open(temp.name, "wb") as file_obj:
                file_obj.write(data)

            blob.upload_from_filename(
                temp.name, content_type=content_type, client=client, timeout=9.58
            )

        # Check the mock.
        self._do_upload_mock_call_helper(
            blob, client, content_type, len(data), timeout=9.58
        )

    def _upload_from_string_helper(self, data, **kwargs):
        from google.cloud._helpers import _to_bytes

        blob = self._make_one("blob-name", bucket=None)

        # Mock low-level upload helper on blob (it is tested elsewhere).
        created_json = {"componentCount": "5"}
        blob._do_upload = mock.Mock(return_value=created_json, spec=[])
        # Make sure `metadata` is empty before the request.
        self.assertIsNone(blob.component_count)

        client = mock.sentinel.client
        ret_val = blob.upload_from_string(data, client=client, **kwargs)

        # Check the response and side-effects.
        self.assertIsNone(ret_val)
        self.assertEqual(blob.component_count, 5)

        # Check the mock.
        payload = _to_bytes(data, encoding="utf-8")
        stream = self._do_upload_mock_call_helper(
            blob,
            client,
            "text/plain",
            len(payload),
            kwargs.get("timeout", self._get_default_timeout()),
        )
        self.assertIsInstance(stream, io.BytesIO)
        self.assertEqual(stream.getvalue(), payload)

    def test_upload_from_string_w_custom_timeout(self):
        data = b"XB]jb\xb8tad\xe0"
        self._upload_from_string_helper(data, timeout=9.58)

    def test_upload_from_string_w_bytes(self):
        data = b"XB]jb\xb8tad\xe0"
        self._upload_from_string_helper(data)

    def test_upload_from_string_w_text(self):
        data = u"\N{snowman} \N{sailboat}"
        self._upload_from_string_helper(data)

    def _create_resumable_upload_session_helper(
        self, origin=None, side_effect=None, timeout=None
    ):
        bucket = _Bucket(name="alex-trebek")
        blob = self._make_one("blob-name", bucket=bucket)
        chunk_size = 99 * blob._CHUNK_SIZE_MULTIPLE
        blob.chunk_size = chunk_size

        # Create mocks to be checked for doing transport.
        resumable_url = "http://test.invalid?upload_id=clean-up-everybody"
        response_headers = {"location": resumable_url}
        transport = self._mock_transport(http_client.OK, response_headers)
        if side_effect is not None:
            transport.request.side_effect = side_effect

        # Create some mock arguments and call the method under test.
        content_type = u"text/plain"
        size = 10000
        client = mock.Mock(_http=transport, _connection=_Connection, spec=[u"_http"])
        client._connection.API_BASE_URL = "https://storage.googleapis.com"

        if timeout is None:
            expected_timeout = self._get_default_timeout()
            timeout_kwarg = {}
        else:
            expected_timeout = timeout
            timeout_kwarg = {"timeout": timeout}

        new_url = blob.create_resumable_upload_session(
            content_type=content_type,
            size=size,
            origin=origin,
            client=client,
            **timeout_kwarg
        )

        # Check the returned value and (lack of) side-effect.
        self.assertEqual(new_url, resumable_url)
        self.assertEqual(blob.chunk_size, chunk_size)

        # Check the mocks.
        upload_url = (
            "https://storage.googleapis.com/upload/storage/v1"
            + bucket.path
            + "/o?uploadType=resumable"
        )
        payload = b'{"name": "blob-name"}'
        expected_headers = {
            "content-type": "application/json; charset=UTF-8",
            "x-upload-content-length": str(size),
            "x-upload-content-type": content_type,
        }
        if origin is not None:
            expected_headers["Origin"] = origin
        transport.request.assert_called_once_with(
            "POST",
            upload_url,
            data=payload,
            headers=expected_headers,
            timeout=expected_timeout,
        )

    def test_create_resumable_upload_session(self):
        self._create_resumable_upload_session_helper()

    def test_create_resumable_upload_session_with_custom_timeout(self):
        self._create_resumable_upload_session_helper(timeout=9.58)

    def test_create_resumable_upload_session_with_origin(self):
        self._create_resumable_upload_session_helper(origin="http://google.com")

    def test_create_resumable_upload_session_with_failure(self):
        from google.resumable_media import InvalidResponse
        from google.cloud import exceptions

        message = "5-oh-3 woe is me."
        response = self._mock_requests_response(
            status_code=http_client.SERVICE_UNAVAILABLE, headers={}
        )
        side_effect = InvalidResponse(response, message)

        with self.assertRaises(exceptions.ServiceUnavailable) as exc_info:
            self._create_resumable_upload_session_helper(side_effect=side_effect)

        self.assertIn(message, exc_info.exception.message)
        self.assertEqual(exc_info.exception.errors, [])

    def test_get_iam_policy(self):
        from google.cloud.storage.iam import STORAGE_OWNER_ROLE
        from google.cloud.storage.iam import STORAGE_EDITOR_ROLE
        from google.cloud.storage.iam import STORAGE_VIEWER_ROLE
        from google.api_core.iam import Policy

        BLOB_NAME = "blob-name"
        PATH = "/b/name/o/%s" % (BLOB_NAME,)
        ETAG = "DEADBEEF"
        VERSION = 1
        OWNER1 = "user:phred@example.com"
        OWNER2 = "group:cloud-logs@google.com"
        EDITOR1 = "domain:google.com"
        EDITOR2 = "user:phred@example.com"
        VIEWER1 = "serviceAccount:1234-abcdef@service.example.com"
        VIEWER2 = "user:phred@example.com"
        RETURNED = {
            "resourceId": PATH,
            "etag": ETAG,
            "version": VERSION,
            "bindings": [
                {"role": STORAGE_OWNER_ROLE, "members": [OWNER1, OWNER2]},
                {"role": STORAGE_EDITOR_ROLE, "members": [EDITOR1, EDITOR2]},
                {"role": STORAGE_VIEWER_ROLE, "members": [VIEWER1, VIEWER2]},
            ],
        }
        after = ({"status": http_client.OK}, RETURNED)
        EXPECTED = {
            binding["role"]: set(binding["members"]) for binding in RETURNED["bindings"]
        }
        connection = _Connection(after)
        client = _Client(connection)
        bucket = _Bucket(client=client)
        blob = self._make_one(BLOB_NAME, bucket=bucket)

        policy = blob.get_iam_policy(timeout=42)

        self.assertIsInstance(policy, Policy)
        self.assertEqual(policy.etag, RETURNED["etag"])
        self.assertEqual(policy.version, RETURNED["version"])
        self.assertEqual(dict(policy), EXPECTED)

        kw = connection._requested
        self.assertEqual(len(kw), 1)
        self.assertEqual(
            kw[0],
            {
                "method": "GET",
                "path": "%s/iam" % (PATH,),
                "query_params": {},
                "_target_object": None,
                "timeout": 42,
                "retry": DEFAULT_RETRY,
            },
        )

    def test_get_iam_policy_w_requested_policy_version(self):
        from google.cloud.storage.iam import STORAGE_OWNER_ROLE

        BLOB_NAME = "blob-name"
        PATH = "/b/name/o/%s" % (BLOB_NAME,)
        ETAG = "DEADBEEF"
        VERSION = 1
        OWNER1 = "user:phred@example.com"
        OWNER2 = "group:cloud-logs@google.com"
        RETURNED = {
            "resourceId": PATH,
            "etag": ETAG,
            "version": VERSION,
            "bindings": [{"role": STORAGE_OWNER_ROLE, "members": [OWNER1, OWNER2]}],
        }
        after = ({"status": http_client.OK}, RETURNED)
        connection = _Connection(after)
        client = _Client(connection)
        bucket = _Bucket(client=client)
        blob = self._make_one(BLOB_NAME, bucket=bucket)

        blob.get_iam_policy(requested_policy_version=3)

        kw = connection._requested
        self.assertEqual(len(kw), 1)
        self.assertEqual(
            kw[0],
            {
                "method": "GET",
                "path": "%s/iam" % (PATH,),
                "query_params": {"optionsRequestedPolicyVersion": 3},
                "_target_object": None,
                "timeout": self._get_default_timeout(),
                "retry": DEFAULT_RETRY,
            },
        )

    def test_get_iam_policy_w_user_project(self):
        from google.api_core.iam import Policy

        BLOB_NAME = "blob-name"
        USER_PROJECT = "user-project-123"
        PATH = "/b/name/o/%s" % (BLOB_NAME,)
        ETAG = "DEADBEEF"
        VERSION = 1
        RETURNED = {
            "resourceId": PATH,
            "etag": ETAG,
            "version": VERSION,
            "bindings": [],
        }
        after = ({"status": http_client.OK}, RETURNED)
        EXPECTED = {}
        connection = _Connection(after)
        client = _Client(connection)
        bucket = _Bucket(client=client, user_project=USER_PROJECT)
        blob = self._make_one(BLOB_NAME, bucket=bucket)

        policy = blob.get_iam_policy()

        self.assertIsInstance(policy, Policy)
        self.assertEqual(policy.etag, RETURNED["etag"])
        self.assertEqual(policy.version, RETURNED["version"])
        self.assertEqual(dict(policy), EXPECTED)

        kw = connection._requested
        self.assertEqual(len(kw), 1)
        self.assertEqual(
            kw[0],
            {
                "method": "GET",
                "path": "%s/iam" % (PATH,),
                "query_params": {"userProject": USER_PROJECT},
                "_target_object": None,
                "timeout": self._get_default_timeout(),
                "retry": DEFAULT_RETRY,
            },
        )

    def test_set_iam_policy(self):
        import operator
        from google.cloud.storage.iam import STORAGE_OWNER_ROLE
        from google.cloud.storage.iam import STORAGE_EDITOR_ROLE
        from google.cloud.storage.iam import STORAGE_VIEWER_ROLE
        from google.api_core.iam import Policy

        BLOB_NAME = "blob-name"
        PATH = "/b/name/o/%s" % (BLOB_NAME,)
        ETAG = "DEADBEEF"
        VERSION = 1
        OWNER1 = "user:phred@example.com"
        OWNER2 = "group:cloud-logs@google.com"
        EDITOR1 = "domain:google.com"
        EDITOR2 = "user:phred@example.com"
        VIEWER1 = "serviceAccount:1234-abcdef@service.example.com"
        VIEWER2 = "user:phred@example.com"
        BINDINGS = [
            {"role": STORAGE_OWNER_ROLE, "members": [OWNER1, OWNER2]},
            {"role": STORAGE_EDITOR_ROLE, "members": [EDITOR1, EDITOR2]},
            {"role": STORAGE_VIEWER_ROLE, "members": [VIEWER1, VIEWER2]},
        ]
        RETURNED = {"etag": ETAG, "version": VERSION, "bindings": BINDINGS}
        after = ({"status": http_client.OK}, RETURNED)
        policy = Policy()
        for binding in BINDINGS:
            policy[binding["role"]] = binding["members"]

        connection = _Connection(after)
        client = _Client(connection)
        bucket = _Bucket(client=client)
        blob = self._make_one(BLOB_NAME, bucket=bucket)

        returned = blob.set_iam_policy(policy, timeout=42)

        self.assertEqual(returned.etag, ETAG)
        self.assertEqual(returned.version, VERSION)
        self.assertEqual(dict(returned), dict(policy))

        kw = connection._requested
        self.assertEqual(len(kw), 1)
        self.assertEqual(kw[0]["method"], "PUT")
        self.assertEqual(kw[0]["path"], "%s/iam" % (PATH,))
        self.assertEqual(kw[0]["query_params"], {})
        self.assertEqual(kw[0]["timeout"], 42)
        sent = kw[0]["data"]
        self.assertEqual(sent["resourceId"], PATH)
        self.assertEqual(len(sent["bindings"]), len(BINDINGS))
        key = operator.itemgetter("role")
        for found, expected in zip(
            sorted(sent["bindings"], key=key), sorted(BINDINGS, key=key)
        ):
            self.assertEqual(found["role"], expected["role"])
            self.assertEqual(sorted(found["members"]), sorted(expected["members"]))

    def test_set_iam_policy_w_user_project(self):
        from google.api_core.iam import Policy

        BLOB_NAME = "blob-name"
        USER_PROJECT = "user-project-123"
        PATH = "/b/name/o/%s" % (BLOB_NAME,)
        ETAG = "DEADBEEF"
        VERSION = 1
        BINDINGS = []
        RETURNED = {"etag": ETAG, "version": VERSION, "bindings": BINDINGS}
        after = ({"status": http_client.OK}, RETURNED)
        policy = Policy()

        connection = _Connection(after)
        client = _Client(connection)
        bucket = _Bucket(client=client, user_project=USER_PROJECT)
        blob = self._make_one(BLOB_NAME, bucket=bucket)

        returned = blob.set_iam_policy(policy)

        self.assertEqual(returned.etag, ETAG)
        self.assertEqual(returned.version, VERSION)
        self.assertEqual(dict(returned), dict(policy))

        kw = connection._requested
        self.assertEqual(len(kw), 1)
        self.assertEqual(kw[0]["method"], "PUT")
        self.assertEqual(kw[0]["path"], "%s/iam" % (PATH,))
        self.assertEqual(kw[0]["query_params"], {"userProject": USER_PROJECT})
        self.assertEqual(kw[0]["data"], {"resourceId": PATH})

    def test_test_iam_permissions(self):
        from google.cloud.storage.iam import STORAGE_OBJECTS_LIST
        from google.cloud.storage.iam import STORAGE_BUCKETS_GET
        from google.cloud.storage.iam import STORAGE_BUCKETS_UPDATE

        BLOB_NAME = "blob-name"
        PATH = "/b/name/o/%s" % (BLOB_NAME,)
        PERMISSIONS = [
            STORAGE_OBJECTS_LIST,
            STORAGE_BUCKETS_GET,
            STORAGE_BUCKETS_UPDATE,
        ]
        ALLOWED = PERMISSIONS[1:]
        RETURNED = {"permissions": ALLOWED}
        after = ({"status": http_client.OK}, RETURNED)
        connection = _Connection(after)
        client = _Client(connection)
        bucket = _Bucket(client=client)
        blob = self._make_one(BLOB_NAME, bucket=bucket)

        allowed = blob.test_iam_permissions(PERMISSIONS, timeout=42)

        self.assertEqual(allowed, ALLOWED)

        kw = connection._requested
        self.assertEqual(len(kw), 1)
        self.assertEqual(kw[0]["method"], "GET")
        self.assertEqual(kw[0]["path"], "%s/iam/testPermissions" % (PATH,))
        self.assertEqual(kw[0]["query_params"], {"permissions": PERMISSIONS})
        self.assertEqual(kw[0]["timeout"], 42)

    def test_test_iam_permissions_w_user_project(self):
        from google.cloud.storage.iam import STORAGE_OBJECTS_LIST
        from google.cloud.storage.iam import STORAGE_BUCKETS_GET
        from google.cloud.storage.iam import STORAGE_BUCKETS_UPDATE

        BLOB_NAME = "blob-name"
        USER_PROJECT = "user-project-123"
        PATH = "/b/name/o/%s" % (BLOB_NAME,)
        PERMISSIONS = [
            STORAGE_OBJECTS_LIST,
            STORAGE_BUCKETS_GET,
            STORAGE_BUCKETS_UPDATE,
        ]
        ALLOWED = PERMISSIONS[1:]
        RETURNED = {"permissions": ALLOWED}
        after = ({"status": http_client.OK}, RETURNED)
        connection = _Connection(after)
        client = _Client(connection)
        bucket = _Bucket(client=client, user_project=USER_PROJECT)
        blob = self._make_one(BLOB_NAME, bucket=bucket)

        allowed = blob.test_iam_permissions(PERMISSIONS)

        self.assertEqual(allowed, ALLOWED)

        kw = connection._requested
        self.assertEqual(len(kw), 1)
        self.assertEqual(kw[0]["method"], "GET")
        self.assertEqual(kw[0]["path"], "%s/iam/testPermissions" % (PATH,))
        self.assertEqual(
            kw[0]["query_params"],
            {"permissions": PERMISSIONS, "userProject": USER_PROJECT},
        )
        self.assertEqual(kw[0]["timeout"], self._get_default_timeout())

    def test_make_public(self):
        from google.cloud.storage.acl import _ACLEntity

        BLOB_NAME = "blob-name"
        permissive = [{"entity": "allUsers", "role": _ACLEntity.READER_ROLE}]
        after = ({"status": http_client.OK}, {"acl": permissive})
        connection = _Connection(after)
        client = _Client(connection)
        bucket = _Bucket(client=client)
        blob = self._make_one(BLOB_NAME, bucket=bucket)
        blob.acl.loaded = True
        blob.make_public()
        self.assertEqual(list(blob.acl), permissive)
        kw = connection._requested
        self.assertEqual(len(kw), 1)
        self.assertEqual(kw[0]["method"], "PATCH")
        self.assertEqual(kw[0]["path"], "/b/name/o/%s" % BLOB_NAME)
        self.assertEqual(kw[0]["data"], {"acl": permissive})
        self.assertEqual(kw[0]["query_params"], {"projection": "full"})

    def test_make_private(self):
        BLOB_NAME = "blob-name"
        no_permissions = []
        after = ({"status": http_client.OK}, {"acl": no_permissions})
        connection = _Connection(after)
        client = _Client(connection)
        bucket = _Bucket(client=client)
        blob = self._make_one(BLOB_NAME, bucket=bucket)
        blob.acl.loaded = True
        blob.make_private()
        self.assertEqual(list(blob.acl), no_permissions)
        kw = connection._requested
        self.assertEqual(len(kw), 1)
        self.assertEqual(kw[0]["method"], "PATCH")
        self.assertEqual(kw[0]["path"], "/b/name/o/%s" % BLOB_NAME)
        self.assertEqual(kw[0]["data"], {"acl": no_permissions})
        self.assertEqual(kw[0]["query_params"], {"projection": "full"})

    def test_compose_wo_content_type_set(self):
        SOURCE_1 = "source-1"
        SOURCE_2 = "source-2"
        DESTINATION = "destination"
        RESOURCE = {}
        after = ({"status": http_client.OK}, RESOURCE)
        connection = _Connection(after)
        client = _Client(connection)
        bucket = _Bucket(client=client)
        source_1 = self._make_one(SOURCE_1, bucket=bucket)
        source_2 = self._make_one(SOURCE_2, bucket=bucket)
        destination = self._make_one(DESTINATION, bucket=bucket)
        # no destination.content_type set

        destination.compose(sources=[source_1, source_2])

        self.assertIsNone(destination.content_type)

        kw = connection._requested
        self.assertEqual(len(kw), 1)
        self.assertEqual(
            kw[0],
            {
                "method": "POST",
                "path": "/b/name/o/%s/compose" % DESTINATION,
                "query_params": {},
                "data": {
                    "sourceObjects": [{"name": source_1.name}, {"name": source_2.name}],
                    "destination": {},
                },
                "_target_object": destination,
                "timeout": self._get_default_timeout(),
                "retry": DEFAULT_RETRY_IF_GENERATION_SPECIFIED,
            },
        )

    def test_compose_minimal_w_user_project(self):
        SOURCE_1 = "source-1"
        SOURCE_2 = "source-2"
        DESTINATION = "destination"
        RESOURCE = {"etag": "DEADBEEF"}
        USER_PROJECT = "user-project-123"
        after = ({"status": http_client.OK}, RESOURCE)
        connection = _Connection(after)
        client = _Client(connection)
        bucket = _Bucket(client=client, user_project=USER_PROJECT)
        source_1 = self._make_one(SOURCE_1, bucket=bucket)
        source_2 = self._make_one(SOURCE_2, bucket=bucket)
        destination = self._make_one(DESTINATION, bucket=bucket)
        destination.content_type = "text/plain"

        destination.compose(sources=[source_1, source_2], timeout=42)

        self.assertEqual(destination.etag, "DEADBEEF")

        kw = connection._requested
        self.assertEqual(len(kw), 1)
        self.assertEqual(
            kw[0],
            {
                "method": "POST",
                "path": "/b/name/o/%s/compose" % DESTINATION,
                "query_params": {"userProject": USER_PROJECT},
                "data": {
                    "sourceObjects": [{"name": source_1.name}, {"name": source_2.name}],
                    "destination": {"contentType": "text/plain"},
                },
                "_target_object": destination,
                "timeout": 42,
                "retry": DEFAULT_RETRY_IF_GENERATION_SPECIFIED,
            },
        )

    def test_compose_w_additional_property_changes(self):
        SOURCE_1 = "source-1"
        SOURCE_2 = "source-2"
        DESTINATION = "destination"
        RESOURCE = {"etag": "DEADBEEF"}
        after = ({"status": http_client.OK}, RESOURCE)
        connection = _Connection(after)
        client = _Client(connection)
        bucket = _Bucket(client=client)
        source_1 = self._make_one(SOURCE_1, bucket=bucket)
        source_2 = self._make_one(SOURCE_2, bucket=bucket)
        destination = self._make_one(DESTINATION, bucket=bucket)
        destination.content_type = "text/plain"
        destination.content_language = "en-US"
        destination.metadata = {"my-key": "my-value"}

        destination.compose(sources=[source_1, source_2])

        self.assertEqual(destination.etag, "DEADBEEF")

        kw = connection._requested
        self.assertEqual(len(kw), 1)
        self.assertEqual(
            kw[0],
            {
                "method": "POST",
                "path": "/b/name/o/%s/compose" % DESTINATION,
                "query_params": {},
                "data": {
                    "sourceObjects": [{"name": source_1.name}, {"name": source_2.name}],
                    "destination": {
                        "contentType": "text/plain",
                        "contentLanguage": "en-US",
                        "metadata": {"my-key": "my-value"},
                    },
                },
                "_target_object": destination,
                "timeout": self._get_default_timeout(),
                "retry": DEFAULT_RETRY_IF_GENERATION_SPECIFIED,
            },
        )

    def test_compose_w_generation_match(self):
        SOURCE_1 = "source-1"
        SOURCE_2 = "source-2"
        DESTINATION = "destination"
        RESOURCE = {}
        GENERATION_NUMBERS = [6, 9]
        METAGENERATION_NUMBERS = [7, 1]

        after = ({"status": http_client.OK}, RESOURCE)
        connection = _Connection(after)
        client = _Client(connection)
        bucket = _Bucket(client=client)
        source_1 = self._make_one(SOURCE_1, bucket=bucket)
        source_2 = self._make_one(SOURCE_2, bucket=bucket)

        destination = self._make_one(DESTINATION, bucket=bucket)
        destination.compose(
            sources=[source_1, source_2],
            if_generation_match=GENERATION_NUMBERS,
            if_metageneration_match=METAGENERATION_NUMBERS,
        )

        kw = connection._requested
        self.assertEqual(len(kw), 1)
        self.assertEqual(
            kw[0],
            {
                "method": "POST",
                "path": "/b/name/o/%s/compose" % DESTINATION,
                "query_params": {},
                "data": {
                    "sourceObjects": [
                        {
                            "name": source_1.name,
                            "objectPreconditions": {
                                "ifGenerationMatch": GENERATION_NUMBERS[0],
                                "ifMetagenerationMatch": METAGENERATION_NUMBERS[0],
                            },
                        },
                        {
                            "name": source_2.name,
                            "objectPreconditions": {
                                "ifGenerationMatch": GENERATION_NUMBERS[1],
                                "ifMetagenerationMatch": METAGENERATION_NUMBERS[1],
                            },
                        },
                    ],
                    "destination": {},
                },
                "_target_object": destination,
                "timeout": self._get_default_timeout(),
                "retry": DEFAULT_RETRY_IF_GENERATION_SPECIFIED,
            },
        )

    def test_compose_w_generation_match_bad_length(self):
        SOURCE_1 = "source-1"
        SOURCE_2 = "source-2"
        DESTINATION = "destination"
        GENERATION_NUMBERS = [6]
        METAGENERATION_NUMBERS = [7]

        after = ({"status": http_client.OK}, {})
        connection = _Connection(after)
        client = _Client(connection)
        bucket = _Bucket(client=client)
        source_1 = self._make_one(SOURCE_1, bucket=bucket)
        source_2 = self._make_one(SOURCE_2, bucket=bucket)

        destination = self._make_one(DESTINATION, bucket=bucket)

        with self.assertRaises(ValueError):
            destination.compose(
                sources=[source_1, source_2], if_generation_match=GENERATION_NUMBERS
            )
        with self.assertRaises(ValueError):
            destination.compose(
                sources=[source_1, source_2],
                if_metageneration_match=METAGENERATION_NUMBERS,
            )

    def test_compose_w_generation_match_nones(self):
        SOURCE_1 = "source-1"
        SOURCE_2 = "source-2"
        DESTINATION = "destination"
        GENERATION_NUMBERS = [6, None]

        after = ({"status": http_client.OK}, {})
        connection = _Connection(after)
        client = _Client(connection)
        bucket = _Bucket(client=client)
        source_1 = self._make_one(SOURCE_1, bucket=bucket)
        source_2 = self._make_one(SOURCE_2, bucket=bucket)

        destination = self._make_one(DESTINATION, bucket=bucket)
        destination.compose(
            sources=[source_1, source_2], if_generation_match=GENERATION_NUMBERS
        )

        kw = connection._requested
        self.assertEqual(len(kw), 1)
        self.assertEqual(
            kw[0],
            {
                "method": "POST",
                "path": "/b/name/o/%s/compose" % DESTINATION,
                "query_params": {},
                "data": {
                    "sourceObjects": [
                        {
                            "name": source_1.name,
                            "objectPreconditions": {
                                "ifGenerationMatch": GENERATION_NUMBERS[0]
                            },
                        },
                        {"name": source_2.name},
                    ],
                    "destination": {},
                },
                "_target_object": destination,
                "timeout": self._get_default_timeout(),
                "retry": DEFAULT_RETRY_IF_GENERATION_SPECIFIED,
            },
        )

    def test_rewrite_response_without_resource(self):
        SOURCE_BLOB = "source"
        DEST_BLOB = "dest"
        DEST_BUCKET = "other-bucket"
        TOKEN = "TOKEN"
        RESPONSE = {
            "totalBytesRewritten": 33,
            "objectSize": 42,
            "done": False,
            "rewriteToken": TOKEN,
        }
        response = ({"status": http_client.OK}, RESPONSE)
        connection = _Connection(response)
        client = _Client(connection)
        source_bucket = _Bucket(client=client)
        source_blob = self._make_one(SOURCE_BLOB, bucket=source_bucket)
        dest_bucket = _Bucket(client=client, name=DEST_BUCKET)
        dest_blob = self._make_one(DEST_BLOB, bucket=dest_bucket)

        token, rewritten, size = dest_blob.rewrite(source_blob)

        self.assertEqual(token, TOKEN)
        self.assertEqual(rewritten, 33)
        self.assertEqual(size, 42)

    def test_rewrite_w_generations(self):
        SOURCE_BLOB = "source"
        SOURCE_GENERATION = 42
        DEST_BLOB = "dest"
        DEST_BUCKET = "other-bucket"
        DEST_GENERATION = 43
        TOKEN = "TOKEN"
        RESPONSE = {
            "totalBytesRewritten": 33,
            "objectSize": 42,
            "done": False,
            "rewriteToken": TOKEN,
        }
        response = ({"status": http_client.OK}, RESPONSE)
        connection = _Connection(response)
        client = _Client(connection)
        source_bucket = _Bucket(client=client)
        source_blob = self._make_one(
            SOURCE_BLOB, bucket=source_bucket, generation=SOURCE_GENERATION
        )
        dest_bucket = _Bucket(client=client, name=DEST_BUCKET)
        dest_blob = self._make_one(
            DEST_BLOB, bucket=dest_bucket, generation=DEST_GENERATION
        )

        token, rewritten, size = dest_blob.rewrite(source_blob, timeout=42)

        self.assertEqual(token, TOKEN)
        self.assertEqual(rewritten, 33)
        self.assertEqual(size, 42)

        (kw,) = connection._requested
        self.assertEqual(kw["method"], "POST")
        self.assertEqual(
            kw["path"],
            "/b/%s/o/%s/rewriteTo/b/%s/o/%s"
            % (
                (source_bucket.name, source_blob.name, dest_bucket.name, dest_blob.name)
            ),
        )
        self.assertEqual(kw["query_params"], {"sourceGeneration": SOURCE_GENERATION})
        self.assertEqual(kw["timeout"], 42)

    def test_rewrite_w_generation_match(self):
        SOURCE_BLOB = "source"
        SOURCE_GENERATION_NUMBER = 42
        DEST_BLOB = "dest"
        DEST_BUCKET = "other-bucket"
        DEST_GENERATION_NUMBER = 16
        TOKEN = "TOKEN"
        RESPONSE = {
            "totalBytesRewritten": 33,
            "objectSize": 42,
            "done": False,
            "rewriteToken": TOKEN,
        }
        response = ({"status": http_client.OK}, RESPONSE)
        connection = _Connection(response)
        client = _Client(connection)
        source_bucket = _Bucket(client=client)
        source_blob = self._make_one(
            SOURCE_BLOB, bucket=source_bucket, generation=SOURCE_GENERATION_NUMBER
        )
        dest_bucket = _Bucket(client=client, name=DEST_BUCKET)
        dest_blob = self._make_one(
            DEST_BLOB, bucket=dest_bucket, generation=DEST_GENERATION_NUMBER
        )
        token, rewritten, size = dest_blob.rewrite(
            source_blob,
            timeout=42,
            if_generation_match=dest_blob.generation,
            if_source_generation_match=source_blob.generation,
        )
        (kw,) = connection._requested
        self.assertEqual(kw["method"], "POST")
        self.assertEqual(
            kw["path"],
            "/b/%s/o/%s/rewriteTo/b/%s/o/%s"
            % (
                (source_bucket.name, source_blob.name, dest_bucket.name, dest_blob.name)
            ),
        )
        self.assertEqual(
            kw["query_params"],
            {
                "ifSourceGenerationMatch": SOURCE_GENERATION_NUMBER,
                "ifGenerationMatch": DEST_GENERATION_NUMBER,
                "sourceGeneration": SOURCE_GENERATION_NUMBER,
            },
        )
        self.assertEqual(kw["timeout"], 42)

    def test_rewrite_other_bucket_other_name_no_encryption_partial(self):
        SOURCE_BLOB = "source"
        DEST_BLOB = "dest"
        DEST_BUCKET = "other-bucket"
        TOKEN = "TOKEN"
        RESPONSE = {
            "totalBytesRewritten": 33,
            "objectSize": 42,
            "done": False,
            "rewriteToken": TOKEN,
            "resource": {"etag": "DEADBEEF"},
        }
        response = ({"status": http_client.OK}, RESPONSE)
        connection = _Connection(response)
        client = _Client(connection)
        source_bucket = _Bucket(client=client)
        source_blob = self._make_one(SOURCE_BLOB, bucket=source_bucket)
        dest_bucket = _Bucket(client=client, name=DEST_BUCKET)
        dest_blob = self._make_one(DEST_BLOB, bucket=dest_bucket)

        token, rewritten, size = dest_blob.rewrite(source_blob)

        self.assertEqual(token, TOKEN)
        self.assertEqual(rewritten, 33)
        self.assertEqual(size, 42)

        kw = connection._requested
        self.assertEqual(len(kw), 1)
        self.assertEqual(kw[0]["method"], "POST")
        PATH = "/b/name/o/%s/rewriteTo/b/%s/o/%s" % (
            SOURCE_BLOB,
            DEST_BUCKET,
            DEST_BLOB,
        )
        self.assertEqual(kw[0]["path"], PATH)
        self.assertEqual(kw[0]["query_params"], {})
        SENT = {}
        self.assertEqual(kw[0]["data"], SENT)
        self.assertEqual(kw[0]["timeout"], self._get_default_timeout())

        headers = {key.title(): str(value) for key, value in kw[0]["headers"].items()}
        self.assertNotIn("X-Goog-Copy-Source-Encryption-Algorithm", headers)
        self.assertNotIn("X-Goog-Copy-Source-Encryption-Key", headers)
        self.assertNotIn("X-Goog-Copy-Source-Encryption-Key-Sha256", headers)
        self.assertNotIn("X-Goog-Encryption-Algorithm", headers)
        self.assertNotIn("X-Goog-Encryption-Key", headers)
        self.assertNotIn("X-Goog-Encryption-Key-Sha256", headers)

    def test_rewrite_same_name_no_old_key_new_key_done_w_user_project(self):
        KEY = b"01234567890123456789012345678901"  # 32 bytes
        KEY_B64 = base64.b64encode(KEY).rstrip().decode("ascii")
        KEY_HASH = hashlib.sha256(KEY).digest()
        KEY_HASH_B64 = base64.b64encode(KEY_HASH).rstrip().decode("ascii")
        BLOB_NAME = "blob"
        USER_PROJECT = "user-project-123"
        RESPONSE = {
            "totalBytesRewritten": 42,
            "objectSize": 42,
            "done": True,
            "resource": {"etag": "DEADBEEF"},
        }
        response = ({"status": http_client.OK}, RESPONSE)
        connection = _Connection(response)
        client = _Client(connection)
        bucket = _Bucket(client=client, user_project=USER_PROJECT)
        plain = self._make_one(BLOB_NAME, bucket=bucket)
        encrypted = self._make_one(BLOB_NAME, bucket=bucket, encryption_key=KEY)

        token, rewritten, size = encrypted.rewrite(plain)

        self.assertIsNone(token)
        self.assertEqual(rewritten, 42)
        self.assertEqual(size, 42)

        kw = connection._requested
        self.assertEqual(len(kw), 1)
        self.assertEqual(kw[0]["method"], "POST")
        PATH = "/b/name/o/%s/rewriteTo/b/name/o/%s" % (BLOB_NAME, BLOB_NAME)
        self.assertEqual(kw[0]["path"], PATH)
        self.assertEqual(kw[0]["query_params"], {"userProject": USER_PROJECT})
        SENT = {}
        self.assertEqual(kw[0]["data"], SENT)
        self.assertEqual(kw[0]["timeout"], self._get_default_timeout())

        headers = {key.title(): str(value) for key, value in kw[0]["headers"].items()}
        self.assertNotIn("X-Goog-Copy-Source-Encryption-Algorithm", headers)
        self.assertNotIn("X-Goog-Copy-Source-Encryption-Key", headers)
        self.assertNotIn("X-Goog-Copy-Source-Encryption-Key-Sha256", headers)
        self.assertEqual(headers["X-Goog-Encryption-Algorithm"], "AES256")
        self.assertEqual(headers["X-Goog-Encryption-Key"], KEY_B64)
        self.assertEqual(headers["X-Goog-Encryption-Key-Sha256"], KEY_HASH_B64)

    def test_rewrite_same_name_no_key_new_key_w_token(self):
        SOURCE_KEY = b"01234567890123456789012345678901"  # 32 bytes
        SOURCE_KEY_B64 = base64.b64encode(SOURCE_KEY).rstrip().decode("ascii")
        SOURCE_KEY_HASH = hashlib.sha256(SOURCE_KEY).digest()
        SOURCE_KEY_HASH_B64 = base64.b64encode(SOURCE_KEY_HASH).rstrip().decode("ascii")
        DEST_KEY = b"90123456789012345678901234567890"  # 32 bytes
        DEST_KEY_B64 = base64.b64encode(DEST_KEY).rstrip().decode("ascii")
        DEST_KEY_HASH = hashlib.sha256(DEST_KEY).digest()
        DEST_KEY_HASH_B64 = base64.b64encode(DEST_KEY_HASH).rstrip().decode("ascii")
        BLOB_NAME = "blob"
        TOKEN = "TOKEN"
        RESPONSE = {
            "totalBytesRewritten": 42,
            "objectSize": 42,
            "done": True,
            "resource": {"etag": "DEADBEEF"},
        }
        response = ({"status": http_client.OK}, RESPONSE)
        connection = _Connection(response)
        client = _Client(connection)
        bucket = _Bucket(client=client)
        source = self._make_one(BLOB_NAME, bucket=bucket, encryption_key=SOURCE_KEY)
        dest = self._make_one(BLOB_NAME, bucket=bucket, encryption_key=DEST_KEY)

        token, rewritten, size = dest.rewrite(source, token=TOKEN)

        self.assertIsNone(token)
        self.assertEqual(rewritten, 42)
        self.assertEqual(size, 42)

        kw = connection._requested
        self.assertEqual(len(kw), 1)
        self.assertEqual(kw[0]["method"], "POST")
        PATH = "/b/name/o/%s/rewriteTo/b/name/o/%s" % (BLOB_NAME, BLOB_NAME)
        self.assertEqual(kw[0]["path"], PATH)
        self.assertEqual(kw[0]["query_params"], {"rewriteToken": TOKEN})
        SENT = {}
        self.assertEqual(kw[0]["data"], SENT)
        self.assertEqual(kw[0]["timeout"], self._get_default_timeout())

        headers = {key.title(): str(value) for key, value in kw[0]["headers"].items()}
        self.assertEqual(headers["X-Goog-Copy-Source-Encryption-Algorithm"], "AES256")
        self.assertEqual(headers["X-Goog-Copy-Source-Encryption-Key"], SOURCE_KEY_B64)
        self.assertEqual(
            headers["X-Goog-Copy-Source-Encryption-Key-Sha256"], SOURCE_KEY_HASH_B64
        )
        self.assertEqual(headers["X-Goog-Encryption-Algorithm"], "AES256")
        self.assertEqual(headers["X-Goog-Encryption-Key"], DEST_KEY_B64)
        self.assertEqual(headers["X-Goog-Encryption-Key-Sha256"], DEST_KEY_HASH_B64)

    def test_rewrite_same_name_w_old_key_new_kms_key(self):
        SOURCE_KEY = b"01234567890123456789012345678901"  # 32 bytes
        SOURCE_KEY_B64 = base64.b64encode(SOURCE_KEY).rstrip().decode("ascii")
        SOURCE_KEY_HASH = hashlib.sha256(SOURCE_KEY).digest()
        SOURCE_KEY_HASH_B64 = base64.b64encode(SOURCE_KEY_HASH).rstrip().decode("ascii")
        DEST_KMS_RESOURCE = (
            "projects/test-project-123/"
            "locations/us/"
            "keyRings/test-ring/"
            "cryptoKeys/test-key"
        )
        BLOB_NAME = "blob"
        RESPONSE = {
            "totalBytesRewritten": 42,
            "objectSize": 42,
            "done": True,
            "resource": {"etag": "DEADBEEF"},
        }
        response = ({"status": http_client.OK}, RESPONSE)
        connection = _Connection(response)
        client = _Client(connection)
        bucket = _Bucket(client=client)
        source = self._make_one(BLOB_NAME, bucket=bucket, encryption_key=SOURCE_KEY)
        dest = self._make_one(BLOB_NAME, bucket=bucket, kms_key_name=DEST_KMS_RESOURCE)

        token, rewritten, size = dest.rewrite(source)

        self.assertIsNone(token)
        self.assertEqual(rewritten, 42)
        self.assertEqual(size, 42)

        kw = connection._requested
        self.assertEqual(len(kw), 1)
        self.assertEqual(kw[0]["method"], "POST")
        PATH = "/b/name/o/%s/rewriteTo/b/name/o/%s" % (BLOB_NAME, BLOB_NAME)
        self.assertEqual(kw[0]["path"], PATH)
        self.assertEqual(
            kw[0]["query_params"], {"destinationKmsKeyName": DEST_KMS_RESOURCE}
        )
        self.assertEqual(kw[0]["timeout"], self._get_default_timeout())
        SENT = {"kmsKeyName": DEST_KMS_RESOURCE}
        self.assertEqual(kw[0]["data"], SENT)

        headers = {key.title(): str(value) for key, value in kw[0]["headers"].items()}
        self.assertEqual(headers["X-Goog-Copy-Source-Encryption-Algorithm"], "AES256")
        self.assertEqual(headers["X-Goog-Copy-Source-Encryption-Key"], SOURCE_KEY_B64)
        self.assertEqual(
            headers["X-Goog-Copy-Source-Encryption-Key-Sha256"], SOURCE_KEY_HASH_B64
        )

    def test_update_storage_class_invalid(self):
        BLOB_NAME = "blob-name"
        bucket = _Bucket()
        blob = self._make_one(BLOB_NAME, bucket=bucket)
        with self.assertRaises(ValueError):
            blob.update_storage_class(u"BOGUS")

    def test_update_storage_class_large_file(self):
        BLOB_NAME = "blob-name"
        STORAGE_CLASS = u"NEARLINE"
        TOKEN = "TOKEN"
        INCOMPLETE_RESPONSE = {
            "totalBytesRewritten": 42,
            "objectSize": 84,
            "done": False,
            "rewriteToken": TOKEN,
            "resource": {"storageClass": STORAGE_CLASS},
        }
        COMPLETE_RESPONSE = {
            "totalBytesRewritten": 84,
            "objectSize": 84,
            "done": True,
            "resource": {"storageClass": STORAGE_CLASS},
        }
        response_1 = ({"status": http_client.OK}, INCOMPLETE_RESPONSE)
        response_2 = ({"status": http_client.OK}, COMPLETE_RESPONSE)
        connection = _Connection(response_1, response_2)
        client = _Client(connection)
        bucket = _Bucket(client=client)
        blob = self._make_one(BLOB_NAME, bucket=bucket)

        blob.update_storage_class("NEARLINE")

        self.assertEqual(blob.storage_class, "NEARLINE")

    def test_update_storage_class_with_custom_timeout(self):
        BLOB_NAME = "blob-name"
        STORAGE_CLASS = u"NEARLINE"
        TOKEN = "TOKEN"
        INCOMPLETE_RESPONSE = {
            "totalBytesRewritten": 42,
            "objectSize": 84,
            "done": False,
            "rewriteToken": TOKEN,
            "resource": {"storageClass": STORAGE_CLASS},
        }
        COMPLETE_RESPONSE = {
            "totalBytesRewritten": 84,
            "objectSize": 84,
            "done": True,
            "resource": {"storageClass": STORAGE_CLASS},
        }
        response_1 = ({"status": http_client.OK}, INCOMPLETE_RESPONSE)
        response_2 = ({"status": http_client.OK}, COMPLETE_RESPONSE)
        connection = _Connection(response_1, response_2)
        client = _Client(connection)
        bucket = _Bucket(client=client)
        blob = self._make_one(BLOB_NAME, bucket=bucket)

        blob.update_storage_class("NEARLINE", timeout=9.58)

        self.assertEqual(blob.storage_class, "NEARLINE")

        kw = connection._requested
        self.assertEqual(len(kw), 2)

        for kw_item in kw:
            self.assertIn("timeout", kw_item)
            self.assertEqual(kw_item["timeout"], 9.58)

    def test_update_storage_class_wo_encryption_key(self):
        BLOB_NAME = "blob-name"
        STORAGE_CLASS = u"NEARLINE"
        RESPONSE = {
            "totalBytesRewritten": 42,
            "objectSize": 42,
            "done": True,
            "resource": {"storageClass": STORAGE_CLASS},
        }
        response = ({"status": http_client.OK}, RESPONSE)
        connection = _Connection(response)
        client = _Client(connection)
        bucket = _Bucket(client=client)
        blob = self._make_one(BLOB_NAME, bucket=bucket)

        blob.update_storage_class("NEARLINE")

        self.assertEqual(blob.storage_class, "NEARLINE")

        kw = connection._requested
        self.assertEqual(len(kw), 1)
        self.assertEqual(kw[0]["method"], "POST")
        PATH = "/b/name/o/%s/rewriteTo/b/name/o/%s" % (BLOB_NAME, BLOB_NAME)
        self.assertEqual(kw[0]["path"], PATH)
        self.assertEqual(kw[0]["query_params"], {})
        SENT = {"storageClass": STORAGE_CLASS}
        self.assertEqual(kw[0]["data"], SENT)

        headers = {key.title(): str(value) for key, value in kw[0]["headers"].items()}
        # Blob has no key, and therefore the relevant headers are not sent.
        self.assertNotIn("X-Goog-Copy-Source-Encryption-Algorithm", headers)
        self.assertNotIn("X-Goog-Copy-Source-Encryption-Key", headers)
        self.assertNotIn("X-Goog-Copy-Source-Encryption-Key-Sha256", headers)
        self.assertNotIn("X-Goog-Encryption-Algorithm", headers)
        self.assertNotIn("X-Goog-Encryption-Key", headers)
        self.assertNotIn("X-Goog-Encryption-Key-Sha256", headers)

    def test_update_storage_class_w_encryption_key_w_user_project(self):
        BLOB_NAME = "blob-name"
        BLOB_KEY = b"01234567890123456789012345678901"  # 32 bytes
        BLOB_KEY_B64 = base64.b64encode(BLOB_KEY).rstrip().decode("ascii")
        BLOB_KEY_HASH = hashlib.sha256(BLOB_KEY).digest()
        BLOB_KEY_HASH_B64 = base64.b64encode(BLOB_KEY_HASH).rstrip().decode("ascii")
        STORAGE_CLASS = u"NEARLINE"
        USER_PROJECT = "user-project-123"
        RESPONSE = {
            "totalBytesRewritten": 42,
            "objectSize": 42,
            "done": True,
            "resource": {"storageClass": STORAGE_CLASS},
        }
        response = ({"status": http_client.OK}, RESPONSE)
        connection = _Connection(response)
        client = _Client(connection)
        bucket = _Bucket(client=client, user_project=USER_PROJECT)
        blob = self._make_one(BLOB_NAME, bucket=bucket, encryption_key=BLOB_KEY)

        blob.update_storage_class("NEARLINE")

        self.assertEqual(blob.storage_class, "NEARLINE")

        kw = connection._requested
        self.assertEqual(len(kw), 1)
        self.assertEqual(kw[0]["method"], "POST")
        PATH = "/b/name/o/%s/rewriteTo/b/name/o/%s" % (BLOB_NAME, BLOB_NAME)
        self.assertEqual(kw[0]["path"], PATH)
        self.assertEqual(kw[0]["query_params"], {"userProject": USER_PROJECT})
        SENT = {"storageClass": STORAGE_CLASS}
        self.assertEqual(kw[0]["data"], SENT)

        headers = {key.title(): str(value) for key, value in kw[0]["headers"].items()}
        # Blob has key, and therefore the relevant headers are sent.
        self.assertEqual(headers["X-Goog-Copy-Source-Encryption-Algorithm"], "AES256")
        self.assertEqual(headers["X-Goog-Copy-Source-Encryption-Key"], BLOB_KEY_B64)
        self.assertEqual(
            headers["X-Goog-Copy-Source-Encryption-Key-Sha256"], BLOB_KEY_HASH_B64
        )
        self.assertEqual(headers["X-Goog-Encryption-Algorithm"], "AES256")
        self.assertEqual(headers["X-Goog-Encryption-Key"], BLOB_KEY_B64)
        self.assertEqual(headers["X-Goog-Encryption-Key-Sha256"], BLOB_KEY_HASH_B64)

    def test_update_storage_class_w_generation_match(self):
        BLOB_NAME = "blob-name"
        STORAGE_CLASS = u"NEARLINE"
        GENERATION_NUMBER = 6
        SOURCE_GENERATION_NUMBER = 9
        RESPONSE = {
            "totalBytesRewritten": 42,
            "objectSize": 42,
            "done": True,
            "resource": {"storageClass": STORAGE_CLASS},
        }
        response = ({"status": http_client.OK}, RESPONSE)
        connection = _Connection(response)
        client = _Client(connection)
        bucket = _Bucket(client=client)
        blob = self._make_one(BLOB_NAME, bucket=bucket)

        blob.update_storage_class(
            "NEARLINE",
            if_generation_match=GENERATION_NUMBER,
            if_source_generation_match=SOURCE_GENERATION_NUMBER,
        )

        self.assertEqual(blob.storage_class, "NEARLINE")

        kw = connection._requested
        self.assertEqual(len(kw), 1)
        self.assertEqual(kw[0]["method"], "POST")
        PATH = "/b/name/o/%s/rewriteTo/b/name/o/%s" % (BLOB_NAME, BLOB_NAME)
        self.assertEqual(kw[0]["path"], PATH)
        self.assertEqual(
            kw[0]["query_params"],
            {
                "ifGenerationMatch": GENERATION_NUMBER,
                "ifSourceGenerationMatch": SOURCE_GENERATION_NUMBER,
            },
        )
        SENT = {"storageClass": STORAGE_CLASS}
        self.assertEqual(kw[0]["data"], SENT)

    def test_cache_control_getter(self):
        BLOB_NAME = "blob-name"
        bucket = _Bucket()
        CACHE_CONTROL = "no-cache"
        properties = {"cacheControl": CACHE_CONTROL}
        blob = self._make_one(BLOB_NAME, bucket=bucket, properties=properties)
        self.assertEqual(blob.cache_control, CACHE_CONTROL)

    def test_cache_control_setter(self):
        BLOB_NAME = "blob-name"
        CACHE_CONTROL = "no-cache"
        bucket = _Bucket()
        blob = self._make_one(BLOB_NAME, bucket=bucket)
        self.assertIsNone(blob.cache_control)
        blob.cache_control = CACHE_CONTROL
        self.assertEqual(blob.cache_control, CACHE_CONTROL)

    def test_component_count(self):
        BUCKET = object()
        COMPONENT_COUNT = 42
        blob = self._make_one(
            "blob-name", bucket=BUCKET, properties={"componentCount": COMPONENT_COUNT}
        )
        self.assertEqual(blob.component_count, COMPONENT_COUNT)

    def test_component_count_unset(self):
        BUCKET = object()
        blob = self._make_one("blob-name", bucket=BUCKET)
        self.assertIsNone(blob.component_count)

    def test_component_count_string_val(self):
        BUCKET = object()
        COMPONENT_COUNT = 42
        blob = self._make_one(
            "blob-name",
            bucket=BUCKET,
            properties={"componentCount": str(COMPONENT_COUNT)},
        )
        self.assertEqual(blob.component_count, COMPONENT_COUNT)

    def test_content_disposition_getter(self):
        BLOB_NAME = "blob-name"
        bucket = _Bucket()
        CONTENT_DISPOSITION = "Attachment; filename=example.jpg"
        properties = {"contentDisposition": CONTENT_DISPOSITION}
        blob = self._make_one(BLOB_NAME, bucket=bucket, properties=properties)
        self.assertEqual(blob.content_disposition, CONTENT_DISPOSITION)

    def test_content_disposition_setter(self):
        BLOB_NAME = "blob-name"
        CONTENT_DISPOSITION = "Attachment; filename=example.jpg"
        bucket = _Bucket()
        blob = self._make_one(BLOB_NAME, bucket=bucket)
        self.assertIsNone(blob.content_disposition)
        blob.content_disposition = CONTENT_DISPOSITION
        self.assertEqual(blob.content_disposition, CONTENT_DISPOSITION)

    def test_content_encoding_getter(self):
        BLOB_NAME = "blob-name"
        bucket = _Bucket()
        CONTENT_ENCODING = "gzip"
        properties = {"contentEncoding": CONTENT_ENCODING}
        blob = self._make_one(BLOB_NAME, bucket=bucket, properties=properties)
        self.assertEqual(blob.content_encoding, CONTENT_ENCODING)

    def test_content_encoding_setter(self):
        BLOB_NAME = "blob-name"
        CONTENT_ENCODING = "gzip"
        bucket = _Bucket()
        blob = self._make_one(BLOB_NAME, bucket=bucket)
        self.assertIsNone(blob.content_encoding)
        blob.content_encoding = CONTENT_ENCODING
        self.assertEqual(blob.content_encoding, CONTENT_ENCODING)

    def test_content_language_getter(self):
        BLOB_NAME = "blob-name"
        bucket = _Bucket()
        CONTENT_LANGUAGE = "pt-BR"
        properties = {"contentLanguage": CONTENT_LANGUAGE}
        blob = self._make_one(BLOB_NAME, bucket=bucket, properties=properties)
        self.assertEqual(blob.content_language, CONTENT_LANGUAGE)

    def test_content_language_setter(self):
        BLOB_NAME = "blob-name"
        CONTENT_LANGUAGE = "pt-BR"
        bucket = _Bucket()
        blob = self._make_one(BLOB_NAME, bucket=bucket)
        self.assertIsNone(blob.content_language)
        blob.content_language = CONTENT_LANGUAGE
        self.assertEqual(blob.content_language, CONTENT_LANGUAGE)

    def test_content_type_getter(self):
        BLOB_NAME = "blob-name"
        bucket = _Bucket()
        CONTENT_TYPE = "image/jpeg"
        properties = {"contentType": CONTENT_TYPE}
        blob = self._make_one(BLOB_NAME, bucket=bucket, properties=properties)
        self.assertEqual(blob.content_type, CONTENT_TYPE)

    def test_content_type_setter(self):
        BLOB_NAME = "blob-name"
        CONTENT_TYPE = "image/jpeg"
        bucket = _Bucket()
        blob = self._make_one(BLOB_NAME, bucket=bucket)
        self.assertIsNone(blob.content_type)
        blob.content_type = CONTENT_TYPE
        self.assertEqual(blob.content_type, CONTENT_TYPE)

    def test_crc32c_getter(self):
        BLOB_NAME = "blob-name"
        bucket = _Bucket()
        CRC32C = "DEADBEEF"
        properties = {"crc32c": CRC32C}
        blob = self._make_one(BLOB_NAME, bucket=bucket, properties=properties)
        self.assertEqual(blob.crc32c, CRC32C)

    def test_crc32c_setter(self):
        BLOB_NAME = "blob-name"
        CRC32C = "DEADBEEF"
        bucket = _Bucket()
        blob = self._make_one(BLOB_NAME, bucket=bucket)
        self.assertIsNone(blob.crc32c)
        blob.crc32c = CRC32C
        self.assertEqual(blob.crc32c, CRC32C)

    def test_etag(self):
        BLOB_NAME = "blob-name"
        bucket = _Bucket()
        ETAG = "ETAG"
        properties = {"etag": ETAG}
        blob = self._make_one(BLOB_NAME, bucket=bucket, properties=properties)
        self.assertEqual(blob.etag, ETAG)

    def test_event_based_hold_getter_missing(self):
        BLOB_NAME = "blob-name"
        bucket = _Bucket()
        properties = {}
        blob = self._make_one(BLOB_NAME, bucket=bucket, properties=properties)
        self.assertIsNone(blob.event_based_hold)

    def test_event_based_hold_getter_false(self):
        BLOB_NAME = "blob-name"
        bucket = _Bucket()
        properties = {"eventBasedHold": False}
        blob = self._make_one(BLOB_NAME, bucket=bucket, properties=properties)
        self.assertFalse(blob.event_based_hold)

    def test_event_based_hold_getter_true(self):
        BLOB_NAME = "blob-name"
        bucket = _Bucket()
        properties = {"eventBasedHold": True}
        blob = self._make_one(BLOB_NAME, bucket=bucket, properties=properties)
        self.assertTrue(blob.event_based_hold)

    def test_event_based_hold_setter(self):
        BLOB_NAME = "blob-name"
        bucket = _Bucket()
        blob = self._make_one(BLOB_NAME, bucket=bucket)
        self.assertIsNone(blob.event_based_hold)
        blob.event_based_hold = True
        self.assertEqual(blob.event_based_hold, True)

    def test_generation(self):
        BUCKET = object()
        GENERATION = 42
        blob = self._make_one(
            "blob-name", bucket=BUCKET, properties={"generation": GENERATION}
        )
        self.assertEqual(blob.generation, GENERATION)

    def test_generation_unset(self):
        BUCKET = object()
        blob = self._make_one("blob-name", bucket=BUCKET)
        self.assertIsNone(blob.generation)

    def test_generation_string_val(self):
        BUCKET = object()
        GENERATION = 42
        blob = self._make_one(
            "blob-name", bucket=BUCKET, properties={"generation": str(GENERATION)}
        )
        self.assertEqual(blob.generation, GENERATION)

    def test_id(self):
        BLOB_NAME = "blob-name"
        bucket = _Bucket()
        ID = "ID"
        properties = {"id": ID}
        blob = self._make_one(BLOB_NAME, bucket=bucket, properties=properties)
        self.assertEqual(blob.id, ID)

    def test_md5_hash_getter(self):
        BLOB_NAME = "blob-name"
        bucket = _Bucket()
        MD5_HASH = "DEADBEEF"
        properties = {"md5Hash": MD5_HASH}
        blob = self._make_one(BLOB_NAME, bucket=bucket, properties=properties)
        self.assertEqual(blob.md5_hash, MD5_HASH)

    def test_md5_hash_setter(self):
        BLOB_NAME = "blob-name"
        MD5_HASH = "DEADBEEF"
        bucket = _Bucket()
        blob = self._make_one(BLOB_NAME, bucket=bucket)
        self.assertIsNone(blob.md5_hash)
        blob.md5_hash = MD5_HASH
        self.assertEqual(blob.md5_hash, MD5_HASH)

    def test_media_link(self):
        BLOB_NAME = "blob-name"
        bucket = _Bucket()
        MEDIA_LINK = "http://example.com/media/"
        properties = {"mediaLink": MEDIA_LINK}
        blob = self._make_one(BLOB_NAME, bucket=bucket, properties=properties)
        self.assertEqual(blob.media_link, MEDIA_LINK)

    def test_metadata_getter(self):
        BLOB_NAME = "blob-name"
        bucket = _Bucket()
        METADATA = {"foo": "Foo"}
        properties = {"metadata": METADATA}
        blob = self._make_one(BLOB_NAME, bucket=bucket, properties=properties)
        self.assertEqual(blob.metadata, METADATA)

    def test_metadata_setter(self):
        BLOB_NAME = "blob-name"
        METADATA = {"foo": "Foo"}
        bucket = _Bucket()
        blob = self._make_one(BLOB_NAME, bucket=bucket)
        self.assertIsNone(blob.metadata)
        blob.metadata = METADATA
        self.assertEqual(blob.metadata, METADATA)
        self.assertIn("metadata", blob._changes)

    def test_metadata_setter_w_nan(self):
        BLOB_NAME = "blob-name"
        METADATA = {"foo": float("nan")}
        bucket = _Bucket()
        blob = self._make_one(BLOB_NAME, bucket=bucket)
        self.assertIsNone(blob.metadata)
        blob.metadata = METADATA
        value = blob.metadata["foo"]
        self.assertIsInstance(value, str)
        self.assertIn("metadata", blob._changes)

    def test_metageneration(self):
        BUCKET = object()
        METAGENERATION = 42
        blob = self._make_one(
            "blob-name", bucket=BUCKET, properties={"metageneration": METAGENERATION}
        )
        self.assertEqual(blob.metageneration, METAGENERATION)

    def test_metageneration_unset(self):
        BUCKET = object()
        blob = self._make_one("blob-name", bucket=BUCKET)
        self.assertIsNone(blob.metageneration)

    def test_metageneration_string_val(self):
        BUCKET = object()
        METAGENERATION = 42
        blob = self._make_one(
            "blob-name",
            bucket=BUCKET,
            properties={"metageneration": str(METAGENERATION)},
        )
        self.assertEqual(blob.metageneration, METAGENERATION)

    def test_owner(self):
        BLOB_NAME = "blob-name"
        bucket = _Bucket()
        OWNER = {"entity": "project-owner-12345", "entityId": "23456"}
        properties = {"owner": OWNER}
        blob = self._make_one(BLOB_NAME, bucket=bucket, properties=properties)
        owner = blob.owner
        self.assertEqual(owner["entity"], "project-owner-12345")
        self.assertEqual(owner["entityId"], "23456")

    def test_retention_expiration_time(self):
        from google.cloud._helpers import _RFC3339_MICROS
        from google.cloud._helpers import UTC

        BLOB_NAME = "blob-name"
        bucket = _Bucket()
        TIMESTAMP = datetime.datetime(2014, 11, 5, 20, 34, 37, tzinfo=UTC)
        TIME_CREATED = TIMESTAMP.strftime(_RFC3339_MICROS)
        properties = {"retentionExpirationTime": TIME_CREATED}
        blob = self._make_one(BLOB_NAME, bucket=bucket, properties=properties)
        self.assertEqual(blob.retention_expiration_time, TIMESTAMP)

    def test_retention_expiration_time_unset(self):
        BUCKET = object()
        blob = self._make_one("blob-name", bucket=BUCKET)
        self.assertIsNone(blob.retention_expiration_time)

    def test_self_link(self):
        BLOB_NAME = "blob-name"
        bucket = _Bucket()
        SELF_LINK = "http://example.com/self/"
        properties = {"selfLink": SELF_LINK}
        blob = self._make_one(BLOB_NAME, bucket=bucket, properties=properties)
        self.assertEqual(blob.self_link, SELF_LINK)

    def test_size(self):
        BUCKET = object()
        SIZE = 42
        blob = self._make_one("blob-name", bucket=BUCKET, properties={"size": SIZE})
        self.assertEqual(blob.size, SIZE)

    def test_size_unset(self):
        BUCKET = object()
        blob = self._make_one("blob-name", bucket=BUCKET)
        self.assertIsNone(blob.size)

    def test_size_string_val(self):
        BUCKET = object()
        SIZE = 42
        blob = self._make_one(
            "blob-name", bucket=BUCKET, properties={"size": str(SIZE)}
        )
        self.assertEqual(blob.size, SIZE)

    def test_storage_class_getter(self):
        blob_name = "blob-name"
        bucket = _Bucket()
        storage_class = "COLDLINE"
        properties = {"storageClass": storage_class}
        blob = self._make_one(blob_name, bucket=bucket, properties=properties)
        self.assertEqual(blob.storage_class, storage_class)

    def test_storage_class_setter(self):
        blob_name = "blob-name"
        bucket = _Bucket()
        storage_class = "COLDLINE"
        blob = self._make_one(blob_name, bucket=bucket)
        self.assertIsNone(blob.storage_class)
        blob.storage_class = storage_class
        self.assertEqual(blob.storage_class, storage_class)
        self.assertEqual(blob._properties, {"storageClass": storage_class})

    def test_temporary_hold_getter_missing(self):
        BLOB_NAME = "blob-name"
        bucket = _Bucket()
        properties = {}
        blob = self._make_one(BLOB_NAME, bucket=bucket, properties=properties)
        self.assertIsNone(blob.temporary_hold)

    def test_temporary_hold_getter_false(self):
        BLOB_NAME = "blob-name"
        bucket = _Bucket()
        properties = {"temporaryHold": False}
        blob = self._make_one(BLOB_NAME, bucket=bucket, properties=properties)
        self.assertFalse(blob.temporary_hold)

    def test_temporary_hold_getter_true(self):
        BLOB_NAME = "blob-name"
        bucket = _Bucket()
        properties = {"temporaryHold": True}
        blob = self._make_one(BLOB_NAME, bucket=bucket, properties=properties)
        self.assertTrue(blob.temporary_hold)

    def test_temporary_hold_setter(self):
        BLOB_NAME = "blob-name"
        bucket = _Bucket()
        blob = self._make_one(BLOB_NAME, bucket=bucket)
        self.assertIsNone(blob.temporary_hold)
        blob.temporary_hold = True
        self.assertEqual(blob.temporary_hold, True)

    def test_time_deleted(self):
        from google.cloud._helpers import _RFC3339_MICROS
        from google.cloud._helpers import UTC

        BLOB_NAME = "blob-name"
        bucket = _Bucket()
        TIMESTAMP = datetime.datetime(2014, 11, 5, 20, 34, 37, tzinfo=UTC)
        TIME_DELETED = TIMESTAMP.strftime(_RFC3339_MICROS)
        properties = {"timeDeleted": TIME_DELETED}
        blob = self._make_one(BLOB_NAME, bucket=bucket, properties=properties)
        self.assertEqual(blob.time_deleted, TIMESTAMP)

    def test_time_deleted_unset(self):
        BUCKET = object()
        blob = self._make_one("blob-name", bucket=BUCKET)
        self.assertIsNone(blob.time_deleted)

    def test_time_created(self):
        from google.cloud._helpers import _RFC3339_MICROS
        from google.cloud._helpers import UTC

        BLOB_NAME = "blob-name"
        bucket = _Bucket()
        TIMESTAMP = datetime.datetime(2014, 11, 5, 20, 34, 37, tzinfo=UTC)
        TIME_CREATED = TIMESTAMP.strftime(_RFC3339_MICROS)
        properties = {"timeCreated": TIME_CREATED}
        blob = self._make_one(BLOB_NAME, bucket=bucket, properties=properties)
        self.assertEqual(blob.time_created, TIMESTAMP)

    def test_time_created_unset(self):
        BUCKET = object()
        blob = self._make_one("blob-name", bucket=BUCKET)
        self.assertIsNone(blob.time_created)

    def test_updated(self):
        from google.cloud._helpers import _RFC3339_MICROS
        from google.cloud._helpers import UTC

        BLOB_NAME = "blob-name"
        bucket = _Bucket()
        TIMESTAMP = datetime.datetime(2014, 11, 5, 20, 34, 37, tzinfo=UTC)
        UPDATED = TIMESTAMP.strftime(_RFC3339_MICROS)
        properties = {"updated": UPDATED}
        blob = self._make_one(BLOB_NAME, bucket=bucket, properties=properties)
        self.assertEqual(blob.updated, TIMESTAMP)

    def test_updated_unset(self):
        BUCKET = object()
        blob = self._make_one("blob-name", bucket=BUCKET)
        self.assertIsNone(blob.updated)

    def test_custom_time_getter(self):
        from google.cloud._helpers import _RFC3339_MICROS
        from google.cloud._helpers import UTC

        BLOB_NAME = "blob-name"
        bucket = _Bucket()
        TIMESTAMP = datetime.datetime(2014, 11, 5, 20, 34, 37, tzinfo=UTC)
        TIME_CREATED = TIMESTAMP.strftime(_RFC3339_MICROS)
        properties = {"customTime": TIME_CREATED}
        blob = self._make_one(BLOB_NAME, bucket=bucket, properties=properties)
        self.assertEqual(blob.custom_time, TIMESTAMP)

    def test_custom_time_setter(self):
        from google.cloud._helpers import UTC

        BLOB_NAME = "blob-name"
        bucket = _Bucket()
        TIMESTAMP = datetime.datetime(2014, 11, 5, 20, 34, 37, tzinfo=UTC)
        blob = self._make_one(BLOB_NAME, bucket=bucket)
        self.assertIsNone(blob.custom_time)
        blob.custom_time = TIMESTAMP
        self.assertEqual(blob.custom_time, TIMESTAMP)
        self.assertIn("customTime", blob._changes)

    def test_custom_time_setter_none_value(self):
        from google.cloud._helpers import _RFC3339_MICROS
        from google.cloud._helpers import UTC

        BLOB_NAME = "blob-name"
        bucket = _Bucket()
        TIMESTAMP = datetime.datetime(2014, 11, 5, 20, 34, 37, tzinfo=UTC)
        TIME_CREATED = TIMESTAMP.strftime(_RFC3339_MICROS)
        properties = {"customTime": TIME_CREATED}
        blob = self._make_one(BLOB_NAME, bucket=bucket, properties=properties)
        self.assertEqual(blob.custom_time, TIMESTAMP)
        blob.custom_time = None
        self.assertIsNone(blob.custom_time)

    def test_custom_time_unset(self):
        BUCKET = object()
        blob = self._make_one("blob-name", bucket=BUCKET)
        self.assertIsNone(blob.custom_time)

    def test_from_string_w_valid_uri(self):
        from google.cloud.storage.blob import Blob

        connection = _Connection()
        client = _Client(connection)
        uri = "gs://BUCKET_NAME/b"
        blob = Blob.from_string(uri, client)

        self.assertIsInstance(blob, Blob)
        self.assertIs(blob.client, client)
        self.assertEqual(blob.name, "b")
        self.assertEqual(blob.bucket.name, "BUCKET_NAME")

    def test_from_string_w_invalid_uri(self):
        from google.cloud.storage.blob import Blob

        connection = _Connection()
        client = _Client(connection)

        with pytest.raises(ValueError, match="URI scheme must be gs"):
            Blob.from_string("http://bucket_name/b", client)

    def test_from_string_w_domain_name_bucket(self):
        from google.cloud.storage.blob import Blob

        connection = _Connection()
        client = _Client(connection)
        uri = "gs://buckets.example.com/b"
        blob = Blob.from_string(uri, client)

        self.assertIsInstance(blob, Blob)
        self.assertIs(blob.client, client)
        self.assertEqual(blob.name, "b")
        self.assertEqual(blob.bucket.name, "buckets.example.com")

<<<<<<< HEAD
    def test_from_string_w_encryption_key(self):
        from google.cloud.storage.blob import Blob

        connection = _Connection()
        client = _Client(connection)
        uri = "gs://bucket-name/blob-name"
        encryption_key = b"0123456789abcdef0123456789abcdef"
        blob = Blob.from_string(uri, client, encryption_key=encryption_key)

        self.assertIsInstance(blob, Blob)
        self.assertIs(blob.client, client)
        self.assertEqual(blob._encryption_key, encryption_key)
=======
    def test_open(self):
        from io import TextIOWrapper
        from google.cloud.storage.fileio import BlobReader
        from google.cloud.storage.fileio import BlobWriter

        blob_name = "blob-name"
        client = self._make_client()
        bucket = _Bucket(client)
        blob = self._make_one(blob_name, bucket=bucket)

        f = blob.open("r")
        self.assertEqual(type(f), TextIOWrapper)
        self.assertEqual(type(f.buffer), BlobReader)
        f = blob.open("rt")
        self.assertEqual(type(f), TextIOWrapper)
        self.assertEqual(type(f.buffer), BlobReader)
        f = blob.open("rb")
        self.assertEqual(type(f), BlobReader)
        f = blob.open("w")
        self.assertEqual(type(f), TextIOWrapper)
        self.assertEqual(type(f.buffer), BlobWriter)
        f = blob.open("wt")
        self.assertEqual(type(f), TextIOWrapper)
        self.assertEqual(type(f.buffer), BlobWriter)
        f = blob.open("wb")
        self.assertEqual(type(f), BlobWriter)

        with self.assertRaises(NotImplementedError):
            blob.open("a")
        with self.assertRaises(ValueError):
            blob.open("rb", encoding="utf-8")
        with self.assertRaises(ValueError):
            blob.open("wb", encoding="utf-8")
>>>>>>> f0905484


class Test__quote(unittest.TestCase):
    @staticmethod
    def _call_fut(*args, **kw):
        from google.cloud.storage.blob import _quote

        return _quote(*args, **kw)

    def test_bytes(self):
        quoted = self._call_fut(b"\xDE\xAD\xBE\xEF")
        self.assertEqual(quoted, "%DE%AD%BE%EF")

    def test_unicode(self):
        helicopter = u"\U0001f681"
        quoted = self._call_fut(helicopter)
        self.assertEqual(quoted, "%F0%9F%9A%81")

    def test_bad_type(self):
        with self.assertRaises(TypeError):
            self._call_fut(None)

    def test_w_slash_default(self):
        with_slash = "foo/bar/baz"
        quoted = self._call_fut(with_slash)
        self.assertEqual(quoted, "foo%2Fbar%2Fbaz")

    def test_w_slash_w_safe(self):
        with_slash = "foo/bar/baz"
        quoted_safe = self._call_fut(with_slash, safe=b"/")
        self.assertEqual(quoted_safe, with_slash)

    def test_w_tilde(self):
        with_tilde = "bam~qux"
        quoted = self._call_fut(with_tilde, safe=b"~")
        self.assertEqual(quoted, with_tilde)


class Test__maybe_rewind(unittest.TestCase):
    @staticmethod
    def _call_fut(*args, **kwargs):
        from google.cloud.storage.blob import _maybe_rewind

        return _maybe_rewind(*args, **kwargs)

    def test_default(self):
        stream = mock.Mock(spec=[u"seek"])
        ret_val = self._call_fut(stream)
        self.assertIsNone(ret_val)

        stream.seek.assert_not_called()

    def test_do_not_rewind(self):
        stream = mock.Mock(spec=[u"seek"])
        ret_val = self._call_fut(stream, rewind=False)
        self.assertIsNone(ret_val)

        stream.seek.assert_not_called()

    def test_do_rewind(self):
        stream = mock.Mock(spec=[u"seek"])
        ret_val = self._call_fut(stream, rewind=True)
        self.assertIsNone(ret_val)

        stream.seek.assert_called_once_with(0, os.SEEK_SET)


class Test__raise_from_invalid_response(unittest.TestCase):
    @staticmethod
    def _call_fut(error):
        from google.cloud.storage.blob import _raise_from_invalid_response

        return _raise_from_invalid_response(error)

    def _helper(self, message, code=http_client.BAD_REQUEST, reason=None, args=()):
        import requests

        from google.resumable_media import InvalidResponse
        from google.api_core import exceptions

        response = requests.Response()
        response.request = requests.Request("GET", "http://example.com").prepare()
        response._content = reason
        response.status_code = code
        error = InvalidResponse(response, message, *args)

        with self.assertRaises(exceptions.GoogleAPICallError) as exc_info:
            self._call_fut(error)

        return exc_info

    def test_default(self):
        message = "Failure"
        exc_info = self._helper(message)
        expected = "GET http://example.com/: {}".format(message)
        self.assertEqual(exc_info.exception.message, expected)
        self.assertEqual(exc_info.exception.errors, [])

    def test_w_206_and_args(self):
        message = "Failure"
        reason = b"Not available"
        args = ("one", "two")
        exc_info = self._helper(
            message, code=http_client.PARTIAL_CONTENT, reason=reason, args=args
        )
        expected = "GET http://example.com/: {}: {}".format(
            reason.decode("utf-8"), (message,) + args
        )
        self.assertEqual(exc_info.exception.message, expected)
        self.assertEqual(exc_info.exception.errors, [])


class Test__add_query_parameters(unittest.TestCase):
    @staticmethod
    def _call_fut(*args, **kwargs):
        from google.cloud.storage.blob import _add_query_parameters

        return _add_query_parameters(*args, **kwargs)

    def test_w_empty_list(self):
        BASE_URL = "https://test.example.com/base"
        self.assertEqual(self._call_fut(BASE_URL, []), BASE_URL)

    def test_wo_existing_qs(self):
        BASE_URL = "https://test.example.com/base"
        NV_LIST = [("one", "One"), ("two", "Two")]
        expected = "&".join(["{}={}".format(name, value) for name, value in NV_LIST])
        self.assertEqual(
            self._call_fut(BASE_URL, NV_LIST), "{}?{}".format(BASE_URL, expected)
        )

    def test_w_existing_qs(self):
        BASE_URL = "https://test.example.com/base?one=Three"
        NV_LIST = [("one", "One"), ("two", "Two")]
        expected = "&".join(["{}={}".format(name, value) for name, value in NV_LIST])
        self.assertEqual(
            self._call_fut(BASE_URL, NV_LIST), "{}&{}".format(BASE_URL, expected)
        )


class _Connection(object):

    API_BASE_URL = "http://example.com"
    USER_AGENT = "testing 1.2.3"
    credentials = object()

    def __init__(self, *responses):
        self._responses = responses[:]
        self._requested = []
        self._signed = []

    def _respond(self, **kw):
        self._requested.append(kw)
        response, self._responses = self._responses[0], self._responses[1:]
        return response

    def api_request(self, **kw):
        from google.cloud.exceptions import NotFound

        info, content = self._respond(**kw)
        if info.get("status") == http_client.NOT_FOUND:
            raise NotFound(info)
        return content


class _Bucket(object):
    def __init__(self, client=None, name="name", user_project=None):
        if client is None:
            connection = _Connection()
            client = _Client(connection)
        self.client = client
        self._blobs = {}
        self._copied = []
        self._deleted = []
        self.name = name
        self.path = "/b/" + name
        self.user_project = user_project

    def delete_blob(
        self,
        blob_name,
        client=None,
        generation=None,
        timeout=None,
        if_generation_match=None,
        if_generation_not_match=None,
        if_metageneration_match=None,
        if_metageneration_not_match=None,
        retry=DEFAULT_RETRY_IF_GENERATION_SPECIFIED,
    ):
        del self._blobs[blob_name]
        self._deleted.append(
            (
                blob_name,
                client,
                generation,
                timeout,
                if_generation_match,
                if_generation_not_match,
                if_metageneration_match,
                if_metageneration_not_match,
                retry,
            )
        )


class _Client(object):
    def __init__(self, connection):
        self._base_connection = connection

    @property
    def _connection(self):
        return self._base_connection

    @property
    def _credentials(self):
        return self._base_connection.credentials<|MERGE_RESOLUTION|>--- conflicted
+++ resolved
@@ -4673,7 +4673,6 @@
         self.assertEqual(blob.name, "b")
         self.assertEqual(blob.bucket.name, "buckets.example.com")
 
-<<<<<<< HEAD
     def test_from_string_w_encryption_key(self):
         from google.cloud.storage.blob import Blob
 
@@ -4686,7 +4685,7 @@
         self.assertIsInstance(blob, Blob)
         self.assertIs(blob.client, client)
         self.assertEqual(blob._encryption_key, encryption_key)
-=======
+
     def test_open(self):
         from io import TextIOWrapper
         from google.cloud.storage.fileio import BlobReader
@@ -4720,7 +4719,6 @@
             blob.open("rb", encoding="utf-8")
         with self.assertRaises(ValueError):
             blob.open("wb", encoding="utf-8")
->>>>>>> f0905484
 
 
 class Test__quote(unittest.TestCase):
