# Copyright 2014 Google LLC
#
# Licensed under the Apache License, Version 2.0 (the "License");
# you may not use this file except in compliance with the License.
# You may obtain a copy of the License at
#
#     http://www.apache.org/licenses/LICENSE-2.0
#
# Unless required by applicable law or agreed to in writing, software
# distributed under the License is distributed on an "AS IS" BASIS,
# WITHOUT WARRANTIES OR CONDITIONS OF ANY KIND, either express or implied.
# See the License for the specific language governing permissions and
# limitations under the License.

import base64
import datetime
import hashlib
import io
import json
import os
import tempfile
import unittest

import mock
import pytest
import six
from six.moves import http_client


def _make_credentials():
    import google.auth.credentials

    return mock.Mock(spec=google.auth.credentials.Credentials)


class Test_Blob(unittest.TestCase):
    @staticmethod
    def _make_one(*args, **kw):
        from google.cloud.storage.blob import Blob

        properties = kw.pop("properties", {})
        blob = Blob(*args, **kw)
        blob._properties.update(properties)
        return blob

    @staticmethod
    def _get_default_timeout():
        from google.cloud.storage.constants import _DEFAULT_TIMEOUT

        return _DEFAULT_TIMEOUT

    def test_ctor_wo_encryption_key(self):
        BLOB_NAME = "blob-name"
        bucket = _Bucket()
        properties = {"key": "value"}
        blob = self._make_one(BLOB_NAME, bucket=bucket, properties=properties)
        self.assertIs(blob.bucket, bucket)
        self.assertEqual(blob.name, BLOB_NAME)
        self.assertEqual(blob._properties, properties)
        self.assertFalse(blob._acl.loaded)
        self.assertIs(blob._acl.blob, blob)
        self.assertEqual(blob._encryption_key, None)
        self.assertEqual(blob.kms_key_name, None)

    def test_ctor_with_encoded_unicode(self):
        blob_name = b"wet \xe2\x9b\xb5"
        blob = self._make_one(blob_name, bucket=None)
        unicode_name = u"wet \N{sailboat}"
        self.assertNotIsInstance(blob.name, bytes)
        self.assertIsInstance(blob.name, six.text_type)
        self.assertEqual(blob.name, unicode_name)

    def test_ctor_w_encryption_key(self):
        KEY = b"01234567890123456789012345678901"  # 32 bytes
        BLOB_NAME = "blob-name"
        bucket = _Bucket()
        blob = self._make_one(BLOB_NAME, bucket=bucket, encryption_key=KEY)
        self.assertEqual(blob._encryption_key, KEY)
        self.assertEqual(blob.kms_key_name, None)

    def test_ctor_w_kms_key_name_and_encryption_key(self):
        KEY = b"01234567890123456789012345678901"  # 32 bytes
        KMS_RESOURCE = (
            "projects/test-project-123/"
            "locations/us/"
            "keyRings/test-ring/"
            "cryptoKeys/test-key"
        )
        BLOB_NAME = "blob-name"
        bucket = _Bucket()

        with self.assertRaises(ValueError):
            self._make_one(
                BLOB_NAME, bucket=bucket, encryption_key=KEY, kms_key_name=KMS_RESOURCE
            )

    def test_ctor_w_kms_key_name(self):
        KMS_RESOURCE = (
            "projects/test-project-123/"
            "locations/us/"
            "keyRings/test-ring/"
            "cryptoKeys/test-key"
        )
        BLOB_NAME = "blob-name"
        bucket = _Bucket()
        blob = self._make_one(BLOB_NAME, bucket=bucket, kms_key_name=KMS_RESOURCE)
        self.assertEqual(blob._encryption_key, None)
        self.assertEqual(blob.kms_key_name, KMS_RESOURCE)

    def test_ctor_with_generation(self):
        BLOB_NAME = "blob-name"
        GENERATION = 12345
        bucket = _Bucket()
        blob = self._make_one(BLOB_NAME, bucket=bucket, generation=GENERATION)
        self.assertEqual(blob.generation, GENERATION)

    def _set_properties_helper(self, kms_key_name=None):
        import datetime
        from google.cloud._helpers import UTC
        from google.cloud._helpers import _RFC3339_MICROS

        now = datetime.datetime.utcnow().replace(tzinfo=UTC)
        NOW = now.strftime(_RFC3339_MICROS)
        BLOB_NAME = "blob-name"
        GENERATION = 12345
        BLOB_ID = "name/{}/{}".format(BLOB_NAME, GENERATION)
        SELF_LINK = "http://example.com/self/"
        METAGENERATION = 23456
        SIZE = 12345
        MD5_HASH = "DEADBEEF"
        MEDIA_LINK = "http://example.com/media/"
        ENTITY = "project-owner-12345"
        ENTITY_ID = "23456"
        CRC32C = "FACE0DAC"
        COMPONENT_COUNT = 2
        ETAG = "ETAG"
        resource = {
            "id": BLOB_ID,
            "selfLink": SELF_LINK,
            "generation": GENERATION,
            "metageneration": METAGENERATION,
            "contentType": "text/plain",
            "timeCreated": NOW,
            "updated": NOW,
            "timeDeleted": NOW,
            "storageClass": "NEARLINE",
            "timeStorageClassUpdated": NOW,
            "size": SIZE,
            "md5Hash": MD5_HASH,
            "mediaLink": MEDIA_LINK,
            "contentEncoding": "gzip",
            "contentDisposition": "inline",
            "contentLanguage": "en-US",
            "cacheControl": "private",
            "metadata": {"foo": "Foo"},
            "owner": {"entity": ENTITY, "entityId": ENTITY_ID},
            "crc32c": CRC32C,
            "componentCount": COMPONENT_COUNT,
            "etag": ETAG,
        }

        if kms_key_name is not None:
            resource["kmsKeyName"] = kms_key_name

        bucket = _Bucket()
        blob = self._make_one(BLOB_NAME, bucket=bucket)

        blob._set_properties(resource)

        self.assertEqual(blob.id, BLOB_ID)
        self.assertEqual(blob.self_link, SELF_LINK)
        self.assertEqual(blob.generation, GENERATION)
        self.assertEqual(blob.metageneration, METAGENERATION)
        self.assertEqual(blob.content_type, "text/plain")
        self.assertEqual(blob.time_created, now)
        self.assertEqual(blob.updated, now)
        self.assertEqual(blob.time_deleted, now)
        self.assertEqual(blob.storage_class, "NEARLINE")
        self.assertEqual(blob.size, SIZE)
        self.assertEqual(blob.md5_hash, MD5_HASH)
        self.assertEqual(blob.media_link, MEDIA_LINK)
        self.assertEqual(blob.content_encoding, "gzip")
        self.assertEqual(blob.content_disposition, "inline")
        self.assertEqual(blob.content_language, "en-US")
        self.assertEqual(blob.cache_control, "private")
        self.assertEqual(blob.metadata, {"foo": "Foo"})
        self.assertEqual(blob.owner, {"entity": ENTITY, "entityId": ENTITY_ID})
        self.assertEqual(blob.crc32c, CRC32C)
        self.assertEqual(blob.component_count, COMPONENT_COUNT)
        self.assertEqual(blob.etag, ETAG)

        if kms_key_name is not None:
            self.assertEqual(blob.kms_key_name, kms_key_name)
        else:
            self.assertIsNone(blob.kms_key_name)

    def test__set_properties_wo_kms_key_name(self):
        self._set_properties_helper()

    def test__set_properties_w_kms_key_name(self):
        kms_resource = (
            "projects/test-project-123/"
            "locations/us/"
            "keyRings/test-ring/"
            "cryptoKeys/test-key"
        )
        self._set_properties_helper(kms_key_name=kms_resource)

    def test_chunk_size_ctor(self):
        from google.cloud.storage.blob import Blob

        BLOB_NAME = "blob-name"
        BUCKET = object()
        chunk_size = 10 * Blob._CHUNK_SIZE_MULTIPLE
        blob = self._make_one(BLOB_NAME, bucket=BUCKET, chunk_size=chunk_size)
        self.assertEqual(blob._chunk_size, chunk_size)

    def test_chunk_size_getter(self):
        BLOB_NAME = "blob-name"
        BUCKET = object()
        blob = self._make_one(BLOB_NAME, bucket=BUCKET)
        self.assertIsNone(blob.chunk_size)
        VALUE = object()
        blob._chunk_size = VALUE
        self.assertIs(blob.chunk_size, VALUE)

    def test_chunk_size_setter(self):
        BLOB_NAME = "blob-name"
        BUCKET = object()
        blob = self._make_one(BLOB_NAME, bucket=BUCKET)
        self.assertIsNone(blob._chunk_size)
        blob._CHUNK_SIZE_MULTIPLE = 10
        blob.chunk_size = 20
        self.assertEqual(blob._chunk_size, 20)

    def test_chunk_size_setter_bad_value(self):
        BLOB_NAME = "blob-name"
        BUCKET = object()
        blob = self._make_one(BLOB_NAME, bucket=BUCKET)
        self.assertIsNone(blob._chunk_size)
        blob._CHUNK_SIZE_MULTIPLE = 10
        with self.assertRaises(ValueError):
            blob.chunk_size = 11

    def test_acl_property(self):
        from google.cloud.storage.acl import ObjectACL

        fake_bucket = _Bucket()
        blob = self._make_one(u"name", bucket=fake_bucket)
        acl = blob.acl
        self.assertIsInstance(acl, ObjectACL)
        self.assertIs(acl, blob._acl)

    def test_path_bad_bucket(self):
        fake_bucket = object()
        name = u"blob-name"
        blob = self._make_one(name, bucket=fake_bucket)
        self.assertRaises(AttributeError, getattr, blob, "path")

    def test_path_no_name(self):
        bucket = _Bucket()
        blob = self._make_one(u"", bucket=bucket)
        self.assertRaises(ValueError, getattr, blob, "path")

    def test_path_normal(self):
        BLOB_NAME = "blob-name"
        bucket = _Bucket()
        blob = self._make_one(BLOB_NAME, bucket=bucket)
        self.assertEqual(blob.path, "/b/name/o/%s" % BLOB_NAME)

    def test_path_w_slash_in_name(self):
        BLOB_NAME = "parent/child"
        bucket = _Bucket()
        blob = self._make_one(BLOB_NAME, bucket=bucket)
        self.assertEqual(blob.path, "/b/name/o/parent%2Fchild")

    def test_path_with_non_ascii(self):
        blob_name = u"Caf\xe9"
        bucket = _Bucket()
        blob = self._make_one(blob_name, bucket=bucket)
        self.assertEqual(blob.path, "/b/name/o/Caf%C3%A9")

    def test_bucket_readonly_property(self):
        blob_name = "BLOB"
        bucket = _Bucket()
        other = _Bucket()
        blob = self._make_one(blob_name, bucket=bucket)
        with self.assertRaises(AttributeError):
            blob.bucket = other

    def test_client(self):
        blob_name = "BLOB"
        bucket = _Bucket()
        blob = self._make_one(blob_name, bucket=bucket)
        self.assertIs(blob.client, bucket.client)

    def test_user_project(self):
        user_project = "user-project-123"
        blob_name = "BLOB"
        bucket = _Bucket(user_project=user_project)
        blob = self._make_one(blob_name, bucket=bucket)
        self.assertEqual(blob.user_project, user_project)

    def test__encryption_headers_wo_encryption_key(self):
        BLOB_NAME = "blob-name"
        bucket = _Bucket()
        blob = self._make_one(BLOB_NAME, bucket=bucket)
        expected = {}
        self.assertEqual(blob._encryption_headers(), expected)

    def test__encryption_headers_w_encryption_key(self):
        key = b"aa426195405adee2c8081bb9e7e74b19"
        header_key_value = "YWE0MjYxOTU0MDVhZGVlMmM4MDgxYmI5ZTdlNzRiMTk="
        header_key_hash_value = "V3Kwe46nKc3xLv96+iJ707YfZfFvlObta8TQcx2gpm0="
        BLOB_NAME = "blob-name"
        bucket = _Bucket()
        blob = self._make_one(BLOB_NAME, bucket=bucket, encryption_key=key)
        expected = {
            "X-Goog-Encryption-Algorithm": "AES256",
            "X-Goog-Encryption-Key": header_key_value,
            "X-Goog-Encryption-Key-Sha256": header_key_hash_value,
        }
        self.assertEqual(blob._encryption_headers(), expected)

    def test__query_params_default(self):
        BLOB_NAME = "blob-name"
        bucket = _Bucket()
        blob = self._make_one(BLOB_NAME, bucket=bucket)
        self.assertEqual(blob._query_params, {})

    def test__query_params_w_user_project(self):
        user_project = "user-project-123"
        BLOB_NAME = "BLOB"
        bucket = _Bucket(user_project=user_project)
        blob = self._make_one(BLOB_NAME, bucket=bucket)
        self.assertEqual(blob._query_params, {"userProject": user_project})

    def test__query_params_w_generation(self):
        generation = 123456
        BLOB_NAME = "BLOB"
        bucket = _Bucket()
        blob = self._make_one(BLOB_NAME, bucket=bucket, generation=generation)
        self.assertEqual(blob._query_params, {"generation": generation})

    def test_public_url(self):
        BLOB_NAME = "blob-name"
        bucket = _Bucket()
        blob = self._make_one(BLOB_NAME, bucket=bucket)
        self.assertEqual(
            blob.public_url, "https://storage.googleapis.com/name/%s" % BLOB_NAME
        )

    def test_public_url_w_slash_in_name(self):
        BLOB_NAME = "parent/child"
        bucket = _Bucket()
        blob = self._make_one(BLOB_NAME, bucket=bucket)
        self.assertEqual(
            blob.public_url, "https://storage.googleapis.com/name/parent/child"
        )

    def test_public_url_w_tilde_in_name(self):
        BLOB_NAME = "foo~bar"
        bucket = _Bucket()
        blob = self._make_one(BLOB_NAME, bucket=bucket)
        self.assertEqual(blob.public_url, "https://storage.googleapis.com/name/foo~bar")

    def test_public_url_with_non_ascii(self):
        blob_name = u"winter \N{snowman}"
        bucket = _Bucket()
        blob = self._make_one(blob_name, bucket=bucket)
        expected_url = "https://storage.googleapis.com/name/winter%20%E2%98%83"
        self.assertEqual(blob.public_url, expected_url)

    def test_generate_signed_url_w_invalid_version(self):
        BLOB_NAME = "blob-name"
        EXPIRATION = "2014-10-16T20:34:37.000Z"
        connection = _Connection()
        client = _Client(connection)
        bucket = _Bucket(client)
        blob = self._make_one(BLOB_NAME, bucket=bucket)
        with self.assertRaises(ValueError):
            blob.generate_signed_url(EXPIRATION, version="nonesuch")

    def _generate_signed_url_helper(
        self,
        version=None,
        blob_name="blob-name",
        api_access_endpoint=None,
        method="GET",
        content_md5=None,
        content_type=None,
        response_type=None,
        response_disposition=None,
        generation=None,
        headers=None,
        query_parameters=None,
        credentials=None,
        expiration=None,
        encryption_key=None,
        access_token=None,
        service_account_email=None,
        virtual_hosted_style=False,
        bucket_bound_hostname=None,
        scheme="http",
    ):
        from six.moves.urllib import parse
        from google.cloud._helpers import UTC
        from google.cloud.storage._helpers import _bucket_bound_hostname_url
        from google.cloud.storage.blob import _API_ACCESS_ENDPOINT
        from google.cloud.storage.blob import _get_encryption_headers

        api_access_endpoint = api_access_endpoint or _API_ACCESS_ENDPOINT

        delta = datetime.timedelta(hours=1)

        if expiration is None:
            expiration = datetime.datetime.utcnow().replace(tzinfo=UTC) + delta

        connection = _Connection()
        client = _Client(connection)
        bucket = _Bucket(client)
        blob = self._make_one(blob_name, bucket=bucket, encryption_key=encryption_key)

        if version is None:
            effective_version = "v2"
        else:
            effective_version = version

        to_patch = "google.cloud.storage.blob.generate_signed_url_{}".format(
            effective_version
        )

        with mock.patch(to_patch) as signer:
            signed_uri = blob.generate_signed_url(
                expiration=expiration,
                api_access_endpoint=api_access_endpoint,
                method=method,
                credentials=credentials,
                content_md5=content_md5,
                content_type=content_type,
                response_type=response_type,
                response_disposition=response_disposition,
                generation=generation,
                headers=headers,
                query_parameters=query_parameters,
                version=version,
                access_token=access_token,
                service_account_email=service_account_email,
                virtual_hosted_style=virtual_hosted_style,
                bucket_bound_hostname=bucket_bound_hostname,
            )

        self.assertEqual(signed_uri, signer.return_value)

        if credentials is None:
            expected_creds = _Connection.credentials
        else:
            expected_creds = credentials

        encoded_name = blob_name.encode("utf-8")
        quoted_name = parse.quote(encoded_name, safe=b"/~")

        if virtual_hosted_style:
            expected_api_access_endpoint = "https://{}.storage.googleapis.com".format(
                bucket.name
            )
        elif bucket_bound_hostname:
            expected_api_access_endpoint = _bucket_bound_hostname_url(
                bucket_bound_hostname, scheme
            )
        else:
            expected_api_access_endpoint = api_access_endpoint
            expected_resource = "/{}/{}".format(bucket.name, quoted_name)

        if virtual_hosted_style or bucket_bound_hostname:
            expected_resource = "/{}".format(quoted_name)

        if encryption_key is not None:
            expected_headers = headers or {}
            if effective_version == "v2":
                expected_headers["X-Goog-Encryption-Algorithm"] = "AES256"
            else:
                expected_headers.update(_get_encryption_headers(encryption_key))
        else:
            expected_headers = headers

        expected_kwargs = {
            "resource": expected_resource,
            "expiration": expiration,
            "api_access_endpoint": expected_api_access_endpoint,
            "method": method.upper(),
            "content_md5": content_md5,
            "content_type": content_type,
            "response_type": response_type,
            "response_disposition": response_disposition,
            "generation": generation,
            "headers": expected_headers,
            "query_parameters": query_parameters,
            "access_token": access_token,
            "service_account_email": service_account_email,
        }
        signer.assert_called_once_with(expected_creds, **expected_kwargs)

    def test_generate_signed_url_no_version_passed_warning(self):
        self._generate_signed_url_helper()

    def _generate_signed_url_v2_helper(self, **kw):
        version = "v2"
        self._generate_signed_url_helper(version, **kw)

    def test_generate_signed_url_v2_w_defaults(self):
        self._generate_signed_url_v2_helper()

    def test_generate_signed_url_v2_w_expiration(self):
        from google.cloud._helpers import UTC

        expiration = datetime.datetime.utcnow().replace(tzinfo=UTC)
        self._generate_signed_url_v2_helper(expiration=expiration)

    def test_generate_signed_url_v2_w_non_ascii_name(self):
        BLOB_NAME = u"\u0410\u043a\u043a\u043e\u0440\u0434\u044b.txt"
        self._generate_signed_url_v2_helper(blob_name=BLOB_NAME)

    def test_generate_signed_url_v2_w_slash_in_name(self):
        BLOB_NAME = "parent/child"
        self._generate_signed_url_v2_helper(blob_name=BLOB_NAME)

    def test_generate_signed_url_v2_w_tilde_in_name(self):
        BLOB_NAME = "foo~bar"
        self._generate_signed_url_v2_helper(blob_name=BLOB_NAME)

    def test_generate_signed_url_v2_w_endpoint(self):
        self._generate_signed_url_v2_helper(
            api_access_endpoint="https://api.example.com/v1"
        )

    def test_generate_signed_url_v2_w_method(self):
        self._generate_signed_url_v2_helper(method="POST")

    def test_generate_signed_url_v2_w_lowercase_method(self):
        self._generate_signed_url_v2_helper(method="get")

    def test_generate_signed_url_v2_w_content_md5(self):
        self._generate_signed_url_v2_helper(content_md5="FACEDACE")

    def test_generate_signed_url_v2_w_content_type(self):
        self._generate_signed_url_v2_helper(content_type="text.html")

    def test_generate_signed_url_v2_w_response_type(self):
        self._generate_signed_url_v2_helper(response_type="text.html")

    def test_generate_signed_url_v2_w_response_disposition(self):
        self._generate_signed_url_v2_helper(response_disposition="inline")

    def test_generate_signed_url_v2_w_generation(self):
        self._generate_signed_url_v2_helper(generation=12345)

    def test_generate_signed_url_v2_w_headers(self):
        self._generate_signed_url_v2_helper(headers={"x-goog-foo": "bar"})

    def test_generate_signed_url_v2_w_csek(self):
        self._generate_signed_url_v2_helper(encryption_key=os.urandom(32))

    def test_generate_signed_url_v2_w_csek_and_headers(self):
        self._generate_signed_url_v2_helper(
            encryption_key=os.urandom(32), headers={"x-goog-foo": "bar"}
        )

    def test_generate_signed_url_v2_w_credentials(self):
        credentials = object()
        self._generate_signed_url_v2_helper(credentials=credentials)

    def _generate_signed_url_v4_helper(self, **kw):
        version = "v4"
        self._generate_signed_url_helper(version, **kw)

    def test_generate_signed_url_v4_w_defaults(self):
        self._generate_signed_url_v4_helper()

    def test_generate_signed_url_v4_w_non_ascii_name(self):
        BLOB_NAME = u"\u0410\u043a\u043a\u043e\u0440\u0434\u044b.txt"
        self._generate_signed_url_v4_helper(blob_name=BLOB_NAME)

    def test_generate_signed_url_v4_w_slash_in_name(self):
        BLOB_NAME = "parent/child"
        self._generate_signed_url_v4_helper(blob_name=BLOB_NAME)

    def test_generate_signed_url_v4_w_tilde_in_name(self):
        BLOB_NAME = "foo~bar"
        self._generate_signed_url_v4_helper(blob_name=BLOB_NAME)

    def test_generate_signed_url_v4_w_endpoint(self):
        self._generate_signed_url_v4_helper(
            api_access_endpoint="https://api.example.com/v1"
        )

    def test_generate_signed_url_v4_w_method(self):
        self._generate_signed_url_v4_helper(method="POST")

    def test_generate_signed_url_v4_w_lowercase_method(self):
        self._generate_signed_url_v4_helper(method="get")

    def test_generate_signed_url_v4_w_content_md5(self):
        self._generate_signed_url_v4_helper(content_md5="FACEDACE")

    def test_generate_signed_url_v4_w_content_type(self):
        self._generate_signed_url_v4_helper(content_type="text.html")

    def test_generate_signed_url_v4_w_response_type(self):
        self._generate_signed_url_v4_helper(response_type="text.html")

    def test_generate_signed_url_v4_w_response_disposition(self):
        self._generate_signed_url_v4_helper(response_disposition="inline")

    def test_generate_signed_url_v4_w_generation(self):
        self._generate_signed_url_v4_helper(generation=12345)

    def test_generate_signed_url_v4_w_headers(self):
        self._generate_signed_url_v4_helper(headers={"x-goog-foo": "bar"})

    def test_generate_signed_url_v4_w_csek(self):
        self._generate_signed_url_v4_helper(encryption_key=os.urandom(32))

    def test_generate_signed_url_v4_w_csek_and_headers(self):
        self._generate_signed_url_v4_helper(
            encryption_key=os.urandom(32), headers={"x-goog-foo": "bar"}
        )

    def test_generate_signed_url_v4_w_virtual_hostname(self):
        self._generate_signed_url_v4_helper(virtual_hosted_style=True)

    def test_generate_signed_url_v4_w_bucket_bound_hostname_w_scheme(self):
        self._generate_signed_url_v4_helper(
            bucket_bound_hostname="http://cdn.example.com"
        )

    def test_generate_signed_url_v4_w_bucket_bound_hostname_w_bare_hostname(self):
        self._generate_signed_url_v4_helper(bucket_bound_hostname="cdn.example.com")

    def test_generate_signed_url_v4_w_credentials(self):
        credentials = object()
        self._generate_signed_url_v4_helper(credentials=credentials)

    def test_exists_miss(self):
        NONESUCH = "nonesuch"
        not_found_response = ({"status": http_client.NOT_FOUND}, b"")
        connection = _Connection(not_found_response)
        client = _Client(connection)
        bucket = _Bucket(client)
        blob = self._make_one(NONESUCH, bucket=bucket)
        self.assertFalse(blob.exists(timeout=42))
        self.assertEqual(len(connection._requested), 1)
        self.assertEqual(
            connection._requested[0],
            {
                "method": "GET",
                "path": "/b/name/o/{}".format(NONESUCH),
                "query_params": {"fields": "name"},
                "_target_object": None,
                "timeout": 42,
            },
        )

    def test_exists_hit_w_user_project(self):
        BLOB_NAME = "blob-name"
        USER_PROJECT = "user-project-123"
        found_response = ({"status": http_client.OK}, b"")
        connection = _Connection(found_response)
        client = _Client(connection)
        bucket = _Bucket(client, user_project=USER_PROJECT)
        blob = self._make_one(BLOB_NAME, bucket=bucket)
        bucket._blobs[BLOB_NAME] = 1
        self.assertTrue(blob.exists())
        self.assertEqual(len(connection._requested), 1)
        self.assertEqual(
            connection._requested[0],
            {
                "method": "GET",
                "path": "/b/name/o/{}".format(BLOB_NAME),
                "query_params": {"fields": "name", "userProject": USER_PROJECT},
                "_target_object": None,
                "timeout": self._get_default_timeout(),
            },
        )

    def test_exists_hit_w_generation(self):
        BLOB_NAME = "blob-name"
        GENERATION = 123456
        found_response = ({"status": http_client.OK}, b"")
        connection = _Connection(found_response)
        client = _Client(connection)
        bucket = _Bucket(client)
        blob = self._make_one(BLOB_NAME, bucket=bucket, generation=GENERATION)
        bucket._blobs[BLOB_NAME] = 1
        self.assertTrue(blob.exists())
        self.assertEqual(len(connection._requested), 1)
        self.assertEqual(
            connection._requested[0],
            {
                "method": "GET",
                "path": "/b/name/o/{}".format(BLOB_NAME),
                "query_params": {"fields": "name", "generation": GENERATION},
                "_target_object": None,
                "timeout": self._get_default_timeout(),
            },
        )

    def test_exists_w_generation_match(self):
        BLOB_NAME = "blob-name"
        GENERATION_NUMBER = 123456
        METAGENERATION_NUMBER = 6

        found_response = ({"status": http_client.OK}, b"")
        connection = _Connection(found_response)
        client = _Client(connection)
        bucket = _Bucket(client)
        blob = self._make_one(BLOB_NAME, bucket=bucket)
        bucket._blobs[BLOB_NAME] = 1
        self.assertTrue(
            blob.exists(
                if_generation_match=GENERATION_NUMBER,
                if_metageneration_match=METAGENERATION_NUMBER,
            )
        )
        self.assertEqual(len(connection._requested), 1)
        self.assertEqual(
            connection._requested[0],
            {
                "method": "GET",
                "path": "/b/name/o/{}".format(BLOB_NAME),
                "query_params": {
                    "fields": "name",
                    "ifGenerationMatch": GENERATION_NUMBER,
                    "ifMetagenerationMatch": METAGENERATION_NUMBER,
                },
                "_target_object": None,
                "timeout": self._get_default_timeout(),
            },
        )

    def test_delete_wo_generation(self):
        BLOB_NAME = "blob-name"
        not_found_response = ({"status": http_client.NOT_FOUND}, b"")
        connection = _Connection(not_found_response)
        client = _Client(connection)
        bucket = _Bucket(client)
        blob = self._make_one(BLOB_NAME, bucket=bucket)
        bucket._blobs[BLOB_NAME] = 1
        blob.delete()
        self.assertFalse(blob.exists())
        self.assertEqual(
            bucket._deleted,
            [
                (
                    BLOB_NAME,
                    None,
                    None,
                    self._get_default_timeout(),
                    None,
                    None,
                    None,
                    None,
                )
            ],
        )

    def test_delete_w_generation(self):
        BLOB_NAME = "blob-name"
        GENERATION = 123456
        not_found_response = ({"status": http_client.NOT_FOUND}, b"")
        connection = _Connection(not_found_response)
        client = _Client(connection)
        bucket = _Bucket(client)
        blob = self._make_one(BLOB_NAME, bucket=bucket, generation=GENERATION)
        bucket._blobs[BLOB_NAME] = 1
        blob.delete(timeout=42)
        self.assertFalse(blob.exists())
        self.assertEqual(
            bucket._deleted, [(BLOB_NAME, None, GENERATION, 42, None, None, None, None)]
        )

    def test_delete_w_generation_match(self):
        BLOB_NAME = "blob-name"
        GENERATION = 123456
        not_found_response = ({"status": http_client.NOT_FOUND}, b"")
        connection = _Connection(not_found_response)
        client = _Client(connection)
        bucket = _Bucket(client)
        blob = self._make_one(BLOB_NAME, bucket=bucket, generation=GENERATION)
        bucket._blobs[BLOB_NAME] = 1
        blob.delete(timeout=42, if_generation_match=GENERATION)
        self.assertFalse(blob.exists())
        self.assertEqual(
            bucket._deleted,
            [(BLOB_NAME, None, GENERATION, 42, GENERATION, None, None, None)],
        )

    def test__get_transport(self):
        client = mock.Mock(spec=[u"_credentials", "_http"])
        client._http = mock.sentinel.transport
        blob = self._make_one(u"blob-name", bucket=None)

        transport = blob._get_transport(client)

        self.assertIs(transport, mock.sentinel.transport)

    def test__get_download_url_with_media_link(self):
        blob_name = "something.txt"
        bucket = _Bucket(name="IRRELEVANT")
        blob = self._make_one(blob_name, bucket=bucket)
        media_link = "http://test.invalid"
        # Set the media link on the blob
        blob._properties["mediaLink"] = media_link

        client = mock.Mock(_connection=_Connection)
        client._connection.API_BASE_URL = "https://storage.googleapis.com"
        download_url = blob._get_download_url(client)

        self.assertEqual(download_url, media_link)

    def test__get_download_url_with_generation_match(self):
        GENERATION_NUMBER = 6
        MEDIA_LINK = "http://test.invalid"

        blob = self._make_one("something.txt", bucket=_Bucket(name="IRRELEVANT"))
        # Set the media link on the blob
        blob._properties["mediaLink"] = MEDIA_LINK

        client = mock.Mock(_connection=_Connection)
        client._connection.API_BASE_URL = "https://storage.googleapis.com"
        download_url = blob._get_download_url(
            client, if_generation_match=GENERATION_NUMBER
        )
        self.assertEqual(
            download_url,
            "{}?ifGenerationMatch={}".format(MEDIA_LINK, GENERATION_NUMBER),
        )

    def test__get_download_url_with_media_link_w_user_project(self):
        blob_name = "something.txt"
        user_project = "user-project-123"
        bucket = _Bucket(name="IRRELEVANT", user_project=user_project)
        blob = self._make_one(blob_name, bucket=bucket)
        media_link = "http://test.invalid"
        # Set the media link on the blob
        blob._properties["mediaLink"] = media_link

        client = mock.Mock(_connection=_Connection)
        client._connection.API_BASE_URL = "https://storage.googleapis.com"
        download_url = blob._get_download_url(client)

        self.assertEqual(
            download_url, "{}?userProject={}".format(media_link, user_project)
        )

    def test__get_download_url_on_the_fly(self):
        blob_name = "bzzz-fly.txt"
        bucket = _Bucket(name="buhkit")
        blob = self._make_one(blob_name, bucket=bucket)

        self.assertIsNone(blob.media_link)
        client = mock.Mock(_connection=_Connection)
        client._connection.API_BASE_URL = "https://storage.googleapis.com"
        download_url = blob._get_download_url(client)
        expected_url = (
            "https://storage.googleapis.com/download/storage/v1/b/"
            "buhkit/o/bzzz-fly.txt?alt=media"
        )
        self.assertEqual(download_url, expected_url)

    def test__get_download_url_on_the_fly_with_generation(self):
        blob_name = "pretend.txt"
        bucket = _Bucket(name="fictional")
        blob = self._make_one(blob_name, bucket=bucket)
        generation = 1493058489532987
        # Set the media link on the blob
        blob._properties["generation"] = str(generation)

        self.assertIsNone(blob.media_link)
        client = mock.Mock(_connection=_Connection)
        client._connection.API_BASE_URL = "https://storage.googleapis.com"
        download_url = blob._get_download_url(client)
        expected_url = (
            "https://storage.googleapis.com/download/storage/v1/b/"
            "fictional/o/pretend.txt?alt=media&generation=1493058489532987"
        )
        self.assertEqual(download_url, expected_url)

    def test__get_download_url_on_the_fly_with_user_project(self):
        blob_name = "pretend.txt"
        user_project = "user-project-123"
        bucket = _Bucket(name="fictional", user_project=user_project)
        blob = self._make_one(blob_name, bucket=bucket)

        self.assertIsNone(blob.media_link)
        client = mock.Mock(_connection=_Connection)
        client._connection.API_BASE_URL = "https://storage.googleapis.com"
        download_url = blob._get_download_url(client)
        expected_url = (
            "https://storage.googleapis.com/download/storage/v1/b/"
            "fictional/o/pretend.txt?alt=media&userProject={}".format(user_project)
        )
        self.assertEqual(download_url, expected_url)

    def test__get_download_url_on_the_fly_with_kms_key_name(self):
        kms_resource = (
            "projects/test-project-123/"
            "locations/us/"
            "keyRings/test-ring/"
            "cryptoKeys/test-key"
        )
        blob_name = "bzzz-fly.txt"
        bucket = _Bucket(name="buhkit")
        blob = self._make_one(blob_name, bucket=bucket, kms_key_name=kms_resource)

        self.assertIsNone(blob.media_link)
        client = mock.Mock(_connection=_Connection)
        client._connection.API_BASE_URL = "https://storage.googleapis.com"
        download_url = blob._get_download_url(client)
        expected_url = (
            "https://storage.googleapis.com/download/storage/v1/b/"
            "buhkit/o/bzzz-fly.txt?alt=media"
        )
        self.assertEqual(download_url, expected_url)

    @staticmethod
    def _mock_requests_response(status_code, headers, content=b""):
        import requests

        response = requests.Response()
        response.status_code = status_code
        response.headers.update(headers)
        response.raw = None
        response._content = content

        response.request = requests.Request("POST", "http://example.com").prepare()
        return response

    def _do_download_helper_wo_chunks(self, w_range, raw_download, timeout=None):
        blob_name = "blob-name"
        client = mock.Mock()
        bucket = _Bucket(client)
        blob = self._make_one(blob_name, bucket=bucket)
        self.assertIsNone(blob.chunk_size)

        transport = object()
        file_obj = io.BytesIO()
        download_url = "http://test.invalid"
        headers = {}

        if raw_download:
            patch = mock.patch("google.cloud.storage.blob.RawDownload")
        else:
            patch = mock.patch("google.cloud.storage.blob.Download")

        if timeout is None:
            expected_timeout = self._get_default_timeout()
            timeout_kwarg = {}
        else:
            expected_timeout = timeout
            timeout_kwarg = {"timeout": timeout}

        with patch as patched:
            if w_range:
                blob._do_download(
                    transport,
                    file_obj,
                    download_url,
                    headers,
                    start=1,
                    end=3,
                    raw_download=raw_download,
                    **timeout_kwarg
                )
            else:
                blob._do_download(
                    transport,
                    file_obj,
                    download_url,
                    headers,
                    raw_download=raw_download,
                    **timeout_kwarg
                )

        if w_range:
            patched.assert_called_once_with(
                download_url, stream=file_obj, headers=headers, start=1, end=3
            )
        else:
            patched.assert_called_once_with(
                download_url, stream=file_obj, headers=headers, start=None, end=None
            )

        patched.return_value.consume.assert_called_once_with(
            transport, timeout=expected_timeout
        )

    def test__do_download_wo_chunks_wo_range_wo_raw(self):
        self._do_download_helper_wo_chunks(w_range=False, raw_download=False)

    def test__do_download_wo_chunks_w_range_wo_raw(self):
        self._do_download_helper_wo_chunks(w_range=True, raw_download=False)

    def test__do_download_wo_chunks_wo_range_w_raw(self):
        self._do_download_helper_wo_chunks(w_range=False, raw_download=True)

    def test__do_download_wo_chunks_w_range_w_raw(self):
        self._do_download_helper_wo_chunks(w_range=True, raw_download=True)

    def test__do_download_wo_chunks_w_custom_timeout(self):
        self._do_download_helper_wo_chunks(
            w_range=False, raw_download=False, timeout=9.58
        )

    def _do_download_helper_w_chunks(self, w_range, raw_download, timeout=None):
        blob_name = "blob-name"
        client = mock.Mock(_credentials=_make_credentials(), spec=["_credentials"])
        bucket = _Bucket(client)
        blob = self._make_one(blob_name, bucket=bucket)
        blob._CHUNK_SIZE_MULTIPLE = 1
        chunk_size = blob.chunk_size = 3

        transport = object()
        file_obj = io.BytesIO()
        download_url = "http://test.invalid"
        headers = {}

        download = mock.Mock(finished=False, spec=["finished", "consume_next_chunk"])

        def side_effect(*args, **kwargs):
            download.finished = True

        download.consume_next_chunk.side_effect = side_effect

        if raw_download:
            patch = mock.patch("google.cloud.storage.blob.RawChunkedDownload")
        else:
            patch = mock.patch("google.cloud.storage.blob.ChunkedDownload")

        if timeout is None:
            expected_timeout = self._get_default_timeout()
            timeout_kwarg = {}
        else:
            expected_timeout = timeout
            timeout_kwarg = {"timeout": timeout}

        with patch as patched:
            patched.return_value = download
            if w_range:
                blob._do_download(
                    transport,
                    file_obj,
                    download_url,
                    headers,
                    start=1,
                    end=3,
                    raw_download=raw_download,
                    **timeout_kwarg
                )
            else:
                blob._do_download(
                    transport,
                    file_obj,
                    download_url,
                    headers,
                    raw_download=raw_download,
                    **timeout_kwarg
                )

        if w_range:
            patched.assert_called_once_with(
                download_url, chunk_size, file_obj, headers=headers, start=1, end=3
            )
        else:
            patched.assert_called_once_with(
                download_url, chunk_size, file_obj, headers=headers, start=0, end=None
            )
        download.consume_next_chunk.assert_called_once_with(
            transport, timeout=expected_timeout
        )

    def test__do_download_w_chunks_wo_range_wo_raw(self):
        self._do_download_helper_w_chunks(w_range=False, raw_download=False)

    def test__do_download_w_chunks_w_range_wo_raw(self):
        self._do_download_helper_w_chunks(w_range=True, raw_download=False)

    def test__do_download_w_chunks_wo_range_w_raw(self):
        self._do_download_helper_w_chunks(w_range=False, raw_download=True)

    def test__do_download_w_chunks_w_range_w_raw(self):
        self._do_download_helper_w_chunks(w_range=True, raw_download=True)

    def test__do_download_w_chunks_w_custom_timeout(self):
        self._do_download_helper_w_chunks(w_range=True, raw_download=True, timeout=9.58)

    def test_download_to_file_with_failure(self):
        import requests
        from google.resumable_media import InvalidResponse
        from google.cloud import exceptions

        raw_response = requests.Response()
        raw_response.status_code = http_client.NOT_FOUND
        raw_request = requests.Request("GET", "http://example.com")
        raw_response.request = raw_request.prepare()
        grmp_response = InvalidResponse(raw_response)

        blob_name = "blob-name"
        media_link = "http://test.invalid"
        client = mock.Mock(spec=[u"_http"])
        bucket = _Bucket(client)
        blob = self._make_one(blob_name, bucket=bucket)
        blob._properties["mediaLink"] = media_link
        blob._do_download = mock.Mock()
        blob._do_download.side_effect = grmp_response

        file_obj = io.BytesIO()
        with self.assertRaises(exceptions.NotFound):
            blob.download_to_file(file_obj)

        self.assertEqual(file_obj.tell(), 0)

        headers = {"accept-encoding": "gzip"}
        blob._do_download.assert_called_once_with(
            client._http,
            file_obj,
            media_link,
            headers,
            None,
            None,
            False,
            timeout=self._get_default_timeout(),
        )

    def test_download_to_file_wo_media_link(self):
        blob_name = "blob-name"
        client = mock.Mock(_connection=_Connection, spec=[u"_http"])
        client._connection.API_BASE_URL = "https://storage.googleapis.com"
        bucket = _Bucket(client)
        blob = self._make_one(blob_name, bucket=bucket)
        blob._do_download = mock.Mock()
        file_obj = io.BytesIO()

        blob.download_to_file(file_obj)

        # Make sure the media link is still unknown.
        self.assertIsNone(blob.media_link)

        expected_url = (
            "https://storage.googleapis.com/download/storage/v1/b/"
            "name/o/blob-name?alt=media"
        )
        headers = {"accept-encoding": "gzip"}
        blob._do_download.assert_called_once_with(
            client._http,
            file_obj,
            expected_url,
            headers,
            None,
            None,
            False,
            timeout=self._get_default_timeout(),
        )

    def test_download_to_file_w_generation_match(self):
        GENERATION_NUMBER = 6
        HEADERS = {"accept-encoding": "gzip"}
        EXPECTED_URL = (
            "https://storage.googleapis.com/download/storage/v1/b/"
            "name/o/blob-name?alt=media&ifGenerationNotMatch={}".format(
                GENERATION_NUMBER
            )
        )

        client = mock.Mock(_connection=_Connection, spec=[u"_http"])
        client._connection.API_BASE_URL = "https://storage.googleapis.com"
        blob = self._make_one("blob-name", bucket=_Bucket(client))
        blob._do_download = mock.Mock()
        file_obj = io.BytesIO()

        blob.download_to_file(file_obj, if_generation_not_match=GENERATION_NUMBER)

        blob._do_download.assert_called_once_with(
            client._http,
            file_obj,
            EXPECTED_URL,
            HEADERS,
            None,
            None,
            False,
            timeout=self._get_default_timeout(),
        )

    def _download_to_file_helper(self, use_chunks, raw_download, timeout=None):
        blob_name = "blob-name"
        client = mock.Mock(spec=[u"_http"])
        bucket = _Bucket(client)
        media_link = "http://example.com/media/"
        properties = {"mediaLink": media_link}
        blob = self._make_one(blob_name, bucket=bucket, properties=properties)
        if use_chunks:
            blob._CHUNK_SIZE_MULTIPLE = 1
            blob.chunk_size = 3
        blob._do_download = mock.Mock()

        if timeout is None:
            expected_timeout = self._get_default_timeout()
            timeout_kwarg = {}
        else:
            expected_timeout = timeout
            timeout_kwarg = {"timeout": timeout}

        file_obj = io.BytesIO()
        if raw_download:
            blob.download_to_file(file_obj, raw_download=True, **timeout_kwarg)
        else:
            blob.download_to_file(file_obj, **timeout_kwarg)

        headers = {"accept-encoding": "gzip"}
        blob._do_download.assert_called_once_with(
            client._http,
            file_obj,
            media_link,
            headers,
            None,
            None,
            raw_download,
            timeout=expected_timeout,
        )

    def test_download_to_file_wo_chunks_wo_raw(self):
        self._download_to_file_helper(use_chunks=False, raw_download=False)

    def test_download_to_file_w_chunks_wo_raw(self):
        self._download_to_file_helper(use_chunks=True, raw_download=False)

    def test_download_to_file_wo_chunks_w_raw(self):
        self._download_to_file_helper(use_chunks=False, raw_download=True)

    def test_download_to_file_w_chunks_w_raw(self):
        self._download_to_file_helper(use_chunks=True, raw_download=True)

    def test_download_to_file_w_custom_timeout(self):
        self._download_to_file_helper(
            use_chunks=False, raw_download=False, timeout=9.58
        )

    def _download_to_filename_helper(self, updated, raw_download, timeout=None):
        import os
        from google.cloud.storage._helpers import _convert_to_timestamp
        from google.cloud._testing import _NamedTemporaryFile

        blob_name = "blob-name"
        client = mock.Mock(spec=["_http"])
        bucket = _Bucket(client)
        media_link = "http://example.com/media/"
        properties = {"mediaLink": media_link}
        if updated is not None:
            properties["updated"] = updated

        blob = self._make_one(blob_name, bucket=bucket, properties=properties)
        blob._do_download = mock.Mock()

        with _NamedTemporaryFile() as temp:
            if timeout is None:
                blob.download_to_filename(temp.name, raw_download=raw_download)
            else:
                blob.download_to_filename(
                    temp.name, raw_download=raw_download, timeout=timeout,
                )

            if updated is None:
                self.assertIsNone(blob.updated)
            else:
                mtime = os.path.getmtime(temp.name)
                if six.PY2:
                    updated_time = _convert_to_timestamp(blob.updated)
                else:
                    updated_time = blob.updated.timestamp()
                self.assertEqual(mtime, updated_time)

        expected_timeout = self._get_default_timeout() if timeout is None else timeout

        headers = {"accept-encoding": "gzip"}
        blob._do_download.assert_called_once_with(
            client._http,
            mock.ANY,
            media_link,
            headers,
            None,
            None,
            raw_download,
            timeout=expected_timeout,
        )
        stream = blob._do_download.mock_calls[0].args[1]
        self.assertEqual(stream.name, temp.name)

    def test_download_to_filename_w_generation_match(self):
        from google.cloud._testing import _NamedTemporaryFile

        GENERATION_NUMBER = 6
        MEDIA_LINK = "http://example.com/media/"
        EXPECTED_LINK = MEDIA_LINK + "?ifGenerationMatch={}".format(GENERATION_NUMBER)
        HEADERS = {"accept-encoding": "gzip"}

        client = mock.Mock(spec=["_http"])

        blob = self._make_one(
            "blob-name", bucket=_Bucket(client), properties={"mediaLink": MEDIA_LINK}
        )
        blob._do_download = mock.Mock()

        with _NamedTemporaryFile() as temp:
            blob.download_to_filename(temp.name, if_generation_match=GENERATION_NUMBER)

        blob._do_download.assert_called_once_with(
            client._http,
            mock.ANY,
            EXPECTED_LINK,
            HEADERS,
            None,
            None,
            False,
            timeout=self._get_default_timeout(),
        )

    def test_download_to_filename_w_updated_wo_raw(self):
        updated = "2014-12-06T13:13:50.690Z"
        self._download_to_filename_helper(updated=updated, raw_download=False)

    def test_download_to_filename_wo_updated_wo_raw(self):
        self._download_to_filename_helper(updated=None, raw_download=False)

    def test_download_to_filename_w_updated_w_raw(self):
        updated = "2014-12-06T13:13:50.690Z"
        self._download_to_filename_helper(updated=updated, raw_download=True)

    def test_download_to_filename_wo_updated_w_raw(self):
        self._download_to_filename_helper(updated=None, raw_download=True)

    def test_download_to_filename_w_custom_timeout(self):
        self._download_to_filename_helper(
            updated=None, raw_download=False, timeout=9.58
        )

    def test_download_to_filename_corrupted(self):
        from google.resumable_media import DataCorruption

        blob_name = "blob-name"
        client = mock.Mock(spec=["_http"])
        bucket = _Bucket(client)
        media_link = "http://example.com/media/"
        properties = {"mediaLink": media_link}

        blob = self._make_one(blob_name, bucket=bucket, properties=properties)
        blob._do_download = mock.Mock()
        blob._do_download.side_effect = DataCorruption("testing")

        # Try to download into a temporary file (don't use
        # `_NamedTemporaryFile` it will try to remove after the file is
        # already removed)
        filehandle, filename = tempfile.mkstemp()
        os.close(filehandle)
        self.assertTrue(os.path.exists(filename))

        with self.assertRaises(DataCorruption):
            blob.download_to_filename(filename)

        # Make sure the file was cleaned up.
        self.assertFalse(os.path.exists(filename))

        headers = {"accept-encoding": "gzip"}
        blob._do_download.assert_called_once_with(
            client._http,
            mock.ANY,
            media_link,
            headers,
            None,
            None,
            False,
            timeout=self._get_default_timeout(),
        )
        stream = blob._do_download.mock_calls[0].args[1]
        self.assertEqual(stream.name, filename)

    def test_download_to_filename_w_key(self):
        from google.cloud._testing import _NamedTemporaryFile
        from google.cloud.storage.blob import _get_encryption_headers

        blob_name = "blob-name"
        # Create a fake client/bucket and use them in the Blob() constructor.
        client = mock.Mock(spec=["_http"])
        bucket = _Bucket(client)
        media_link = "http://example.com/media/"
        properties = {"mediaLink": media_link}
        key = b"aa426195405adee2c8081bb9e7e74b19"
        blob = self._make_one(
            blob_name, bucket=bucket, properties=properties, encryption_key=key
        )
        blob._do_download = mock.Mock()

        with _NamedTemporaryFile() as temp:
            blob.download_to_filename(temp.name)

        headers = {"accept-encoding": "gzip"}
        headers.update(_get_encryption_headers(key))
        blob._do_download.assert_called_once_with(
            client._http,
            mock.ANY,
            media_link,
            headers,
            None,
            None,
            False,
            timeout=self._get_default_timeout(),
        )
        stream = blob._do_download.mock_calls[0].args[1]
        self.assertEqual(stream.name, temp.name)

    def _download_as_bytes_helper(self, raw_download, timeout=None):
        blob_name = "blob-name"
        client = mock.Mock(spec=["_http"])
        bucket = _Bucket(client)
        media_link = "http://example.com/media/"
        properties = {"mediaLink": media_link}
        blob = self._make_one(blob_name, bucket=bucket, properties=properties)
        blob._do_download = mock.Mock()

        if timeout is None:
            expected_timeout = self._get_default_timeout()
            fetched = blob.download_as_bytes(raw_download=raw_download)
        else:
            expected_timeout = timeout
            fetched = blob.download_as_bytes(raw_download=raw_download, timeout=timeout)
        self.assertEqual(fetched, b"")

        headers = {"accept-encoding": "gzip"}
        blob._do_download.assert_called_once_with(
            client._http,
            mock.ANY,
            media_link,
            headers,
            None,
            None,
            raw_download,
            timeout=expected_timeout,
        )
        stream = blob._do_download.mock_calls[0].args[1]
        self.assertIsInstance(stream, io.BytesIO)

<<<<<<< HEAD
    def test_download_as_bytes_w_generation_match(self):
=======
    def test_download_as_string_w_response_headers(self):
        blob_name = "blob-name"
        client = mock.Mock(spec=["_http"])
        bucket = _Bucket(client)
        media_link = "http://example.com/media/"
        properties = {"mediaLink": media_link}
        blob = self._make_one(blob_name, bucket=bucket, properties=properties)

        response = self._mock_requests_response(
            http_client.OK,
            headers={
                "Content-Type": "application/json",
                "Content-Language": "ko-kr",
                "Cache-Control": "max-age=1337;public",
                "Content-Encoding": "gzip",
                "X-Goog-Storage-Class": "STANDARD",
                "X-Goog-Hash": "crc32c=4gcgLQ==,md5=CS9tHYTtyFntzj7B9nkkJQ==",
            },
            # { "x": 5 } gzipped
            content=b"\x1f\x8b\x08\x00\xcfo\x17_\x02\xff\xabVP\xaaP\xb2R0U\xa8\x05\x00\xa1\xcaQ\x93\n\x00\x00\x00",
        )
        blob._extract_headers_from_download(response)

        self.assertEqual(blob.content_type, "application/json")
        self.assertEqual(blob.content_language, "ko-kr")
        self.assertEqual(blob.content_encoding, "gzip")
        self.assertEqual(blob.cache_control, "max-age=1337;public")
        self.assertEqual(blob.storage_class, "STANDARD")
        self.assertEqual(blob.md5_hash, "CS9tHYTtyFntzj7B9nkkJQ")
        self.assertEqual(blob.crc32c, "4gcgLQ")

    def test_download_as_string_w_generation_match(self):
>>>>>>> d8432cd6
        GENERATION_NUMBER = 6
        MEDIA_LINK = "http://example.com/media/"

        client = mock.Mock(spec=["_http"])
        blob = self._make_one(
            "blob-name", bucket=_Bucket(client), properties={"mediaLink": MEDIA_LINK}
        )
        blob.download_to_file = mock.Mock()

        fetched = blob.download_as_bytes(if_generation_match=GENERATION_NUMBER)
        self.assertEqual(fetched, b"")

        blob.download_to_file.assert_called_once_with(
            mock.ANY,
            client=None,
            start=None,
            end=None,
            raw_download=False,
            if_generation_match=GENERATION_NUMBER,
            if_generation_not_match=None,
            if_metageneration_match=None,
            if_metageneration_not_match=None,
            timeout=self._get_default_timeout(),
        )

    def test_download_as_bytes_wo_raw(self):
        self._download_as_bytes_helper(raw_download=False)

    def test_download_as_bytes_w_raw(self):
        self._download_as_bytes_helper(raw_download=True)

    def test_download_as_byte_w_custom_timeout(self):
        self._download_as_bytes_helper(raw_download=False, timeout=9.58)

    def _download_as_text_helper(self, raw_download, encoding=None, timeout=None):
        blob_name = "blob-name"
        client = mock.Mock(spec=["_http"])
        bucket = _Bucket(client)
        media_link = "http://example.com/media/"
        properties = {"mediaLink": media_link}
        if encoding:
            properties["contentEncoding"] = encoding
        blob = self._make_one(blob_name, bucket=bucket, properties=properties)
        blob._do_download = mock.Mock()

        if timeout is None:
            expected_timeout = self._get_default_timeout()
            fetched = blob.download_as_text(raw_download=raw_download)
        else:
            expected_timeout = timeout
            fetched = blob.download_as_text(raw_download=raw_download, timeout=timeout)

        self.assertEqual(fetched, "")

        headers = {"accept-encoding": "gzip"}
        blob._do_download.assert_called_once_with(
            client._http,
            mock.ANY,
            media_link,
            headers,
            None,
            None,
            raw_download,
            timeout=expected_timeout,
        )
        stream = blob._do_download.mock_calls[0].args[1]
        self.assertIsInstance(stream, io.BytesIO)

    def test_download_as_text_w_generation_match(self):
        GENERATION_NUMBER = 6
        MEDIA_LINK = "http://example.com/media/"

        client = mock.Mock(spec=["_http"])
        blob = self._make_one(
            "blob-name", bucket=_Bucket(client), properties={"mediaLink": MEDIA_LINK}
        )
        blob.download_to_file = mock.Mock()

        fetched = blob.download_as_text(if_generation_match=GENERATION_NUMBER)
        self.assertEqual(fetched, "")

        blob.download_to_file.assert_called_once_with(
            mock.ANY,
            client=None,
            start=None,
            end=None,
            raw_download=False,
            if_generation_match=GENERATION_NUMBER,
            if_generation_not_match=None,
            if_metageneration_match=None,
            if_metageneration_not_match=None,
            timeout=self._get_default_timeout(),
        )

    def test_download_as_text_wo_raw(self):
        self._download_as_text_helper(raw_download=False)

    def test_download_as_text_w_raw(self):
        self._download_as_text_helper(raw_download=True)

    def test_download_as_text_w_custom_timeout(self):
        self._download_as_text_helper(raw_download=False, timeout=9.58)

    def test_download_as_text_w_encoding(self):
        self._download_as_text_helper(raw_download=False, encoding="utf-8")

    @mock.patch("warnings.warn")
    def test_download_as_string(self, mock_warn):
        MEDIA_LINK = "http://example.com/media/"

        client = mock.Mock(spec=["_http"])
        blob = self._make_one(
            "blob-name", bucket=_Bucket(client), properties={"mediaLink": MEDIA_LINK}
        )
        blob.download_to_file = mock.Mock()

        fetched = blob.download_as_string()
        self.assertEqual(fetched, b"")

        blob.download_to_file.assert_called_once_with(
            mock.ANY,
            client=None,
            start=None,
            end=None,
            raw_download=False,
            if_generation_match=None,
            if_generation_not_match=None,
            if_metageneration_match=None,
            if_metageneration_not_match=None,
            timeout=self._get_default_timeout(),
        )

        mock_warn.assert_called_with(
            "Blob.download_as_string() is deprecated and will be removed in future."
            "Use Blob.download_as_bytes() instead.",
            PendingDeprecationWarning,
            stacklevel=1,
        )

    def test__get_content_type_explicit(self):
        blob = self._make_one(u"blob-name", bucket=None)

        content_type = u"text/plain"
        return_value = blob._get_content_type(content_type)
        self.assertEqual(return_value, content_type)

    def test__get_content_type_from_blob(self):
        blob = self._make_one(u"blob-name", bucket=None)
        blob.content_type = u"video/mp4"

        return_value = blob._get_content_type(None)
        self.assertEqual(return_value, blob.content_type)

    def test__get_content_type_from_filename(self):
        blob = self._make_one(u"blob-name", bucket=None)

        return_value = blob._get_content_type(None, filename="archive.tar")
        self.assertEqual(return_value, "application/x-tar")

    def test__get_content_type_default(self):
        blob = self._make_one(u"blob-name", bucket=None)

        return_value = blob._get_content_type(None)
        self.assertEqual(return_value, u"application/octet-stream")

    def test__get_writable_metadata_no_changes(self):
        name = u"blob-name"
        blob = self._make_one(name, bucket=None)

        object_metadata = blob._get_writable_metadata()
        expected = {"name": name}
        self.assertEqual(object_metadata, expected)

    def test__get_writable_metadata_with_changes(self):
        name = u"blob-name"
        blob = self._make_one(name, bucket=None)
        blob.storage_class = "NEARLINE"
        blob.cache_control = "max-age=3600"
        blob.metadata = {"color": "red"}

        object_metadata = blob._get_writable_metadata()
        expected = {
            "cacheControl": blob.cache_control,
            "metadata": blob.metadata,
            "name": name,
            "storageClass": blob.storage_class,
        }
        self.assertEqual(object_metadata, expected)

    def test__get_writable_metadata_unwritable_field(self):
        name = u"blob-name"
        properties = {"updated": "2016-10-16T18:18:18.181Z"}
        blob = self._make_one(name, bucket=None, properties=properties)
        # Fake that `updated` is in changes.
        blob._changes.add("updated")

        object_metadata = blob._get_writable_metadata()
        expected = {"name": name}
        self.assertEqual(object_metadata, expected)

    def test__set_metadata_to_none(self):
        name = u"blob-name"
        blob = self._make_one(name, bucket=None)
        blob.storage_class = "NEARLINE"
        blob.cache_control = "max-age=3600"

        with mock.patch("google.cloud.storage.blob.Blob._patch_property") as patch_prop:
            blob.metadata = None
            patch_prop.assert_called_once_with("metadata", None)

    def test__get_upload_arguments(self):
        name = u"blob-name"
        key = b"[pXw@,p@@AfBfrR3x-2b2SCHR,.?YwRO"
        blob = self._make_one(name, bucket=None, encryption_key=key)
        blob.content_disposition = "inline"

        content_type = u"image/jpeg"
        info = blob._get_upload_arguments(content_type)

        headers, object_metadata, new_content_type = info
        header_key_value = "W3BYd0AscEBAQWZCZnJSM3gtMmIyU0NIUiwuP1l3Uk8="
        header_key_hash_value = "G0++dxF4q5rG4o9kE8gvEKn15RH6wLm0wXV1MgAlXOg="
        expected_headers = {
            "X-Goog-Encryption-Algorithm": "AES256",
            "X-Goog-Encryption-Key": header_key_value,
            "X-Goog-Encryption-Key-Sha256": header_key_hash_value,
        }
        self.assertEqual(headers, expected_headers)
        expected_metadata = {
            "contentDisposition": blob.content_disposition,
            "name": name,
        }
        self.assertEqual(object_metadata, expected_metadata)
        self.assertEqual(new_content_type, content_type)

    def _mock_transport(self, status_code, headers, content=b""):
        fake_transport = mock.Mock(spec=["request"])
        fake_response = self._mock_requests_response(
            status_code, headers, content=content
        )
        fake_transport.request.return_value = fake_response
        return fake_transport

    def _do_multipart_success(
        self,
        mock_get_boundary,
        size=None,
        num_retries=None,
        user_project=None,
        predefined_acl=None,
        if_generation_match=None,
        if_generation_not_match=None,
        if_metageneration_match=None,
        if_metageneration_not_match=None,
        kms_key_name=None,
        timeout=None,
    ):
        from six.moves.urllib.parse import urlencode

        bucket = _Bucket(name="w00t", user_project=user_project)
        blob = self._make_one(u"blob-name", bucket=bucket, kms_key_name=kms_key_name)
        self.assertIsNone(blob.chunk_size)

        # Create mocks to be checked for doing transport.
        transport = self._mock_transport(http_client.OK, {})

        # Create some mock arguments.
        client = mock.Mock(_http=transport, _connection=_Connection, spec=["_http"])
        client._connection.API_BASE_URL = "https://storage.googleapis.com"
        data = b"data here hear hier"
        stream = io.BytesIO(data)
        content_type = u"application/xml"

        if timeout is None:
            expected_timeout = self._get_default_timeout()
            timeout_kwarg = {}
        else:
            expected_timeout = timeout
            timeout_kwarg = {"timeout": timeout}

        response = blob._do_multipart_upload(
            client,
            stream,
            content_type,
            size,
            num_retries,
            predefined_acl,
            if_generation_match,
            if_generation_not_match,
            if_metageneration_match,
            if_metageneration_not_match,
            **timeout_kwarg
        )

        # Check the mocks and the returned value.
        self.assertIs(response, transport.request.return_value)
        if size is None:
            data_read = data
            self.assertEqual(stream.tell(), len(data))
        else:
            data_read = data[:size]
            self.assertEqual(stream.tell(), size)

        mock_get_boundary.assert_called_once_with()

        upload_url = (
            "https://storage.googleapis.com/upload/storage/v1" + bucket.path + "/o"
        )

        qs_params = [("uploadType", "multipart")]

        if user_project is not None:
            qs_params.append(("userProject", user_project))

        if predefined_acl is not None:
            qs_params.append(("predefinedAcl", predefined_acl))

        if kms_key_name is not None and "cryptoKeyVersions" not in kms_key_name:
            qs_params.append(("kmsKeyName", kms_key_name))

        if if_generation_match is not None:
            qs_params.append(("ifGenerationMatch", if_generation_match))

        if if_generation_not_match is not None:
            qs_params.append(("ifGenerationNotMatch", if_generation_not_match))

        if if_metageneration_match is not None:
            qs_params.append(("ifMetagenerationMatch", if_metageneration_match))

        if if_metageneration_not_match is not None:
            qs_params.append(("ifMetaGenerationNotMatch", if_metageneration_not_match))

        upload_url += "?" + urlencode(qs_params)

        payload = (
            b"--==0==\r\n"
            + b"content-type: application/json; charset=UTF-8\r\n\r\n"
            + b'{"name": "blob-name"}\r\n'
            + b"--==0==\r\n"
            + b"content-type: application/xml\r\n\r\n"
            + data_read
            + b"\r\n--==0==--"
        )
        headers = {"content-type": b'multipart/related; boundary="==0=="'}
        transport.request.assert_called_once_with(
            "POST", upload_url, data=payload, headers=headers, timeout=expected_timeout
        )

    @mock.patch(u"google.resumable_media._upload.get_boundary", return_value=b"==0==")
    def test__do_multipart_upload_no_size(self, mock_get_boundary):
        self._do_multipart_success(mock_get_boundary, predefined_acl="private")

    @mock.patch(u"google.resumable_media._upload.get_boundary", return_value=b"==0==")
    def test__do_multipart_upload_with_size(self, mock_get_boundary):
        self._do_multipart_success(mock_get_boundary, size=10)

    @mock.patch(u"google.resumable_media._upload.get_boundary", return_value=b"==0==")
    def test__do_multipart_upload_with_user_project(self, mock_get_boundary):
        user_project = "user-project-123"
        self._do_multipart_success(mock_get_boundary, user_project=user_project)

    @mock.patch(u"google.resumable_media._upload.get_boundary", return_value=b"==0==")
    def test__do_multipart_upload_with_kms(self, mock_get_boundary):
        kms_resource = (
            "projects/test-project-123/"
            "locations/us/"
            "keyRings/test-ring/"
            "cryptoKeys/test-key"
        )
        self._do_multipart_success(mock_get_boundary, kms_key_name=kms_resource)

    @mock.patch(u"google.resumable_media._upload.get_boundary", return_value=b"==0==")
    def test__do_multipart_upload_with_kms_with_version(self, mock_get_boundary):
        kms_resource = (
            "projects/test-project-123/"
            "locations/us/"
            "keyRings/test-ring/"
            "cryptoKeys/test-key"
            "cryptoKeyVersions/1"
        )
        self._do_multipart_success(mock_get_boundary, kms_key_name=kms_resource)

    @mock.patch(u"google.resumable_media._upload.get_boundary", return_value=b"==0==")
    def test__do_multipart_upload_with_retry(self, mock_get_boundary):
        self._do_multipart_success(mock_get_boundary, num_retries=8)

    @mock.patch(u"google.resumable_media._upload.get_boundary", return_value=b"==0==")
    def test__do_multipart_upload_with_generation_match(self, mock_get_boundary):
        self._do_multipart_success(
            mock_get_boundary, if_generation_match=4, if_metageneration_match=4
        )

    @mock.patch(u"google.resumable_media._upload.get_boundary", return_value=b"==0==")
    def test__do_multipart_upload_with_custom_timeout(self, mock_get_boundary):
        self._do_multipart_success(mock_get_boundary, timeout=9.58)

    @mock.patch(u"google.resumable_media._upload.get_boundary", return_value=b"==0==")
    def test__do_multipart_upload_with_generation_not_match(self, mock_get_boundary):
        self._do_multipart_success(
            mock_get_boundary, if_generation_not_match=4, if_metageneration_not_match=4
        )

    def test__do_multipart_upload_bad_size(self):
        blob = self._make_one(u"blob-name", bucket=None)

        data = b"data here hear hier"
        stream = io.BytesIO(data)
        size = 50
        self.assertGreater(size, len(data))

        with self.assertRaises(ValueError) as exc_info:
            blob._do_multipart_upload(
                None, stream, None, size, None, None, None, None, None, None
            )

        exc_contents = str(exc_info.exception)
        self.assertIn("was specified but the file-like object only had", exc_contents)
        self.assertEqual(stream.tell(), len(data))

    def _initiate_resumable_helper(
        self,
        size=None,
        extra_headers=None,
        chunk_size=None,
        num_retries=None,
        user_project=None,
        predefined_acl=None,
        if_generation_match=None,
        if_generation_not_match=None,
        if_metageneration_match=None,
        if_metageneration_not_match=None,
        blob_chunk_size=786432,
        kms_key_name=None,
        timeout=None,
    ):
        from six.moves.urllib.parse import urlencode
        from google.resumable_media.requests import ResumableUpload
        from google.cloud.storage.blob import _DEFAULT_CHUNKSIZE

        bucket = _Bucket(name="whammy", user_project=user_project)
        blob = self._make_one(u"blob-name", bucket=bucket, kms_key_name=kms_key_name)
        blob.metadata = {"rook": "takes knight"}
        blob.chunk_size = blob_chunk_size
        if blob_chunk_size is not None:
            self.assertIsNotNone(blob.chunk_size)
        else:
            self.assertIsNone(blob.chunk_size)

        # Need to make sure **same** dict is used because ``json.dumps()``
        # will depend on the hash order.
        object_metadata = blob._get_writable_metadata()
        blob._get_writable_metadata = mock.Mock(return_value=object_metadata, spec=[])

        # Create mocks to be checked for doing transport.
        resumable_url = "http://test.invalid?upload_id=hey-you"
        response_headers = {"location": resumable_url}
        transport = self._mock_transport(http_client.OK, response_headers)

        # Create some mock arguments and call the method under test.
        client = mock.Mock(_http=transport, _connection=_Connection, spec=[u"_http"])
        client._connection.API_BASE_URL = "https://storage.googleapis.com"
        data = b"hello hallo halo hi-low"
        stream = io.BytesIO(data)
        content_type = u"text/plain"

        if timeout is None:
            expected_timeout = self._get_default_timeout()
            timeout_kwarg = {}
        else:
            expected_timeout = timeout
            timeout_kwarg = {"timeout": timeout}

        upload, transport = blob._initiate_resumable_upload(
            client,
            stream,
            content_type,
            size,
            num_retries,
            extra_headers=extra_headers,
            chunk_size=chunk_size,
            predefined_acl=predefined_acl,
            if_generation_match=if_generation_match,
            if_generation_not_match=if_generation_not_match,
            if_metageneration_match=if_metageneration_match,
            if_metageneration_not_match=if_metageneration_not_match,
            **timeout_kwarg
        )

        # Check the returned values.
        self.assertIsInstance(upload, ResumableUpload)

        upload_url = (
            "https://storage.googleapis.com/upload/storage/v1" + bucket.path + "/o"
        )
        qs_params = [("uploadType", "resumable")]

        if user_project is not None:
            qs_params.append(("userProject", user_project))

        if predefined_acl is not None:
            qs_params.append(("predefinedAcl", predefined_acl))

        if kms_key_name is not None and "cryptoKeyVersions" not in kms_key_name:
            qs_params.append(("kmsKeyName", kms_key_name))

        if if_generation_match is not None:
            qs_params.append(("ifGenerationMatch", if_generation_match))

        if if_generation_not_match is not None:
            qs_params.append(("ifGenerationNotMatch", if_generation_not_match))

        if if_metageneration_match is not None:
            qs_params.append(("ifMetagenerationMatch", if_metageneration_match))

        if if_metageneration_not_match is not None:
            qs_params.append(("ifMetaGenerationNotMatch", if_metageneration_not_match))

        upload_url += "?" + urlencode(qs_params)

        self.assertEqual(upload.upload_url, upload_url)
        if extra_headers is None:
            self.assertEqual(upload._headers, {})
        else:
            self.assertEqual(upload._headers, extra_headers)
            self.assertIsNot(upload._headers, extra_headers)
        self.assertFalse(upload.finished)
        if chunk_size is None:
            if blob_chunk_size is None:
                self.assertEqual(upload._chunk_size, _DEFAULT_CHUNKSIZE)
            else:
                self.assertEqual(upload._chunk_size, blob.chunk_size)
        else:
            self.assertNotEqual(blob.chunk_size, chunk_size)
            self.assertEqual(upload._chunk_size, chunk_size)
        self.assertIs(upload._stream, stream)
        if size is None:
            self.assertIsNone(upload._total_bytes)
        else:
            self.assertEqual(upload._total_bytes, size)
        self.assertEqual(upload._content_type, content_type)
        self.assertEqual(upload.resumable_url, resumable_url)
        retry_strategy = upload._retry_strategy
        self.assertEqual(retry_strategy.max_sleep, 64.0)
        if num_retries is None:
            self.assertEqual(retry_strategy.max_cumulative_retry, 600.0)
            self.assertIsNone(retry_strategy.max_retries)
        else:
            self.assertIsNone(retry_strategy.max_cumulative_retry)
            self.assertEqual(retry_strategy.max_retries, num_retries)
        self.assertIs(transport, transport)
        # Make sure we never read from the stream.
        self.assertEqual(stream.tell(), 0)

        # Check the mocks.
        blob._get_writable_metadata.assert_called_once_with()
        payload = json.dumps(object_metadata).encode("utf-8")
        expected_headers = {
            "content-type": "application/json; charset=UTF-8",
            "x-upload-content-type": content_type,
        }
        if size is not None:
            expected_headers["x-upload-content-length"] = str(size)
        if extra_headers is not None:
            expected_headers.update(extra_headers)
        transport.request.assert_called_once_with(
            "POST",
            upload_url,
            data=payload,
            headers=expected_headers,
            timeout=expected_timeout,
        )

    def test__initiate_resumable_upload_with_custom_timeout(self):
        self._initiate_resumable_helper(timeout=9.58)

    def test__initiate_resumable_upload_no_size(self):
        self._initiate_resumable_helper()

    def test__initiate_resumable_upload_with_size(self):
        self._initiate_resumable_helper(size=10000)

    def test__initiate_resumable_upload_with_user_project(self):
        user_project = "user-project-123"
        self._initiate_resumable_helper(user_project=user_project)

    def test__initiate_resumable_upload_with_kms(self):
        kms_resource = (
            "projects/test-project-123/"
            "locations/us/"
            "keyRings/test-ring/"
            "cryptoKeys/test-key"
        )
        self._initiate_resumable_helper(kms_key_name=kms_resource)

    def test__initiate_resumable_upload_with_kms_with_version(self):
        kms_resource = (
            "projects/test-project-123/"
            "locations/us/"
            "keyRings/test-ring/"
            "cryptoKeys/test-key"
            "cryptoKeyVersions/1"
        )
        self._initiate_resumable_helper(kms_key_name=kms_resource)

    def test__initiate_resumable_upload_without_chunk_size(self):
        self._initiate_resumable_helper(blob_chunk_size=None)

    def test__initiate_resumable_upload_with_chunk_size(self):
        one_mb = 1048576
        self._initiate_resumable_helper(chunk_size=one_mb)

    def test__initiate_resumable_upload_with_extra_headers(self):
        extra_headers = {"origin": "http://not-in-kansas-anymore.invalid"}
        self._initiate_resumable_helper(extra_headers=extra_headers)

    def test__initiate_resumable_upload_with_retry(self):
        self._initiate_resumable_helper(num_retries=11)

    def test__initiate_resumable_upload_with_generation_match(self):
        self._initiate_resumable_helper(
            if_generation_match=4, if_metageneration_match=4
        )

    def test__initiate_resumable_upload_with_generation_not_match(self):
        self._initiate_resumable_helper(
            if_generation_not_match=4, if_metageneration_not_match=4
        )

    def test__initiate_resumable_upload_with_predefined_acl(self):
        self._initiate_resumable_helper(predefined_acl="private")

    def _make_resumable_transport(self, headers1, headers2, headers3, total_bytes):
        from google import resumable_media

        fake_transport = mock.Mock(spec=["request"])

        fake_response1 = self._mock_requests_response(http_client.OK, headers1)
        fake_response2 = self._mock_requests_response(
            resumable_media.PERMANENT_REDIRECT, headers2
        )
        json_body = '{{"size": "{:d}"}}'.format(total_bytes)
        fake_response3 = self._mock_requests_response(
            http_client.OK, headers3, content=json_body.encode("utf-8")
        )

        responses = [fake_response1, fake_response2, fake_response3]
        fake_transport.request.side_effect = responses
        return fake_transport, responses

    @staticmethod
    def _do_resumable_upload_call0(
        blob,
        content_type,
        size=None,
        predefined_acl=None,
        if_generation_match=None,
        if_generation_not_match=None,
        if_metageneration_match=None,
        if_metageneration_not_match=None,
        timeout=None,
    ):
        # First mock transport.request() does initiates upload.
        upload_url = (
            "https://storage.googleapis.com/upload/storage/v1"
            + blob.bucket.path
            + "/o?uploadType=resumable"
        )
        if predefined_acl is not None:
            upload_url += "&predefinedAcl={}".format(predefined_acl)
        expected_headers = {
            "content-type": "application/json; charset=UTF-8",
            "x-upload-content-type": content_type,
        }
        if size is not None:
            expected_headers["x-upload-content-length"] = str(size)
        payload = json.dumps({"name": blob.name}).encode("utf-8")
        return mock.call(
            "POST", upload_url, data=payload, headers=expected_headers, timeout=timeout
        )

    @staticmethod
    def _do_resumable_upload_call1(
        blob,
        content_type,
        data,
        resumable_url,
        size=None,
        predefined_acl=None,
        if_generation_match=None,
        if_generation_not_match=None,
        if_metageneration_match=None,
        if_metageneration_not_match=None,
        timeout=None,
    ):
        # Second mock transport.request() does sends first chunk.
        if size is None:
            content_range = "bytes 0-{:d}/*".format(blob.chunk_size - 1)
        else:
            content_range = "bytes 0-{:d}/{:d}".format(blob.chunk_size - 1, size)

        expected_headers = {
            "content-type": content_type,
            "content-range": content_range,
        }
        payload = data[: blob.chunk_size]
        return mock.call(
            "PUT",
            resumable_url,
            data=payload,
            headers=expected_headers,
            timeout=timeout,
        )

    @staticmethod
    def _do_resumable_upload_call2(
        blob,
        content_type,
        data,
        resumable_url,
        total_bytes,
        predefined_acl=None,
        if_generation_match=None,
        if_generation_not_match=None,
        if_metageneration_match=None,
        if_metageneration_not_match=None,
        timeout=None,
    ):
        # Third mock transport.request() does sends last chunk.
        content_range = "bytes {:d}-{:d}/{:d}".format(
            blob.chunk_size, total_bytes - 1, total_bytes
        )
        expected_headers = {
            "content-type": content_type,
            "content-range": content_range,
        }
        payload = data[blob.chunk_size :]
        return mock.call(
            "PUT",
            resumable_url,
            data=payload,
            headers=expected_headers,
            timeout=timeout,
        )

    def _do_resumable_helper(
        self,
        use_size=False,
        num_retries=None,
        predefined_acl=None,
        if_generation_match=None,
        if_generation_not_match=None,
        if_metageneration_match=None,
        if_metageneration_not_match=None,
        timeout=None,
    ):
        bucket = _Bucket(name="yesterday")
        blob = self._make_one(u"blob-name", bucket=bucket)
        blob.chunk_size = blob._CHUNK_SIZE_MULTIPLE
        self.assertIsNotNone(blob.chunk_size)

        # Data to be uploaded.
        data = b"<html>" + (b"A" * blob.chunk_size) + b"</html>"
        total_bytes = len(data)
        if use_size:
            size = total_bytes
        else:
            size = None

        # Create mocks to be checked for doing transport.
        resumable_url = "http://test.invalid?upload_id=and-then-there-was-1"
        headers1 = {"location": resumable_url}
        headers2 = {"range": "bytes=0-{:d}".format(blob.chunk_size - 1)}
        transport, responses = self._make_resumable_transport(
            headers1, headers2, {}, total_bytes
        )

        # Create some mock arguments and call the method under test.
        client = mock.Mock(_http=transport, _connection=_Connection, spec=["_http"])
        client._connection.API_BASE_URL = "https://storage.googleapis.com"
        stream = io.BytesIO(data)
        content_type = u"text/html"

        if timeout is None:
            expected_timeout = self._get_default_timeout()
            timeout_kwarg = {}
        else:
            expected_timeout = timeout
            timeout_kwarg = {"timeout": timeout}

        response = blob._do_resumable_upload(
            client,
            stream,
            content_type,
            size,
            num_retries,
            predefined_acl,
            if_generation_match,
            if_generation_not_match,
            if_metageneration_match,
            if_metageneration_not_match,
            **timeout_kwarg
        )

        # Check the returned values.
        self.assertIs(response, responses[2])
        self.assertEqual(stream.tell(), total_bytes)

        # Check the mocks.
        call0 = self._do_resumable_upload_call0(
            blob,
            content_type,
            size=size,
            predefined_acl=predefined_acl,
            if_generation_match=if_generation_match,
            if_generation_not_match=if_generation_not_match,
            if_metageneration_match=if_metageneration_match,
            if_metageneration_not_match=if_metageneration_not_match,
            timeout=expected_timeout,
        )
        call1 = self._do_resumable_upload_call1(
            blob,
            content_type,
            data,
            resumable_url,
            size=size,
            predefined_acl=predefined_acl,
            if_generation_match=if_generation_match,
            if_generation_not_match=if_generation_not_match,
            if_metageneration_match=if_metageneration_match,
            if_metageneration_not_match=if_metageneration_not_match,
            timeout=expected_timeout,
        )
        call2 = self._do_resumable_upload_call2(
            blob,
            content_type,
            data,
            resumable_url,
            total_bytes,
            predefined_acl=predefined_acl,
            if_generation_match=if_generation_match,
            if_generation_not_match=if_generation_not_match,
            if_metageneration_match=if_metageneration_match,
            if_metageneration_not_match=if_metageneration_not_match,
            timeout=expected_timeout,
        )
        self.assertEqual(transport.request.mock_calls, [call0, call1, call2])

    def test__do_resumable_upload_with_custom_timeout(self):
        self._do_resumable_helper(timeout=9.58)

    def test__do_resumable_upload_no_size(self):
        self._do_resumable_helper()

    def test__do_resumable_upload_with_size(self):
        self._do_resumable_helper(use_size=True)

    def test__do_resumable_upload_with_retry(self):
        self._do_resumable_helper(num_retries=6)

    def test__do_resumable_upload_with_predefined_acl(self):
        self._do_resumable_helper(predefined_acl="private")

    def _do_upload_helper(
        self,
        chunk_size=None,
        num_retries=None,
        predefined_acl=None,
        if_generation_match=None,
        if_generation_not_match=None,
        if_metageneration_match=None,
        if_metageneration_not_match=None,
        size=None,
        timeout=None,
    ):
        from google.cloud.storage.blob import _MAX_MULTIPART_SIZE

        blob = self._make_one(u"blob-name", bucket=None)

        # Create a fake response.
        response = mock.Mock(spec=[u"json"])
        response.json.return_value = mock.sentinel.json
        # Mock **both** helpers.
        blob._do_multipart_upload = mock.Mock(return_value=response, spec=[])
        blob._do_resumable_upload = mock.Mock(return_value=response, spec=[])

        if chunk_size is None:
            self.assertIsNone(blob.chunk_size)
        else:
            blob.chunk_size = chunk_size
            self.assertIsNotNone(blob.chunk_size)

        client = mock.sentinel.client
        stream = mock.sentinel.stream
        content_type = u"video/mp4"
        if size is None:
            size = 12345654321

        if timeout is None:
            expected_timeout = self._get_default_timeout()
            timeout_kwarg = {}
        else:
            expected_timeout = timeout
            timeout_kwarg = {"timeout": timeout}

        # Make the request and check the mocks.
        created_json = blob._do_upload(
            client,
            stream,
            content_type,
            size,
            num_retries,
            predefined_acl,
            if_generation_match,
            if_generation_not_match,
            if_metageneration_match,
            if_metageneration_not_match,
            **timeout_kwarg
        )
        self.assertIs(created_json, mock.sentinel.json)
        response.json.assert_called_once_with()
        if size is not None and size <= _MAX_MULTIPART_SIZE:
            blob._do_multipart_upload.assert_called_once_with(
                client,
                stream,
                content_type,
                size,
                num_retries,
                predefined_acl,
                if_generation_match,
                if_generation_not_match,
                if_metageneration_match,
                if_metageneration_not_match,
                timeout=expected_timeout,
            )
            blob._do_resumable_upload.assert_not_called()
        else:
            blob._do_multipart_upload.assert_not_called()
            blob._do_resumable_upload.assert_called_once_with(
                client,
                stream,
                content_type,
                size,
                num_retries,
                predefined_acl,
                if_generation_match,
                if_generation_not_match,
                if_metageneration_match,
                if_metageneration_not_match,
                timeout=expected_timeout,
            )

    def test__do_upload_uses_multipart(self):
        from google.cloud.storage.blob import _MAX_MULTIPART_SIZE

        self._do_upload_helper(size=_MAX_MULTIPART_SIZE)

    def test__do_upload_uses_multipart_w_custom_timeout(self):
        from google.cloud.storage.blob import _MAX_MULTIPART_SIZE

        self._do_upload_helper(size=_MAX_MULTIPART_SIZE, timeout=9.58)

    def test__do_upload_uses_resumable(self):
        from google.cloud.storage.blob import _MAX_MULTIPART_SIZE

        chunk_size = 256 * 1024  # 256KB
        self._do_upload_helper(chunk_size=chunk_size, size=_MAX_MULTIPART_SIZE + 1)

    def test__do_upload_uses_resumable_w_custom_timeout(self):
        from google.cloud.storage.blob import _MAX_MULTIPART_SIZE

        chunk_size = 256 * 1024  # 256KB
        self._do_upload_helper(
            chunk_size=chunk_size, size=_MAX_MULTIPART_SIZE + 1, timeout=9.58
        )

    def test__do_upload_with_retry(self):
        self._do_upload_helper(num_retries=20)

    def _upload_from_file_helper(self, side_effect=None, **kwargs):
        from google.cloud._helpers import UTC

        blob = self._make_one("blob-name", bucket=None)
        # Mock low-level upload helper on blob (it is tested elsewhere).
        created_json = {"updated": "2017-01-01T09:09:09.081Z"}
        blob._do_upload = mock.Mock(return_value=created_json, spec=[])
        if side_effect is not None:
            blob._do_upload.side_effect = side_effect
        # Make sure `updated` is empty before the request.
        self.assertIsNone(blob.updated)

        data = b"data is here"
        stream = io.BytesIO(data)
        stream.seek(2)  # Not at zero.
        content_type = u"font/woff"
        client = mock.sentinel.client
        predefined_acl = kwargs.get("predefined_acl", None)
        if_generation_match = kwargs.get("if_generation_match", None)
        if_generation_not_match = kwargs.get("if_generation_not_match", None)
        if_metageneration_match = kwargs.get("if_metageneration_match", None)
        if_metageneration_not_match = kwargs.get("if_metageneration_not_match", None)
        ret_val = blob.upload_from_file(
            stream, size=len(data), content_type=content_type, client=client, **kwargs
        )

        # Check the response and side-effects.
        self.assertIsNone(ret_val)
        new_updated = datetime.datetime(2017, 1, 1, 9, 9, 9, 81000, tzinfo=UTC)
        self.assertEqual(blob.updated, new_updated)

        expected_timeout = kwargs.get("timeout", self._get_default_timeout())

        # Check the mock.
        num_retries = kwargs.get("num_retries")
        blob._do_upload.assert_called_once_with(
            client,
            stream,
            content_type,
            len(data),
            num_retries,
            predefined_acl,
            if_generation_match,
            if_generation_not_match,
            if_metageneration_match,
            if_metageneration_not_match,
            timeout=expected_timeout,
        )
        return stream

    def test_upload_from_file_success(self):
        stream = self._upload_from_file_helper(predefined_acl="private")
        assert stream.tell() == 2

    @mock.patch("warnings.warn")
    def test_upload_from_file_with_retries(self, mock_warn):
        from google.cloud.storage import blob as blob_module

        self._upload_from_file_helper(num_retries=20)
        mock_warn.assert_called_once_with(
            blob_module._NUM_RETRIES_MESSAGE, DeprecationWarning, stacklevel=2
        )

    def test_upload_from_file_with_rewind(self):
        stream = self._upload_from_file_helper(rewind=True)
        assert stream.tell() == 0

    def test_upload_from_file_with_custom_timeout(self):
        self._upload_from_file_helper(timeout=9.58)

    def test_upload_from_file_failure(self):
        import requests

        from google.resumable_media import InvalidResponse
        from google.cloud import exceptions

        message = "Someone is already in this spot."
        response = requests.Response()
        response.status_code = http_client.CONFLICT
        response.request = requests.Request("POST", "http://example.com").prepare()
        side_effect = InvalidResponse(response, message)

        with self.assertRaises(exceptions.Conflict) as exc_info:
            self._upload_from_file_helper(side_effect=side_effect)

        self.assertIn(message, exc_info.exception.message)
        self.assertEqual(exc_info.exception.errors, [])

    def _do_upload_mock_call_helper(
        self, blob, client, content_type, size, timeout=None
    ):
        self.assertEqual(blob._do_upload.call_count, 1)
        mock_call = blob._do_upload.mock_calls[0]
        call_name, pos_args, kwargs = mock_call
        self.assertEqual(call_name, "")
        self.assertEqual(len(pos_args), 10)
        self.assertEqual(pos_args[0], client)
        self.assertEqual(pos_args[2], content_type)
        self.assertEqual(pos_args[3], size)
        self.assertIsNone(pos_args[4])  # num_retries
        self.assertIsNone(pos_args[5])  # predefined_acl
        self.assertIsNone(pos_args[6])  # if_generation_match
        self.assertIsNone(pos_args[7])  # if_generation_not_match
        self.assertIsNone(pos_args[8])  # if_metageneration_match
        self.assertIsNone(pos_args[9])  # if_metageneration_not_match

        expected_timeout = self._get_default_timeout() if timeout is None else timeout
        self.assertEqual(kwargs, {"timeout": expected_timeout})

        return pos_args[1]

    def test_upload_from_filename(self):
        from google.cloud._testing import _NamedTemporaryFile

        blob = self._make_one("blob-name", bucket=None)
        # Mock low-level upload helper on blob (it is tested elsewhere).
        created_json = {"metadata": {"mint": "ice-cream"}}
        blob._do_upload = mock.Mock(return_value=created_json, spec=[])
        # Make sure `metadata` is empty before the request.
        self.assertIsNone(blob.metadata)

        data = b"soooo much data"
        content_type = u"image/svg+xml"
        client = mock.sentinel.client
        with _NamedTemporaryFile() as temp:
            with open(temp.name, "wb") as file_obj:
                file_obj.write(data)

            ret_val = blob.upload_from_filename(
                temp.name, content_type=content_type, client=client
            )

        # Check the response and side-effects.
        self.assertIsNone(ret_val)
        self.assertEqual(blob.metadata, created_json["metadata"])

        # Check the mock.
        stream = self._do_upload_mock_call_helper(blob, client, content_type, len(data))
        self.assertTrue(stream.closed)
        self.assertEqual(stream.mode, "rb")
        self.assertEqual(stream.name, temp.name)

    def test_upload_from_filename_w_custom_timeout(self):
        from google.cloud._testing import _NamedTemporaryFile

        blob = self._make_one("blob-name", bucket=None)
        # Mock low-level upload helper on blob (it is tested elsewhere).
        created_json = {"metadata": {"mint": "ice-cream"}}
        blob._do_upload = mock.Mock(return_value=created_json, spec=[])
        # Make sure `metadata` is empty before the request.
        self.assertIsNone(blob.metadata)

        data = b"soooo much data"
        content_type = u"image/svg+xml"
        client = mock.sentinel.client
        with _NamedTemporaryFile() as temp:
            with open(temp.name, "wb") as file_obj:
                file_obj.write(data)

            blob.upload_from_filename(
                temp.name, content_type=content_type, client=client, timeout=9.58
            )

        # Check the mock.
        self._do_upload_mock_call_helper(
            blob, client, content_type, len(data), timeout=9.58
        )

    def _upload_from_string_helper(self, data, **kwargs):
        from google.cloud._helpers import _to_bytes

        blob = self._make_one("blob-name", bucket=None)

        # Mock low-level upload helper on blob (it is tested elsewhere).
        created_json = {"componentCount": "5"}
        blob._do_upload = mock.Mock(return_value=created_json, spec=[])
        # Make sure `metadata` is empty before the request.
        self.assertIsNone(blob.component_count)

        client = mock.sentinel.client
        ret_val = blob.upload_from_string(data, client=client, **kwargs)

        # Check the response and side-effects.
        self.assertIsNone(ret_val)
        self.assertEqual(blob.component_count, 5)

        # Check the mock.
        payload = _to_bytes(data, encoding="utf-8")
        stream = self._do_upload_mock_call_helper(
            blob,
            client,
            "text/plain",
            len(payload),
            kwargs.get("timeout", self._get_default_timeout()),
        )
        self.assertIsInstance(stream, io.BytesIO)
        self.assertEqual(stream.getvalue(), payload)

    def test_upload_from_string_w_custom_timeout(self):
        data = b"XB]jb\xb8tad\xe0"
        self._upload_from_string_helper(data, timeout=9.58)

    def test_upload_from_string_w_bytes(self):
        data = b"XB]jb\xb8tad\xe0"
        self._upload_from_string_helper(data)

    def test_upload_from_string_w_text(self):
        data = u"\N{snowman} \N{sailboat}"
        self._upload_from_string_helper(data)

    def _create_resumable_upload_session_helper(
        self, origin=None, side_effect=None, timeout=None
    ):
        bucket = _Bucket(name="alex-trebek")
        blob = self._make_one("blob-name", bucket=bucket)
        chunk_size = 99 * blob._CHUNK_SIZE_MULTIPLE
        blob.chunk_size = chunk_size

        # Create mocks to be checked for doing transport.
        resumable_url = "http://test.invalid?upload_id=clean-up-everybody"
        response_headers = {"location": resumable_url}
        transport = self._mock_transport(http_client.OK, response_headers)
        if side_effect is not None:
            transport.request.side_effect = side_effect

        # Create some mock arguments and call the method under test.
        content_type = u"text/plain"
        size = 10000
        client = mock.Mock(_http=transport, _connection=_Connection, spec=[u"_http"])
        client._connection.API_BASE_URL = "https://storage.googleapis.com"

        if timeout is None:
            expected_timeout = self._get_default_timeout()
            timeout_kwarg = {}
        else:
            expected_timeout = timeout
            timeout_kwarg = {"timeout": timeout}

        new_url = blob.create_resumable_upload_session(
            content_type=content_type,
            size=size,
            origin=origin,
            client=client,
            **timeout_kwarg
        )

        # Check the returned value and (lack of) side-effect.
        self.assertEqual(new_url, resumable_url)
        self.assertEqual(blob.chunk_size, chunk_size)

        # Check the mocks.
        upload_url = (
            "https://storage.googleapis.com/upload/storage/v1"
            + bucket.path
            + "/o?uploadType=resumable"
        )
        payload = b'{"name": "blob-name"}'
        expected_headers = {
            "content-type": "application/json; charset=UTF-8",
            "x-upload-content-length": str(size),
            "x-upload-content-type": content_type,
        }
        if origin is not None:
            expected_headers["Origin"] = origin
        transport.request.assert_called_once_with(
            "POST",
            upload_url,
            data=payload,
            headers=expected_headers,
            timeout=expected_timeout,
        )

    def test_create_resumable_upload_session(self):
        self._create_resumable_upload_session_helper()

    def test_create_resumable_upload_session_with_custom_timeout(self):
        self._create_resumable_upload_session_helper(timeout=9.58)

    def test_create_resumable_upload_session_with_origin(self):
        self._create_resumable_upload_session_helper(origin="http://google.com")

    def test_create_resumable_upload_session_with_failure(self):
        from google.resumable_media import InvalidResponse
        from google.cloud import exceptions

        message = "5-oh-3 woe is me."
        response = self._mock_requests_response(
            status_code=http_client.SERVICE_UNAVAILABLE, headers={}
        )
        side_effect = InvalidResponse(response, message)

        with self.assertRaises(exceptions.ServiceUnavailable) as exc_info:
            self._create_resumable_upload_session_helper(side_effect=side_effect)

        self.assertIn(message, exc_info.exception.message)
        self.assertEqual(exc_info.exception.errors, [])

    def test_get_iam_policy(self):
        from google.cloud.storage.iam import STORAGE_OWNER_ROLE
        from google.cloud.storage.iam import STORAGE_EDITOR_ROLE
        from google.cloud.storage.iam import STORAGE_VIEWER_ROLE
        from google.api_core.iam import Policy

        BLOB_NAME = "blob-name"
        PATH = "/b/name/o/%s" % (BLOB_NAME,)
        ETAG = "DEADBEEF"
        VERSION = 1
        OWNER1 = "user:phred@example.com"
        OWNER2 = "group:cloud-logs@google.com"
        EDITOR1 = "domain:google.com"
        EDITOR2 = "user:phred@example.com"
        VIEWER1 = "serviceAccount:1234-abcdef@service.example.com"
        VIEWER2 = "user:phred@example.com"
        RETURNED = {
            "resourceId": PATH,
            "etag": ETAG,
            "version": VERSION,
            "bindings": [
                {"role": STORAGE_OWNER_ROLE, "members": [OWNER1, OWNER2]},
                {"role": STORAGE_EDITOR_ROLE, "members": [EDITOR1, EDITOR2]},
                {"role": STORAGE_VIEWER_ROLE, "members": [VIEWER1, VIEWER2]},
            ],
        }
        after = ({"status": http_client.OK}, RETURNED)
        EXPECTED = {
            binding["role"]: set(binding["members"]) for binding in RETURNED["bindings"]
        }
        connection = _Connection(after)
        client = _Client(connection)
        bucket = _Bucket(client=client)
        blob = self._make_one(BLOB_NAME, bucket=bucket)

        policy = blob.get_iam_policy(timeout=42)

        self.assertIsInstance(policy, Policy)
        self.assertEqual(policy.etag, RETURNED["etag"])
        self.assertEqual(policy.version, RETURNED["version"])
        self.assertEqual(dict(policy), EXPECTED)

        kw = connection._requested
        self.assertEqual(len(kw), 1)
        self.assertEqual(
            kw[0],
            {
                "method": "GET",
                "path": "%s/iam" % (PATH,),
                "query_params": {},
                "_target_object": None,
                "timeout": 42,
            },
        )

    def test_get_iam_policy_w_requested_policy_version(self):
        from google.cloud.storage.iam import STORAGE_OWNER_ROLE

        BLOB_NAME = "blob-name"
        PATH = "/b/name/o/%s" % (BLOB_NAME,)
        ETAG = "DEADBEEF"
        VERSION = 1
        OWNER1 = "user:phred@example.com"
        OWNER2 = "group:cloud-logs@google.com"
        RETURNED = {
            "resourceId": PATH,
            "etag": ETAG,
            "version": VERSION,
            "bindings": [{"role": STORAGE_OWNER_ROLE, "members": [OWNER1, OWNER2]}],
        }
        after = ({"status": http_client.OK}, RETURNED)
        connection = _Connection(after)
        client = _Client(connection)
        bucket = _Bucket(client=client)
        blob = self._make_one(BLOB_NAME, bucket=bucket)

        blob.get_iam_policy(requested_policy_version=3)

        kw = connection._requested
        self.assertEqual(len(kw), 1)
        self.assertEqual(
            kw[0],
            {
                "method": "GET",
                "path": "%s/iam" % (PATH,),
                "query_params": {"optionsRequestedPolicyVersion": 3},
                "_target_object": None,
                "timeout": self._get_default_timeout(),
            },
        )

    def test_get_iam_policy_w_user_project(self):
        from google.api_core.iam import Policy

        BLOB_NAME = "blob-name"
        USER_PROJECT = "user-project-123"
        PATH = "/b/name/o/%s" % (BLOB_NAME,)
        ETAG = "DEADBEEF"
        VERSION = 1
        RETURNED = {
            "resourceId": PATH,
            "etag": ETAG,
            "version": VERSION,
            "bindings": [],
        }
        after = ({"status": http_client.OK}, RETURNED)
        EXPECTED = {}
        connection = _Connection(after)
        client = _Client(connection)
        bucket = _Bucket(client=client, user_project=USER_PROJECT)
        blob = self._make_one(BLOB_NAME, bucket=bucket)

        policy = blob.get_iam_policy()

        self.assertIsInstance(policy, Policy)
        self.assertEqual(policy.etag, RETURNED["etag"])
        self.assertEqual(policy.version, RETURNED["version"])
        self.assertEqual(dict(policy), EXPECTED)

        kw = connection._requested
        self.assertEqual(len(kw), 1)
        self.assertEqual(
            kw[0],
            {
                "method": "GET",
                "path": "%s/iam" % (PATH,),
                "query_params": {"userProject": USER_PROJECT},
                "_target_object": None,
                "timeout": self._get_default_timeout(),
            },
        )

    def test_set_iam_policy(self):
        import operator
        from google.cloud.storage.iam import STORAGE_OWNER_ROLE
        from google.cloud.storage.iam import STORAGE_EDITOR_ROLE
        from google.cloud.storage.iam import STORAGE_VIEWER_ROLE
        from google.api_core.iam import Policy

        BLOB_NAME = "blob-name"
        PATH = "/b/name/o/%s" % (BLOB_NAME,)
        ETAG = "DEADBEEF"
        VERSION = 1
        OWNER1 = "user:phred@example.com"
        OWNER2 = "group:cloud-logs@google.com"
        EDITOR1 = "domain:google.com"
        EDITOR2 = "user:phred@example.com"
        VIEWER1 = "serviceAccount:1234-abcdef@service.example.com"
        VIEWER2 = "user:phred@example.com"
        BINDINGS = [
            {"role": STORAGE_OWNER_ROLE, "members": [OWNER1, OWNER2]},
            {"role": STORAGE_EDITOR_ROLE, "members": [EDITOR1, EDITOR2]},
            {"role": STORAGE_VIEWER_ROLE, "members": [VIEWER1, VIEWER2]},
        ]
        RETURNED = {"etag": ETAG, "version": VERSION, "bindings": BINDINGS}
        after = ({"status": http_client.OK}, RETURNED)
        policy = Policy()
        for binding in BINDINGS:
            policy[binding["role"]] = binding["members"]

        connection = _Connection(after)
        client = _Client(connection)
        bucket = _Bucket(client=client)
        blob = self._make_one(BLOB_NAME, bucket=bucket)

        returned = blob.set_iam_policy(policy, timeout=42)

        self.assertEqual(returned.etag, ETAG)
        self.assertEqual(returned.version, VERSION)
        self.assertEqual(dict(returned), dict(policy))

        kw = connection._requested
        self.assertEqual(len(kw), 1)
        self.assertEqual(kw[0]["method"], "PUT")
        self.assertEqual(kw[0]["path"], "%s/iam" % (PATH,))
        self.assertEqual(kw[0]["query_params"], {})
        self.assertEqual(kw[0]["timeout"], 42)
        sent = kw[0]["data"]
        self.assertEqual(sent["resourceId"], PATH)
        self.assertEqual(len(sent["bindings"]), len(BINDINGS))
        key = operator.itemgetter("role")
        for found, expected in zip(
            sorted(sent["bindings"], key=key), sorted(BINDINGS, key=key)
        ):
            self.assertEqual(found["role"], expected["role"])
            self.assertEqual(sorted(found["members"]), sorted(expected["members"]))

    def test_set_iam_policy_w_user_project(self):
        from google.api_core.iam import Policy

        BLOB_NAME = "blob-name"
        USER_PROJECT = "user-project-123"
        PATH = "/b/name/o/%s" % (BLOB_NAME,)
        ETAG = "DEADBEEF"
        VERSION = 1
        BINDINGS = []
        RETURNED = {"etag": ETAG, "version": VERSION, "bindings": BINDINGS}
        after = ({"status": http_client.OK}, RETURNED)
        policy = Policy()

        connection = _Connection(after)
        client = _Client(connection)
        bucket = _Bucket(client=client, user_project=USER_PROJECT)
        blob = self._make_one(BLOB_NAME, bucket=bucket)

        returned = blob.set_iam_policy(policy)

        self.assertEqual(returned.etag, ETAG)
        self.assertEqual(returned.version, VERSION)
        self.assertEqual(dict(returned), dict(policy))

        kw = connection._requested
        self.assertEqual(len(kw), 1)
        self.assertEqual(kw[0]["method"], "PUT")
        self.assertEqual(kw[0]["path"], "%s/iam" % (PATH,))
        self.assertEqual(kw[0]["query_params"], {"userProject": USER_PROJECT})
        self.assertEqual(kw[0]["data"], {"resourceId": PATH})

    def test_test_iam_permissions(self):
        from google.cloud.storage.iam import STORAGE_OBJECTS_LIST
        from google.cloud.storage.iam import STORAGE_BUCKETS_GET
        from google.cloud.storage.iam import STORAGE_BUCKETS_UPDATE

        BLOB_NAME = "blob-name"
        PATH = "/b/name/o/%s" % (BLOB_NAME,)
        PERMISSIONS = [
            STORAGE_OBJECTS_LIST,
            STORAGE_BUCKETS_GET,
            STORAGE_BUCKETS_UPDATE,
        ]
        ALLOWED = PERMISSIONS[1:]
        RETURNED = {"permissions": ALLOWED}
        after = ({"status": http_client.OK}, RETURNED)
        connection = _Connection(after)
        client = _Client(connection)
        bucket = _Bucket(client=client)
        blob = self._make_one(BLOB_NAME, bucket=bucket)

        allowed = blob.test_iam_permissions(PERMISSIONS, timeout=42)

        self.assertEqual(allowed, ALLOWED)

        kw = connection._requested
        self.assertEqual(len(kw), 1)
        self.assertEqual(kw[0]["method"], "GET")
        self.assertEqual(kw[0]["path"], "%s/iam/testPermissions" % (PATH,))
        self.assertEqual(kw[0]["query_params"], {"permissions": PERMISSIONS})
        self.assertEqual(kw[0]["timeout"], 42)

    def test_test_iam_permissions_w_user_project(self):
        from google.cloud.storage.iam import STORAGE_OBJECTS_LIST
        from google.cloud.storage.iam import STORAGE_BUCKETS_GET
        from google.cloud.storage.iam import STORAGE_BUCKETS_UPDATE

        BLOB_NAME = "blob-name"
        USER_PROJECT = "user-project-123"
        PATH = "/b/name/o/%s" % (BLOB_NAME,)
        PERMISSIONS = [
            STORAGE_OBJECTS_LIST,
            STORAGE_BUCKETS_GET,
            STORAGE_BUCKETS_UPDATE,
        ]
        ALLOWED = PERMISSIONS[1:]
        RETURNED = {"permissions": ALLOWED}
        after = ({"status": http_client.OK}, RETURNED)
        connection = _Connection(after)
        client = _Client(connection)
        bucket = _Bucket(client=client, user_project=USER_PROJECT)
        blob = self._make_one(BLOB_NAME, bucket=bucket)

        allowed = blob.test_iam_permissions(PERMISSIONS)

        self.assertEqual(allowed, ALLOWED)

        kw = connection._requested
        self.assertEqual(len(kw), 1)
        self.assertEqual(kw[0]["method"], "GET")
        self.assertEqual(kw[0]["path"], "%s/iam/testPermissions" % (PATH,))
        self.assertEqual(
            kw[0]["query_params"],
            {"permissions": PERMISSIONS, "userProject": USER_PROJECT},
        )
        self.assertEqual(kw[0]["timeout"], self._get_default_timeout())

    def test_make_public(self):
        from google.cloud.storage.acl import _ACLEntity

        BLOB_NAME = "blob-name"
        permissive = [{"entity": "allUsers", "role": _ACLEntity.READER_ROLE}]
        after = ({"status": http_client.OK}, {"acl": permissive})
        connection = _Connection(after)
        client = _Client(connection)
        bucket = _Bucket(client=client)
        blob = self._make_one(BLOB_NAME, bucket=bucket)
        blob.acl.loaded = True
        blob.make_public()
        self.assertEqual(list(blob.acl), permissive)
        kw = connection._requested
        self.assertEqual(len(kw), 1)
        self.assertEqual(kw[0]["method"], "PATCH")
        self.assertEqual(kw[0]["path"], "/b/name/o/%s" % BLOB_NAME)
        self.assertEqual(kw[0]["data"], {"acl": permissive})
        self.assertEqual(kw[0]["query_params"], {"projection": "full"})

    def test_make_private(self):
        BLOB_NAME = "blob-name"
        no_permissions = []
        after = ({"status": http_client.OK}, {"acl": no_permissions})
        connection = _Connection(after)
        client = _Client(connection)
        bucket = _Bucket(client=client)
        blob = self._make_one(BLOB_NAME, bucket=bucket)
        blob.acl.loaded = True
        blob.make_private()
        self.assertEqual(list(blob.acl), no_permissions)
        kw = connection._requested
        self.assertEqual(len(kw), 1)
        self.assertEqual(kw[0]["method"], "PATCH")
        self.assertEqual(kw[0]["path"], "/b/name/o/%s" % BLOB_NAME)
        self.assertEqual(kw[0]["data"], {"acl": no_permissions})
        self.assertEqual(kw[0]["query_params"], {"projection": "full"})

    def test_compose_wo_content_type_set(self):
        SOURCE_1 = "source-1"
        SOURCE_2 = "source-2"
        DESTINATION = "destination"
        RESOURCE = {}
        after = ({"status": http_client.OK}, RESOURCE)
        connection = _Connection(after)
        client = _Client(connection)
        bucket = _Bucket(client=client)
        source_1 = self._make_one(SOURCE_1, bucket=bucket)
        source_2 = self._make_one(SOURCE_2, bucket=bucket)
        destination = self._make_one(DESTINATION, bucket=bucket)
        # no destination.content_type set

        destination.compose(sources=[source_1, source_2])

        self.assertIsNone(destination.content_type)

        kw = connection._requested
        self.assertEqual(len(kw), 1)
        self.assertEqual(
            kw[0],
            {
                "method": "POST",
                "path": "/b/name/o/%s/compose" % DESTINATION,
                "query_params": {},
                "data": {
                    "sourceObjects": [{"name": source_1.name}, {"name": source_2.name}],
                    "destination": {},
                },
                "_target_object": destination,
                "timeout": self._get_default_timeout(),
            },
        )

    def test_compose_minimal_w_user_project(self):
        SOURCE_1 = "source-1"
        SOURCE_2 = "source-2"
        DESTINATION = "destination"
        RESOURCE = {"etag": "DEADBEEF"}
        USER_PROJECT = "user-project-123"
        after = ({"status": http_client.OK}, RESOURCE)
        connection = _Connection(after)
        client = _Client(connection)
        bucket = _Bucket(client=client, user_project=USER_PROJECT)
        source_1 = self._make_one(SOURCE_1, bucket=bucket)
        source_2 = self._make_one(SOURCE_2, bucket=bucket)
        destination = self._make_one(DESTINATION, bucket=bucket)
        destination.content_type = "text/plain"

        destination.compose(sources=[source_1, source_2], timeout=42)

        self.assertEqual(destination.etag, "DEADBEEF")

        kw = connection._requested
        self.assertEqual(len(kw), 1)
        self.assertEqual(
            kw[0],
            {
                "method": "POST",
                "path": "/b/name/o/%s/compose" % DESTINATION,
                "query_params": {"userProject": USER_PROJECT},
                "data": {
                    "sourceObjects": [{"name": source_1.name}, {"name": source_2.name}],
                    "destination": {"contentType": "text/plain"},
                },
                "_target_object": destination,
                "timeout": 42,
            },
        )

    def test_compose_w_additional_property_changes(self):
        SOURCE_1 = "source-1"
        SOURCE_2 = "source-2"
        DESTINATION = "destination"
        RESOURCE = {"etag": "DEADBEEF"}
        after = ({"status": http_client.OK}, RESOURCE)
        connection = _Connection(after)
        client = _Client(connection)
        bucket = _Bucket(client=client)
        source_1 = self._make_one(SOURCE_1, bucket=bucket)
        source_2 = self._make_one(SOURCE_2, bucket=bucket)
        destination = self._make_one(DESTINATION, bucket=bucket)
        destination.content_type = "text/plain"
        destination.content_language = "en-US"
        destination.metadata = {"my-key": "my-value"}

        destination.compose(sources=[source_1, source_2])

        self.assertEqual(destination.etag, "DEADBEEF")

        kw = connection._requested
        self.assertEqual(len(kw), 1)
        self.assertEqual(
            kw[0],
            {
                "method": "POST",
                "path": "/b/name/o/%s/compose" % DESTINATION,
                "query_params": {},
                "data": {
                    "sourceObjects": [{"name": source_1.name}, {"name": source_2.name}],
                    "destination": {
                        "contentType": "text/plain",
                        "contentLanguage": "en-US",
                        "metadata": {"my-key": "my-value"},
                    },
                },
                "_target_object": destination,
                "timeout": self._get_default_timeout(),
            },
        )

    def test_compose_w_generation_match(self):
        SOURCE_1 = "source-1"
        SOURCE_2 = "source-2"
        DESTINATION = "destination"
        RESOURCE = {}
        GENERATION_NUMBERS = [6, 9]
        METAGENERATION_NUMBERS = [7, 1]

        after = ({"status": http_client.OK}, RESOURCE)
        connection = _Connection(after)
        client = _Client(connection)
        bucket = _Bucket(client=client)
        source_1 = self._make_one(SOURCE_1, bucket=bucket)
        source_2 = self._make_one(SOURCE_2, bucket=bucket)

        destination = self._make_one(DESTINATION, bucket=bucket)
        destination.compose(
            sources=[source_1, source_2],
            if_generation_match=GENERATION_NUMBERS,
            if_metageneration_match=METAGENERATION_NUMBERS,
        )

        kw = connection._requested
        self.assertEqual(len(kw), 1)
        self.assertEqual(
            kw[0],
            {
                "method": "POST",
                "path": "/b/name/o/%s/compose" % DESTINATION,
                "query_params": {},
                "data": {
                    "sourceObjects": [
                        {
                            "name": source_1.name,
                            "objectPreconditions": {
                                "ifGenerationMatch": GENERATION_NUMBERS[0],
                                "ifMetagenerationMatch": METAGENERATION_NUMBERS[0],
                            },
                        },
                        {
                            "name": source_2.name,
                            "objectPreconditions": {
                                "ifGenerationMatch": GENERATION_NUMBERS[1],
                                "ifMetagenerationMatch": METAGENERATION_NUMBERS[1],
                            },
                        },
                    ],
                    "destination": {},
                },
                "_target_object": destination,
                "timeout": self._get_default_timeout(),
            },
        )

    def test_compose_w_generation_match_bad_length(self):
        SOURCE_1 = "source-1"
        SOURCE_2 = "source-2"
        DESTINATION = "destination"
        GENERATION_NUMBERS = [6]
        METAGENERATION_NUMBERS = [7]

        after = ({"status": http_client.OK}, {})
        connection = _Connection(after)
        client = _Client(connection)
        bucket = _Bucket(client=client)
        source_1 = self._make_one(SOURCE_1, bucket=bucket)
        source_2 = self._make_one(SOURCE_2, bucket=bucket)

        destination = self._make_one(DESTINATION, bucket=bucket)

        with self.assertRaises(ValueError):
            destination.compose(
                sources=[source_1, source_2], if_generation_match=GENERATION_NUMBERS
            )
        with self.assertRaises(ValueError):
            destination.compose(
                sources=[source_1, source_2],
                if_metageneration_match=METAGENERATION_NUMBERS,
            )

    def test_compose_w_generation_match_nones(self):
        SOURCE_1 = "source-1"
        SOURCE_2 = "source-2"
        DESTINATION = "destination"
        GENERATION_NUMBERS = [6, None]

        after = ({"status": http_client.OK}, {})
        connection = _Connection(after)
        client = _Client(connection)
        bucket = _Bucket(client=client)
        source_1 = self._make_one(SOURCE_1, bucket=bucket)
        source_2 = self._make_one(SOURCE_2, bucket=bucket)

        destination = self._make_one(DESTINATION, bucket=bucket)
        destination.compose(
            sources=[source_1, source_2], if_generation_match=GENERATION_NUMBERS
        )

        kw = connection._requested
        self.assertEqual(len(kw), 1)
        self.assertEqual(
            kw[0],
            {
                "method": "POST",
                "path": "/b/name/o/%s/compose" % DESTINATION,
                "query_params": {},
                "data": {
                    "sourceObjects": [
                        {
                            "name": source_1.name,
                            "objectPreconditions": {
                                "ifGenerationMatch": GENERATION_NUMBERS[0]
                            },
                        },
                        {"name": source_2.name},
                    ],
                    "destination": {},
                },
                "_target_object": destination,
                "timeout": self._get_default_timeout(),
            },
        )

    def test_rewrite_response_without_resource(self):
        SOURCE_BLOB = "source"
        DEST_BLOB = "dest"
        DEST_BUCKET = "other-bucket"
        TOKEN = "TOKEN"
        RESPONSE = {
            "totalBytesRewritten": 33,
            "objectSize": 42,
            "done": False,
            "rewriteToken": TOKEN,
        }
        response = ({"status": http_client.OK}, RESPONSE)
        connection = _Connection(response)
        client = _Client(connection)
        source_bucket = _Bucket(client=client)
        source_blob = self._make_one(SOURCE_BLOB, bucket=source_bucket)
        dest_bucket = _Bucket(client=client, name=DEST_BUCKET)
        dest_blob = self._make_one(DEST_BLOB, bucket=dest_bucket)

        token, rewritten, size = dest_blob.rewrite(source_blob)

        self.assertEqual(token, TOKEN)
        self.assertEqual(rewritten, 33)
        self.assertEqual(size, 42)

    def test_rewrite_w_generations(self):
        SOURCE_BLOB = "source"
        SOURCE_GENERATION = 42
        DEST_BLOB = "dest"
        DEST_BUCKET = "other-bucket"
        DEST_GENERATION = 43
        TOKEN = "TOKEN"
        RESPONSE = {
            "totalBytesRewritten": 33,
            "objectSize": 42,
            "done": False,
            "rewriteToken": TOKEN,
        }
        response = ({"status": http_client.OK}, RESPONSE)
        connection = _Connection(response)
        client = _Client(connection)
        source_bucket = _Bucket(client=client)
        source_blob = self._make_one(
            SOURCE_BLOB, bucket=source_bucket, generation=SOURCE_GENERATION
        )
        dest_bucket = _Bucket(client=client, name=DEST_BUCKET)
        dest_blob = self._make_one(
            DEST_BLOB, bucket=dest_bucket, generation=DEST_GENERATION
        )

        token, rewritten, size = dest_blob.rewrite(source_blob, timeout=42)

        self.assertEqual(token, TOKEN)
        self.assertEqual(rewritten, 33)
        self.assertEqual(size, 42)

        (kw,) = connection._requested
        self.assertEqual(kw["method"], "POST")
        self.assertEqual(
            kw["path"],
            "/b/%s/o/%s/rewriteTo/b/%s/o/%s"
            % (
                (source_bucket.name, source_blob.name, dest_bucket.name, dest_blob.name)
            ),
        )
        self.assertEqual(kw["query_params"], {"sourceGeneration": SOURCE_GENERATION})
        self.assertEqual(kw["timeout"], 42)

    def test_rewrite_w_generation_match(self):
        SOURCE_BLOB = "source"
        SOURCE_GENERATION_NUMBER = 42
        DEST_BLOB = "dest"
        DEST_BUCKET = "other-bucket"
        DEST_GENERATION_NUMBER = 16
        TOKEN = "TOKEN"
        RESPONSE = {
            "totalBytesRewritten": 33,
            "objectSize": 42,
            "done": False,
            "rewriteToken": TOKEN,
        }
        response = ({"status": http_client.OK}, RESPONSE)
        connection = _Connection(response)
        client = _Client(connection)
        source_bucket = _Bucket(client=client)
        source_blob = self._make_one(
            SOURCE_BLOB, bucket=source_bucket, generation=SOURCE_GENERATION_NUMBER
        )
        dest_bucket = _Bucket(client=client, name=DEST_BUCKET)
        dest_blob = self._make_one(
            DEST_BLOB, bucket=dest_bucket, generation=DEST_GENERATION_NUMBER
        )
        token, rewritten, size = dest_blob.rewrite(
            source_blob,
            timeout=42,
            if_generation_match=dest_blob.generation,
            if_source_generation_match=source_blob.generation,
        )
        (kw,) = connection._requested
        self.assertEqual(kw["method"], "POST")
        self.assertEqual(
            kw["path"],
            "/b/%s/o/%s/rewriteTo/b/%s/o/%s"
            % (
                (source_bucket.name, source_blob.name, dest_bucket.name, dest_blob.name)
            ),
        )
        self.assertEqual(
            kw["query_params"],
            {
                "ifSourceGenerationMatch": SOURCE_GENERATION_NUMBER,
                "ifGenerationMatch": DEST_GENERATION_NUMBER,
                "sourceGeneration": SOURCE_GENERATION_NUMBER,
            },
        )
        self.assertEqual(kw["timeout"], 42)

    def test_rewrite_other_bucket_other_name_no_encryption_partial(self):
        SOURCE_BLOB = "source"
        DEST_BLOB = "dest"
        DEST_BUCKET = "other-bucket"
        TOKEN = "TOKEN"
        RESPONSE = {
            "totalBytesRewritten": 33,
            "objectSize": 42,
            "done": False,
            "rewriteToken": TOKEN,
            "resource": {"etag": "DEADBEEF"},
        }
        response = ({"status": http_client.OK}, RESPONSE)
        connection = _Connection(response)
        client = _Client(connection)
        source_bucket = _Bucket(client=client)
        source_blob = self._make_one(SOURCE_BLOB, bucket=source_bucket)
        dest_bucket = _Bucket(client=client, name=DEST_BUCKET)
        dest_blob = self._make_one(DEST_BLOB, bucket=dest_bucket)

        token, rewritten, size = dest_blob.rewrite(source_blob)

        self.assertEqual(token, TOKEN)
        self.assertEqual(rewritten, 33)
        self.assertEqual(size, 42)

        kw = connection._requested
        self.assertEqual(len(kw), 1)
        self.assertEqual(kw[0]["method"], "POST")
        PATH = "/b/name/o/%s/rewriteTo/b/%s/o/%s" % (
            SOURCE_BLOB,
            DEST_BUCKET,
            DEST_BLOB,
        )
        self.assertEqual(kw[0]["path"], PATH)
        self.assertEqual(kw[0]["query_params"], {})
        SENT = {}
        self.assertEqual(kw[0]["data"], SENT)
        self.assertEqual(kw[0]["timeout"], self._get_default_timeout())

        headers = {key.title(): str(value) for key, value in kw[0]["headers"].items()}
        self.assertNotIn("X-Goog-Copy-Source-Encryption-Algorithm", headers)
        self.assertNotIn("X-Goog-Copy-Source-Encryption-Key", headers)
        self.assertNotIn("X-Goog-Copy-Source-Encryption-Key-Sha256", headers)
        self.assertNotIn("X-Goog-Encryption-Algorithm", headers)
        self.assertNotIn("X-Goog-Encryption-Key", headers)
        self.assertNotIn("X-Goog-Encryption-Key-Sha256", headers)

    def test_rewrite_same_name_no_old_key_new_key_done_w_user_project(self):
        KEY = b"01234567890123456789012345678901"  # 32 bytes
        KEY_B64 = base64.b64encode(KEY).rstrip().decode("ascii")
        KEY_HASH = hashlib.sha256(KEY).digest()
        KEY_HASH_B64 = base64.b64encode(KEY_HASH).rstrip().decode("ascii")
        BLOB_NAME = "blob"
        USER_PROJECT = "user-project-123"
        RESPONSE = {
            "totalBytesRewritten": 42,
            "objectSize": 42,
            "done": True,
            "resource": {"etag": "DEADBEEF"},
        }
        response = ({"status": http_client.OK}, RESPONSE)
        connection = _Connection(response)
        client = _Client(connection)
        bucket = _Bucket(client=client, user_project=USER_PROJECT)
        plain = self._make_one(BLOB_NAME, bucket=bucket)
        encrypted = self._make_one(BLOB_NAME, bucket=bucket, encryption_key=KEY)

        token, rewritten, size = encrypted.rewrite(plain)

        self.assertIsNone(token)
        self.assertEqual(rewritten, 42)
        self.assertEqual(size, 42)

        kw = connection._requested
        self.assertEqual(len(kw), 1)
        self.assertEqual(kw[0]["method"], "POST")
        PATH = "/b/name/o/%s/rewriteTo/b/name/o/%s" % (BLOB_NAME, BLOB_NAME)
        self.assertEqual(kw[0]["path"], PATH)
        self.assertEqual(kw[0]["query_params"], {"userProject": USER_PROJECT})
        SENT = {}
        self.assertEqual(kw[0]["data"], SENT)
        self.assertEqual(kw[0]["timeout"], self._get_default_timeout())

        headers = {key.title(): str(value) for key, value in kw[0]["headers"].items()}
        self.assertNotIn("X-Goog-Copy-Source-Encryption-Algorithm", headers)
        self.assertNotIn("X-Goog-Copy-Source-Encryption-Key", headers)
        self.assertNotIn("X-Goog-Copy-Source-Encryption-Key-Sha256", headers)
        self.assertEqual(headers["X-Goog-Encryption-Algorithm"], "AES256")
        self.assertEqual(headers["X-Goog-Encryption-Key"], KEY_B64)
        self.assertEqual(headers["X-Goog-Encryption-Key-Sha256"], KEY_HASH_B64)

    def test_rewrite_same_name_no_key_new_key_w_token(self):
        SOURCE_KEY = b"01234567890123456789012345678901"  # 32 bytes
        SOURCE_KEY_B64 = base64.b64encode(SOURCE_KEY).rstrip().decode("ascii")
        SOURCE_KEY_HASH = hashlib.sha256(SOURCE_KEY).digest()
        SOURCE_KEY_HASH_B64 = base64.b64encode(SOURCE_KEY_HASH).rstrip().decode("ascii")
        DEST_KEY = b"90123456789012345678901234567890"  # 32 bytes
        DEST_KEY_B64 = base64.b64encode(DEST_KEY).rstrip().decode("ascii")
        DEST_KEY_HASH = hashlib.sha256(DEST_KEY).digest()
        DEST_KEY_HASH_B64 = base64.b64encode(DEST_KEY_HASH).rstrip().decode("ascii")
        BLOB_NAME = "blob"
        TOKEN = "TOKEN"
        RESPONSE = {
            "totalBytesRewritten": 42,
            "objectSize": 42,
            "done": True,
            "resource": {"etag": "DEADBEEF"},
        }
        response = ({"status": http_client.OK}, RESPONSE)
        connection = _Connection(response)
        client = _Client(connection)
        bucket = _Bucket(client=client)
        source = self._make_one(BLOB_NAME, bucket=bucket, encryption_key=SOURCE_KEY)
        dest = self._make_one(BLOB_NAME, bucket=bucket, encryption_key=DEST_KEY)

        token, rewritten, size = dest.rewrite(source, token=TOKEN)

        self.assertIsNone(token)
        self.assertEqual(rewritten, 42)
        self.assertEqual(size, 42)

        kw = connection._requested
        self.assertEqual(len(kw), 1)
        self.assertEqual(kw[0]["method"], "POST")
        PATH = "/b/name/o/%s/rewriteTo/b/name/o/%s" % (BLOB_NAME, BLOB_NAME)
        self.assertEqual(kw[0]["path"], PATH)
        self.assertEqual(kw[0]["query_params"], {"rewriteToken": TOKEN})
        SENT = {}
        self.assertEqual(kw[0]["data"], SENT)
        self.assertEqual(kw[0]["timeout"], self._get_default_timeout())

        headers = {key.title(): str(value) for key, value in kw[0]["headers"].items()}
        self.assertEqual(headers["X-Goog-Copy-Source-Encryption-Algorithm"], "AES256")
        self.assertEqual(headers["X-Goog-Copy-Source-Encryption-Key"], SOURCE_KEY_B64)
        self.assertEqual(
            headers["X-Goog-Copy-Source-Encryption-Key-Sha256"], SOURCE_KEY_HASH_B64
        )
        self.assertEqual(headers["X-Goog-Encryption-Algorithm"], "AES256")
        self.assertEqual(headers["X-Goog-Encryption-Key"], DEST_KEY_B64)
        self.assertEqual(headers["X-Goog-Encryption-Key-Sha256"], DEST_KEY_HASH_B64)

    def test_rewrite_same_name_w_old_key_new_kms_key(self):
        SOURCE_KEY = b"01234567890123456789012345678901"  # 32 bytes
        SOURCE_KEY_B64 = base64.b64encode(SOURCE_KEY).rstrip().decode("ascii")
        SOURCE_KEY_HASH = hashlib.sha256(SOURCE_KEY).digest()
        SOURCE_KEY_HASH_B64 = base64.b64encode(SOURCE_KEY_HASH).rstrip().decode("ascii")
        DEST_KMS_RESOURCE = (
            "projects/test-project-123/"
            "locations/us/"
            "keyRings/test-ring/"
            "cryptoKeys/test-key"
        )
        BLOB_NAME = "blob"
        RESPONSE = {
            "totalBytesRewritten": 42,
            "objectSize": 42,
            "done": True,
            "resource": {"etag": "DEADBEEF"},
        }
        response = ({"status": http_client.OK}, RESPONSE)
        connection = _Connection(response)
        client = _Client(connection)
        bucket = _Bucket(client=client)
        source = self._make_one(BLOB_NAME, bucket=bucket, encryption_key=SOURCE_KEY)
        dest = self._make_one(BLOB_NAME, bucket=bucket, kms_key_name=DEST_KMS_RESOURCE)

        token, rewritten, size = dest.rewrite(source)

        self.assertIsNone(token)
        self.assertEqual(rewritten, 42)
        self.assertEqual(size, 42)

        kw = connection._requested
        self.assertEqual(len(kw), 1)
        self.assertEqual(kw[0]["method"], "POST")
        PATH = "/b/name/o/%s/rewriteTo/b/name/o/%s" % (BLOB_NAME, BLOB_NAME)
        self.assertEqual(kw[0]["path"], PATH)
        self.assertEqual(
            kw[0]["query_params"], {"destinationKmsKeyName": DEST_KMS_RESOURCE}
        )
        self.assertEqual(kw[0]["timeout"], self._get_default_timeout())
        SENT = {"kmsKeyName": DEST_KMS_RESOURCE}
        self.assertEqual(kw[0]["data"], SENT)

        headers = {key.title(): str(value) for key, value in kw[0]["headers"].items()}
        self.assertEqual(headers["X-Goog-Copy-Source-Encryption-Algorithm"], "AES256")
        self.assertEqual(headers["X-Goog-Copy-Source-Encryption-Key"], SOURCE_KEY_B64)
        self.assertEqual(
            headers["X-Goog-Copy-Source-Encryption-Key-Sha256"], SOURCE_KEY_HASH_B64
        )

    def test_update_storage_class_invalid(self):
        BLOB_NAME = "blob-name"
        bucket = _Bucket()
        blob = self._make_one(BLOB_NAME, bucket=bucket)
        with self.assertRaises(ValueError):
            blob.update_storage_class(u"BOGUS")

    def test_update_storage_class_large_file(self):
        BLOB_NAME = "blob-name"
        STORAGE_CLASS = u"NEARLINE"
        TOKEN = "TOKEN"
        INCOMPLETE_RESPONSE = {
            "totalBytesRewritten": 42,
            "objectSize": 84,
            "done": False,
            "rewriteToken": TOKEN,
            "resource": {"storageClass": STORAGE_CLASS},
        }
        COMPLETE_RESPONSE = {
            "totalBytesRewritten": 84,
            "objectSize": 84,
            "done": True,
            "resource": {"storageClass": STORAGE_CLASS},
        }
        response_1 = ({"status": http_client.OK}, INCOMPLETE_RESPONSE)
        response_2 = ({"status": http_client.OK}, COMPLETE_RESPONSE)
        connection = _Connection(response_1, response_2)
        client = _Client(connection)
        bucket = _Bucket(client=client)
        blob = self._make_one(BLOB_NAME, bucket=bucket)

        blob.update_storage_class("NEARLINE")

        self.assertEqual(blob.storage_class, "NEARLINE")

    def test_update_storage_class_with_custom_timeout(self):
        BLOB_NAME = "blob-name"
        STORAGE_CLASS = u"NEARLINE"
        TOKEN = "TOKEN"
        INCOMPLETE_RESPONSE = {
            "totalBytesRewritten": 42,
            "objectSize": 84,
            "done": False,
            "rewriteToken": TOKEN,
            "resource": {"storageClass": STORAGE_CLASS},
        }
        COMPLETE_RESPONSE = {
            "totalBytesRewritten": 84,
            "objectSize": 84,
            "done": True,
            "resource": {"storageClass": STORAGE_CLASS},
        }
        response_1 = ({"status": http_client.OK}, INCOMPLETE_RESPONSE)
        response_2 = ({"status": http_client.OK}, COMPLETE_RESPONSE)
        connection = _Connection(response_1, response_2)
        client = _Client(connection)
        bucket = _Bucket(client=client)
        blob = self._make_one(BLOB_NAME, bucket=bucket)

        blob.update_storage_class("NEARLINE", timeout=9.58)

        self.assertEqual(blob.storage_class, "NEARLINE")

        kw = connection._requested
        self.assertEqual(len(kw), 2)

        for kw_item in kw:
            self.assertIn("timeout", kw_item)
            self.assertEqual(kw_item["timeout"], 9.58)

    def test_update_storage_class_wo_encryption_key(self):
        BLOB_NAME = "blob-name"
        STORAGE_CLASS = u"NEARLINE"
        RESPONSE = {
            "totalBytesRewritten": 42,
            "objectSize": 42,
            "done": True,
            "resource": {"storageClass": STORAGE_CLASS},
        }
        response = ({"status": http_client.OK}, RESPONSE)
        connection = _Connection(response)
        client = _Client(connection)
        bucket = _Bucket(client=client)
        blob = self._make_one(BLOB_NAME, bucket=bucket)

        blob.update_storage_class("NEARLINE")

        self.assertEqual(blob.storage_class, "NEARLINE")

        kw = connection._requested
        self.assertEqual(len(kw), 1)
        self.assertEqual(kw[0]["method"], "POST")
        PATH = "/b/name/o/%s/rewriteTo/b/name/o/%s" % (BLOB_NAME, BLOB_NAME)
        self.assertEqual(kw[0]["path"], PATH)
        self.assertEqual(kw[0]["query_params"], {})
        SENT = {"storageClass": STORAGE_CLASS}
        self.assertEqual(kw[0]["data"], SENT)

        headers = {key.title(): str(value) for key, value in kw[0]["headers"].items()}
        # Blob has no key, and therefore the relevant headers are not sent.
        self.assertNotIn("X-Goog-Copy-Source-Encryption-Algorithm", headers)
        self.assertNotIn("X-Goog-Copy-Source-Encryption-Key", headers)
        self.assertNotIn("X-Goog-Copy-Source-Encryption-Key-Sha256", headers)
        self.assertNotIn("X-Goog-Encryption-Algorithm", headers)
        self.assertNotIn("X-Goog-Encryption-Key", headers)
        self.assertNotIn("X-Goog-Encryption-Key-Sha256", headers)

    def test_update_storage_class_w_encryption_key_w_user_project(self):
        BLOB_NAME = "blob-name"
        BLOB_KEY = b"01234567890123456789012345678901"  # 32 bytes
        BLOB_KEY_B64 = base64.b64encode(BLOB_KEY).rstrip().decode("ascii")
        BLOB_KEY_HASH = hashlib.sha256(BLOB_KEY).digest()
        BLOB_KEY_HASH_B64 = base64.b64encode(BLOB_KEY_HASH).rstrip().decode("ascii")
        STORAGE_CLASS = u"NEARLINE"
        USER_PROJECT = "user-project-123"
        RESPONSE = {
            "totalBytesRewritten": 42,
            "objectSize": 42,
            "done": True,
            "resource": {"storageClass": STORAGE_CLASS},
        }
        response = ({"status": http_client.OK}, RESPONSE)
        connection = _Connection(response)
        client = _Client(connection)
        bucket = _Bucket(client=client, user_project=USER_PROJECT)
        blob = self._make_one(BLOB_NAME, bucket=bucket, encryption_key=BLOB_KEY)

        blob.update_storage_class("NEARLINE")

        self.assertEqual(blob.storage_class, "NEARLINE")

        kw = connection._requested
        self.assertEqual(len(kw), 1)
        self.assertEqual(kw[0]["method"], "POST")
        PATH = "/b/name/o/%s/rewriteTo/b/name/o/%s" % (BLOB_NAME, BLOB_NAME)
        self.assertEqual(kw[0]["path"], PATH)
        self.assertEqual(kw[0]["query_params"], {"userProject": USER_PROJECT})
        SENT = {"storageClass": STORAGE_CLASS}
        self.assertEqual(kw[0]["data"], SENT)

        headers = {key.title(): str(value) for key, value in kw[0]["headers"].items()}
        # Blob has key, and therefore the relevant headers are sent.
        self.assertEqual(headers["X-Goog-Copy-Source-Encryption-Algorithm"], "AES256")
        self.assertEqual(headers["X-Goog-Copy-Source-Encryption-Key"], BLOB_KEY_B64)
        self.assertEqual(
            headers["X-Goog-Copy-Source-Encryption-Key-Sha256"], BLOB_KEY_HASH_B64
        )
        self.assertEqual(headers["X-Goog-Encryption-Algorithm"], "AES256")
        self.assertEqual(headers["X-Goog-Encryption-Key"], BLOB_KEY_B64)
        self.assertEqual(headers["X-Goog-Encryption-Key-Sha256"], BLOB_KEY_HASH_B64)

    def test_update_storage_class_w_generation_match(self):
        BLOB_NAME = "blob-name"
        STORAGE_CLASS = u"NEARLINE"
        GENERATION_NUMBER = 6
        SOURCE_GENERATION_NUMBER = 9
        RESPONSE = {
            "totalBytesRewritten": 42,
            "objectSize": 42,
            "done": True,
            "resource": {"storageClass": STORAGE_CLASS},
        }
        response = ({"status": http_client.OK}, RESPONSE)
        connection = _Connection(response)
        client = _Client(connection)
        bucket = _Bucket(client=client)
        blob = self._make_one(BLOB_NAME, bucket=bucket)

        blob.update_storage_class(
            "NEARLINE",
            if_generation_match=GENERATION_NUMBER,
            if_source_generation_match=SOURCE_GENERATION_NUMBER,
        )
        self.assertEqual(blob.storage_class, "NEARLINE")

        kw = connection._requested
        self.assertEqual(len(kw), 1)
        self.assertEqual(kw[0]["method"], "POST")
        PATH = "/b/name/o/%s/rewriteTo/b/name/o/%s" % (BLOB_NAME, BLOB_NAME)
        self.assertEqual(kw[0]["path"], PATH)
        self.assertEqual(
            kw[0]["query_params"],
            {
                "ifGenerationMatch": GENERATION_NUMBER,
                "ifSourceGenerationMatch": SOURCE_GENERATION_NUMBER,
            },
        )
        SENT = {"storageClass": STORAGE_CLASS}
        self.assertEqual(kw[0]["data"], SENT)

    def test_cache_control_getter(self):
        BLOB_NAME = "blob-name"
        bucket = _Bucket()
        CACHE_CONTROL = "no-cache"
        properties = {"cacheControl": CACHE_CONTROL}
        blob = self._make_one(BLOB_NAME, bucket=bucket, properties=properties)
        self.assertEqual(blob.cache_control, CACHE_CONTROL)

    def test_cache_control_setter(self):
        BLOB_NAME = "blob-name"
        CACHE_CONTROL = "no-cache"
        bucket = _Bucket()
        blob = self._make_one(BLOB_NAME, bucket=bucket)
        self.assertIsNone(blob.cache_control)
        blob.cache_control = CACHE_CONTROL
        self.assertEqual(blob.cache_control, CACHE_CONTROL)

    def test_component_count(self):
        BUCKET = object()
        COMPONENT_COUNT = 42
        blob = self._make_one(
            "blob-name", bucket=BUCKET, properties={"componentCount": COMPONENT_COUNT}
        )
        self.assertEqual(blob.component_count, COMPONENT_COUNT)

    def test_component_count_unset(self):
        BUCKET = object()
        blob = self._make_one("blob-name", bucket=BUCKET)
        self.assertIsNone(blob.component_count)

    def test_component_count_string_val(self):
        BUCKET = object()
        COMPONENT_COUNT = 42
        blob = self._make_one(
            "blob-name",
            bucket=BUCKET,
            properties={"componentCount": str(COMPONENT_COUNT)},
        )
        self.assertEqual(blob.component_count, COMPONENT_COUNT)

    def test_content_disposition_getter(self):
        BLOB_NAME = "blob-name"
        bucket = _Bucket()
        CONTENT_DISPOSITION = "Attachment; filename=example.jpg"
        properties = {"contentDisposition": CONTENT_DISPOSITION}
        blob = self._make_one(BLOB_NAME, bucket=bucket, properties=properties)
        self.assertEqual(blob.content_disposition, CONTENT_DISPOSITION)

    def test_content_disposition_setter(self):
        BLOB_NAME = "blob-name"
        CONTENT_DISPOSITION = "Attachment; filename=example.jpg"
        bucket = _Bucket()
        blob = self._make_one(BLOB_NAME, bucket=bucket)
        self.assertIsNone(blob.content_disposition)
        blob.content_disposition = CONTENT_DISPOSITION
        self.assertEqual(blob.content_disposition, CONTENT_DISPOSITION)

    def test_content_encoding_getter(self):
        BLOB_NAME = "blob-name"
        bucket = _Bucket()
        CONTENT_ENCODING = "gzip"
        properties = {"contentEncoding": CONTENT_ENCODING}
        blob = self._make_one(BLOB_NAME, bucket=bucket, properties=properties)
        self.assertEqual(blob.content_encoding, CONTENT_ENCODING)

    def test_content_encoding_setter(self):
        BLOB_NAME = "blob-name"
        CONTENT_ENCODING = "gzip"
        bucket = _Bucket()
        blob = self._make_one(BLOB_NAME, bucket=bucket)
        self.assertIsNone(blob.content_encoding)
        blob.content_encoding = CONTENT_ENCODING
        self.assertEqual(blob.content_encoding, CONTENT_ENCODING)

    def test_content_language_getter(self):
        BLOB_NAME = "blob-name"
        bucket = _Bucket()
        CONTENT_LANGUAGE = "pt-BR"
        properties = {"contentLanguage": CONTENT_LANGUAGE}
        blob = self._make_one(BLOB_NAME, bucket=bucket, properties=properties)
        self.assertEqual(blob.content_language, CONTENT_LANGUAGE)

    def test_content_language_setter(self):
        BLOB_NAME = "blob-name"
        CONTENT_LANGUAGE = "pt-BR"
        bucket = _Bucket()
        blob = self._make_one(BLOB_NAME, bucket=bucket)
        self.assertIsNone(blob.content_language)
        blob.content_language = CONTENT_LANGUAGE
        self.assertEqual(blob.content_language, CONTENT_LANGUAGE)

    def test_content_type_getter(self):
        BLOB_NAME = "blob-name"
        bucket = _Bucket()
        CONTENT_TYPE = "image/jpeg"
        properties = {"contentType": CONTENT_TYPE}
        blob = self._make_one(BLOB_NAME, bucket=bucket, properties=properties)
        self.assertEqual(blob.content_type, CONTENT_TYPE)

    def test_content_type_setter(self):
        BLOB_NAME = "blob-name"
        CONTENT_TYPE = "image/jpeg"
        bucket = _Bucket()
        blob = self._make_one(BLOB_NAME, bucket=bucket)
        self.assertIsNone(blob.content_type)
        blob.content_type = CONTENT_TYPE
        self.assertEqual(blob.content_type, CONTENT_TYPE)

    def test_crc32c_getter(self):
        BLOB_NAME = "blob-name"
        bucket = _Bucket()
        CRC32C = "DEADBEEF"
        properties = {"crc32c": CRC32C}
        blob = self._make_one(BLOB_NAME, bucket=bucket, properties=properties)
        self.assertEqual(blob.crc32c, CRC32C)

    def test_crc32c_setter(self):
        BLOB_NAME = "blob-name"
        CRC32C = "DEADBEEF"
        bucket = _Bucket()
        blob = self._make_one(BLOB_NAME, bucket=bucket)
        self.assertIsNone(blob.crc32c)
        blob.crc32c = CRC32C
        self.assertEqual(blob.crc32c, CRC32C)

    def test_etag(self):
        BLOB_NAME = "blob-name"
        bucket = _Bucket()
        ETAG = "ETAG"
        properties = {"etag": ETAG}
        blob = self._make_one(BLOB_NAME, bucket=bucket, properties=properties)
        self.assertEqual(blob.etag, ETAG)

    def test_event_based_hold_getter_missing(self):
        BLOB_NAME = "blob-name"
        bucket = _Bucket()
        properties = {}
        blob = self._make_one(BLOB_NAME, bucket=bucket, properties=properties)
        self.assertIsNone(blob.event_based_hold)

    def test_event_based_hold_getter_false(self):
        BLOB_NAME = "blob-name"
        bucket = _Bucket()
        properties = {"eventBasedHold": False}
        blob = self._make_one(BLOB_NAME, bucket=bucket, properties=properties)
        self.assertFalse(blob.event_based_hold)

    def test_event_based_hold_getter_true(self):
        BLOB_NAME = "blob-name"
        bucket = _Bucket()
        properties = {"eventBasedHold": True}
        blob = self._make_one(BLOB_NAME, bucket=bucket, properties=properties)
        self.assertTrue(blob.event_based_hold)

    def test_event_based_hold_setter(self):
        BLOB_NAME = "blob-name"
        bucket = _Bucket()
        blob = self._make_one(BLOB_NAME, bucket=bucket)
        self.assertIsNone(blob.event_based_hold)
        blob.event_based_hold = True
        self.assertEqual(blob.event_based_hold, True)

    def test_generation(self):
        BUCKET = object()
        GENERATION = 42
        blob = self._make_one(
            "blob-name", bucket=BUCKET, properties={"generation": GENERATION}
        )
        self.assertEqual(blob.generation, GENERATION)

    def test_generation_unset(self):
        BUCKET = object()
        blob = self._make_one("blob-name", bucket=BUCKET)
        self.assertIsNone(blob.generation)

    def test_generation_string_val(self):
        BUCKET = object()
        GENERATION = 42
        blob = self._make_one(
            "blob-name", bucket=BUCKET, properties={"generation": str(GENERATION)}
        )
        self.assertEqual(blob.generation, GENERATION)

    def test_id(self):
        BLOB_NAME = "blob-name"
        bucket = _Bucket()
        ID = "ID"
        properties = {"id": ID}
        blob = self._make_one(BLOB_NAME, bucket=bucket, properties=properties)
        self.assertEqual(blob.id, ID)

    def test_md5_hash_getter(self):
        BLOB_NAME = "blob-name"
        bucket = _Bucket()
        MD5_HASH = "DEADBEEF"
        properties = {"md5Hash": MD5_HASH}
        blob = self._make_one(BLOB_NAME, bucket=bucket, properties=properties)
        self.assertEqual(blob.md5_hash, MD5_HASH)

    def test_md5_hash_setter(self):
        BLOB_NAME = "blob-name"
        MD5_HASH = "DEADBEEF"
        bucket = _Bucket()
        blob = self._make_one(BLOB_NAME, bucket=bucket)
        self.assertIsNone(blob.md5_hash)
        blob.md5_hash = MD5_HASH
        self.assertEqual(blob.md5_hash, MD5_HASH)

    def test_media_link(self):
        BLOB_NAME = "blob-name"
        bucket = _Bucket()
        MEDIA_LINK = "http://example.com/media/"
        properties = {"mediaLink": MEDIA_LINK}
        blob = self._make_one(BLOB_NAME, bucket=bucket, properties=properties)
        self.assertEqual(blob.media_link, MEDIA_LINK)

    def test_metadata_getter(self):
        BLOB_NAME = "blob-name"
        bucket = _Bucket()
        METADATA = {"foo": "Foo"}
        properties = {"metadata": METADATA}
        blob = self._make_one(BLOB_NAME, bucket=bucket, properties=properties)
        self.assertEqual(blob.metadata, METADATA)

    def test_metadata_setter(self):
        BLOB_NAME = "blob-name"
        METADATA = {"foo": "Foo"}
        bucket = _Bucket()
        blob = self._make_one(BLOB_NAME, bucket=bucket)
        self.assertIsNone(blob.metadata)
        blob.metadata = METADATA
        self.assertEqual(blob.metadata, METADATA)

    def test_metadata_setter_w_nan(self):
        BLOB_NAME = "blob-name"
        METADATA = {"foo": float("nan")}
        bucket = _Bucket()
        blob = self._make_one(BLOB_NAME, bucket=bucket)
        self.assertIsNone(blob.metadata)
        blob.metadata = METADATA
        value = blob.metadata["foo"]
        self.assertIsInstance(value, str)

    def test_metageneration(self):
        BUCKET = object()
        METAGENERATION = 42
        blob = self._make_one(
            "blob-name", bucket=BUCKET, properties={"metageneration": METAGENERATION}
        )
        self.assertEqual(blob.metageneration, METAGENERATION)

    def test_metageneration_unset(self):
        BUCKET = object()
        blob = self._make_one("blob-name", bucket=BUCKET)
        self.assertIsNone(blob.metageneration)

    def test_metageneration_string_val(self):
        BUCKET = object()
        METAGENERATION = 42
        blob = self._make_one(
            "blob-name",
            bucket=BUCKET,
            properties={"metageneration": str(METAGENERATION)},
        )
        self.assertEqual(blob.metageneration, METAGENERATION)

    def test_owner(self):
        BLOB_NAME = "blob-name"
        bucket = _Bucket()
        OWNER = {"entity": "project-owner-12345", "entityId": "23456"}
        properties = {"owner": OWNER}
        blob = self._make_one(BLOB_NAME, bucket=bucket, properties=properties)
        owner = blob.owner
        self.assertEqual(owner["entity"], "project-owner-12345")
        self.assertEqual(owner["entityId"], "23456")

    def test_retention_expiration_time(self):
        from google.cloud._helpers import _RFC3339_MICROS
        from google.cloud._helpers import UTC

        BLOB_NAME = "blob-name"
        bucket = _Bucket()
        TIMESTAMP = datetime.datetime(2014, 11, 5, 20, 34, 37, tzinfo=UTC)
        TIME_CREATED = TIMESTAMP.strftime(_RFC3339_MICROS)
        properties = {"retentionExpirationTime": TIME_CREATED}
        blob = self._make_one(BLOB_NAME, bucket=bucket, properties=properties)
        self.assertEqual(blob.retention_expiration_time, TIMESTAMP)

    def test_retention_expiration_time_unset(self):
        BUCKET = object()
        blob = self._make_one("blob-name", bucket=BUCKET)
        self.assertIsNone(blob.retention_expiration_time)

    def test_self_link(self):
        BLOB_NAME = "blob-name"
        bucket = _Bucket()
        SELF_LINK = "http://example.com/self/"
        properties = {"selfLink": SELF_LINK}
        blob = self._make_one(BLOB_NAME, bucket=bucket, properties=properties)
        self.assertEqual(blob.self_link, SELF_LINK)

    def test_size(self):
        BUCKET = object()
        SIZE = 42
        blob = self._make_one("blob-name", bucket=BUCKET, properties={"size": SIZE})
        self.assertEqual(blob.size, SIZE)

    def test_size_unset(self):
        BUCKET = object()
        blob = self._make_one("blob-name", bucket=BUCKET)
        self.assertIsNone(blob.size)

    def test_size_string_val(self):
        BUCKET = object()
        SIZE = 42
        blob = self._make_one(
            "blob-name", bucket=BUCKET, properties={"size": str(SIZE)}
        )
        self.assertEqual(blob.size, SIZE)

    def test_storage_class_getter(self):
        blob_name = "blob-name"
        bucket = _Bucket()
        storage_class = "COLDLINE"
        properties = {"storageClass": storage_class}
        blob = self._make_one(blob_name, bucket=bucket, properties=properties)
        self.assertEqual(blob.storage_class, storage_class)

    def test_storage_class_setter(self):
        blob_name = "blob-name"
        bucket = _Bucket()
        storage_class = "COLDLINE"
        blob = self._make_one(blob_name, bucket=bucket)
        self.assertIsNone(blob.storage_class)
        blob.storage_class = storage_class
        self.assertEqual(blob.storage_class, storage_class)
        self.assertEqual(blob._properties, {"storageClass": storage_class})

    def test_temporary_hold_getter_missing(self):
        BLOB_NAME = "blob-name"
        bucket = _Bucket()
        properties = {}
        blob = self._make_one(BLOB_NAME, bucket=bucket, properties=properties)
        self.assertIsNone(blob.temporary_hold)

    def test_temporary_hold_getter_false(self):
        BLOB_NAME = "blob-name"
        bucket = _Bucket()
        properties = {"temporaryHold": False}
        blob = self._make_one(BLOB_NAME, bucket=bucket, properties=properties)
        self.assertFalse(blob.temporary_hold)

    def test_temporary_hold_getter_true(self):
        BLOB_NAME = "blob-name"
        bucket = _Bucket()
        properties = {"temporaryHold": True}
        blob = self._make_one(BLOB_NAME, bucket=bucket, properties=properties)
        self.assertTrue(blob.temporary_hold)

    def test_temporary_hold_setter(self):
        BLOB_NAME = "blob-name"
        bucket = _Bucket()
        blob = self._make_one(BLOB_NAME, bucket=bucket)
        self.assertIsNone(blob.temporary_hold)
        blob.temporary_hold = True
        self.assertEqual(blob.temporary_hold, True)

    def test_time_deleted(self):
        from google.cloud._helpers import _RFC3339_MICROS
        from google.cloud._helpers import UTC

        BLOB_NAME = "blob-name"
        bucket = _Bucket()
        TIMESTAMP = datetime.datetime(2014, 11, 5, 20, 34, 37, tzinfo=UTC)
        TIME_DELETED = TIMESTAMP.strftime(_RFC3339_MICROS)
        properties = {"timeDeleted": TIME_DELETED}
        blob = self._make_one(BLOB_NAME, bucket=bucket, properties=properties)
        self.assertEqual(blob.time_deleted, TIMESTAMP)

    def test_time_deleted_unset(self):
        BUCKET = object()
        blob = self._make_one("blob-name", bucket=BUCKET)
        self.assertIsNone(blob.time_deleted)

    def test_time_created(self):
        from google.cloud._helpers import _RFC3339_MICROS
        from google.cloud._helpers import UTC

        BLOB_NAME = "blob-name"
        bucket = _Bucket()
        TIMESTAMP = datetime.datetime(2014, 11, 5, 20, 34, 37, tzinfo=UTC)
        TIME_CREATED = TIMESTAMP.strftime(_RFC3339_MICROS)
        properties = {"timeCreated": TIME_CREATED}
        blob = self._make_one(BLOB_NAME, bucket=bucket, properties=properties)
        self.assertEqual(blob.time_created, TIMESTAMP)

    def test_time_created_unset(self):
        BUCKET = object()
        blob = self._make_one("blob-name", bucket=BUCKET)
        self.assertIsNone(blob.time_created)

    def test_updated(self):
        from google.cloud._helpers import _RFC3339_MICROS
        from google.cloud._helpers import UTC

        BLOB_NAME = "blob-name"
        bucket = _Bucket()
        TIMESTAMP = datetime.datetime(2014, 11, 5, 20, 34, 37, tzinfo=UTC)
        UPDATED = TIMESTAMP.strftime(_RFC3339_MICROS)
        properties = {"updated": UPDATED}
        blob = self._make_one(BLOB_NAME, bucket=bucket, properties=properties)
        self.assertEqual(blob.updated, TIMESTAMP)

    def test_updated_unset(self):
        BUCKET = object()
        blob = self._make_one("blob-name", bucket=BUCKET)
        self.assertIsNone(blob.updated)

    def test_from_string_w_valid_uri(self):
        from google.cloud.storage.blob import Blob

        connection = _Connection()
        client = _Client(connection)
        uri = "gs://BUCKET_NAME/b"
        blob = Blob.from_string(uri, client)

        self.assertIsInstance(blob, Blob)
        self.assertIs(blob.client, client)
        self.assertEqual(blob.name, "b")
        self.assertEqual(blob.bucket.name, "BUCKET_NAME")

    def test_from_string_w_invalid_uri(self):
        from google.cloud.storage.blob import Blob

        connection = _Connection()
        client = _Client(connection)

        with pytest.raises(ValueError, match="URI scheme must be gs"):
            Blob.from_string("http://bucket_name/b", client)

    def test_from_string_w_domain_name_bucket(self):
        from google.cloud.storage.blob import Blob

        connection = _Connection()
        client = _Client(connection)
        uri = "gs://buckets.example.com/b"
        blob = Blob.from_string(uri, client)

        self.assertIsInstance(blob, Blob)
        self.assertIs(blob.client, client)
        self.assertEqual(blob.name, "b")
        self.assertEqual(blob.bucket.name, "buckets.example.com")


class Test__quote(unittest.TestCase):
    @staticmethod
    def _call_fut(*args, **kw):
        from google.cloud.storage.blob import _quote

        return _quote(*args, **kw)

    def test_bytes(self):
        quoted = self._call_fut(b"\xDE\xAD\xBE\xEF")
        self.assertEqual(quoted, "%DE%AD%BE%EF")

    def test_unicode(self):
        helicopter = u"\U0001f681"
        quoted = self._call_fut(helicopter)
        self.assertEqual(quoted, "%F0%9F%9A%81")

    def test_bad_type(self):
        with self.assertRaises(TypeError):
            self._call_fut(None)

    def test_w_slash_default(self):
        with_slash = "foo/bar/baz"
        quoted = self._call_fut(with_slash)
        self.assertEqual(quoted, "foo%2Fbar%2Fbaz")

    def test_w_slash_w_safe(self):
        with_slash = "foo/bar/baz"
        quoted_safe = self._call_fut(with_slash, safe=b"/")
        self.assertEqual(quoted_safe, with_slash)

    def test_w_tilde(self):
        with_tilde = "bam~qux"
        quoted = self._call_fut(with_tilde, safe=b"~")
        self.assertEqual(quoted, with_tilde)


class Test__maybe_rewind(unittest.TestCase):
    @staticmethod
    def _call_fut(*args, **kwargs):
        from google.cloud.storage.blob import _maybe_rewind

        return _maybe_rewind(*args, **kwargs)

    def test_default(self):
        stream = mock.Mock(spec=[u"seek"])
        ret_val = self._call_fut(stream)
        self.assertIsNone(ret_val)

        stream.seek.assert_not_called()

    def test_do_not_rewind(self):
        stream = mock.Mock(spec=[u"seek"])
        ret_val = self._call_fut(stream, rewind=False)
        self.assertIsNone(ret_val)

        stream.seek.assert_not_called()

    def test_do_rewind(self):
        stream = mock.Mock(spec=[u"seek"])
        ret_val = self._call_fut(stream, rewind=True)
        self.assertIsNone(ret_val)

        stream.seek.assert_called_once_with(0, os.SEEK_SET)


class Test__raise_from_invalid_response(unittest.TestCase):
    @staticmethod
    def _call_fut(error):
        from google.cloud.storage.blob import _raise_from_invalid_response

        return _raise_from_invalid_response(error)

    def _helper(self, message, code=http_client.BAD_REQUEST, args=()):
        import requests

        from google.resumable_media import InvalidResponse
        from google.api_core import exceptions

        response = requests.Response()
        response.request = requests.Request("GET", "http://example.com").prepare()
        response.status_code = code
        error = InvalidResponse(response, message, *args)

        with self.assertRaises(exceptions.GoogleAPICallError) as exc_info:
            self._call_fut(error)

        return exc_info

    def test_default(self):
        message = "Failure"
        exc_info = self._helper(message)
        expected = "GET http://example.com/: {}".format(message)
        self.assertEqual(exc_info.exception.message, expected)
        self.assertEqual(exc_info.exception.errors, [])

    def test_w_206_and_args(self):
        message = "Failure"
        args = ("one", "two")
        exc_info = self._helper(message, code=http_client.PARTIAL_CONTENT, args=args)
        expected = "GET http://example.com/: {}".format((message,) + args)
        self.assertEqual(exc_info.exception.message, expected)
        self.assertEqual(exc_info.exception.errors, [])


class Test__add_query_parameters(unittest.TestCase):
    @staticmethod
    def _call_fut(*args, **kwargs):
        from google.cloud.storage.blob import _add_query_parameters

        return _add_query_parameters(*args, **kwargs)

    def test_w_empty_list(self):
        BASE_URL = "https://test.example.com/base"
        self.assertEqual(self._call_fut(BASE_URL, []), BASE_URL)

    def test_wo_existing_qs(self):
        BASE_URL = "https://test.example.com/base"
        NV_LIST = [("one", "One"), ("two", "Two")]
        expected = "&".join(["{}={}".format(name, value) for name, value in NV_LIST])
        self.assertEqual(
            self._call_fut(BASE_URL, NV_LIST), "{}?{}".format(BASE_URL, expected)
        )

    def test_w_existing_qs(self):
        BASE_URL = "https://test.example.com/base?one=Three"
        NV_LIST = [("one", "One"), ("two", "Two")]
        expected = "&".join(["{}={}".format(name, value) for name, value in NV_LIST])
        self.assertEqual(
            self._call_fut(BASE_URL, NV_LIST), "{}&{}".format(BASE_URL, expected)
        )


class _Connection(object):

    API_BASE_URL = "http://example.com"
    USER_AGENT = "testing 1.2.3"
    credentials = object()

    def __init__(self, *responses):
        self._responses = responses[:]
        self._requested = []
        self._signed = []

    def _respond(self, **kw):
        self._requested.append(kw)
        response, self._responses = self._responses[0], self._responses[1:]
        return response

    def api_request(self, **kw):
        from google.cloud.exceptions import NotFound

        info, content = self._respond(**kw)
        if info.get("status") == http_client.NOT_FOUND:
            raise NotFound(info)
        return content


class _Bucket(object):
    def __init__(self, client=None, name="name", user_project=None):
        if client is None:
            connection = _Connection()
            client = _Client(connection)
        self.client = client
        self._blobs = {}
        self._copied = []
        self._deleted = []
        self.name = name
        self.path = "/b/" + name
        self.user_project = user_project

    def delete_blob(
        self,
        blob_name,
        client=None,
        generation=None,
        timeout=None,
        if_generation_match=None,
        if_generation_not_match=None,
        if_metageneration_match=None,
        if_metageneration_not_match=None,
    ):
        del self._blobs[blob_name]
        self._deleted.append(
            (
                blob_name,
                client,
                generation,
                timeout,
                if_generation_match,
                if_generation_not_match,
                if_metageneration_match,
                if_metageneration_not_match,
            )
        )


class _Client(object):
    def __init__(self, connection):
        self._base_connection = connection

    @property
    def _connection(self):
        return self._base_connection

    @property
    def _credentials(self):
        return self._base_connection.credentials<|MERGE_RESOLUTION|>--- conflicted
+++ resolved
@@ -1448,9 +1448,6 @@
         stream = blob._do_download.mock_calls[0].args[1]
         self.assertIsInstance(stream, io.BytesIO)
 
-<<<<<<< HEAD
-    def test_download_as_bytes_w_generation_match(self):
-=======
     def test_download_as_string_w_response_headers(self):
         blob_name = "blob-name"
         client = mock.Mock(spec=["_http"])
@@ -1482,8 +1479,7 @@
         self.assertEqual(blob.md5_hash, "CS9tHYTtyFntzj7B9nkkJQ")
         self.assertEqual(blob.crc32c, "4gcgLQ")
 
-    def test_download_as_string_w_generation_match(self):
->>>>>>> d8432cd6
+    def test_download_as_bytes_w_generation_match(self):
         GENERATION_NUMBER = 6
         MEDIA_LINK = "http://example.com/media/"
 
