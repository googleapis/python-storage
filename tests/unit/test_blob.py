--- conflicted
+++ resolved
@@ -3556,30 +3556,12 @@
 
         self.assertIsNone(destination.content_type)
 
-<<<<<<< HEAD
-        kw = connection._requested
-        self.assertEqual(len(kw), 1)
-        self.assertEqual(
-            kw[0],
-            {
-                "method": "POST",
-                "path": "/b/name/o/%s/compose" % DESTINATION,
-                "query_params": {},
-                "data": {
-                    "sourceObjects": [
-                        {"name": source_1.name, "generation": source_1.generation},
-                        {"name": source_2.name, "generation": source_2.generation},
-                    ],
-                    "destination": {},
-                },
-                "_target_object": destination,
-                "timeout": self._get_default_timeout(),
-                "retry": DEFAULT_RETRY_IF_GENERATION_SPECIFIED,
-            },
-=======
         expected_path = "/b/name/o/%s/compose" % destination_name
         expected_data = {
-            "sourceObjects": [{"name": source_1_name}, {"name": source_2_name}],
+            "sourceObjects": [
+                {"name": source_1.name, "generation": source_1.generation},
+                {"name": source_2.name, "generation": source_2.generation},
+            ],
             "destination": {},
         }
         expected_query_params = {}
@@ -3590,7 +3572,6 @@
             timeout=self._get_default_timeout(),
             retry=DEFAULT_RETRY_IF_GENERATION_SPECIFIED,
             _target_object=destination,
->>>>>>> ef764acb
         )
 
     def test_compose_minimal_w_user_project_w_timeout(self):
@@ -3612,30 +3593,12 @@
 
         self.assertEqual(destination.etag, "DEADBEEF")
 
-<<<<<<< HEAD
-        kw = connection._requested
-        self.assertEqual(len(kw), 1)
-        self.assertEqual(
-            kw[0],
-            {
-                "method": "POST",
-                "path": "/b/name/o/%s/compose" % DESTINATION,
-                "query_params": {"userProject": USER_PROJECT},
-                "data": {
-                    "sourceObjects": [
-                        {"name": source_1.name, "generation": source_1.generation},
-                        {"name": source_2.name, "generation": source_2.generation},
-                    ],
-                    "destination": {"contentType": "text/plain"},
-                },
-                "_target_object": destination,
-                "timeout": 42,
-                "retry": DEFAULT_RETRY_IF_GENERATION_SPECIFIED,
-            },
-=======
         expected_path = "/b/name/o/%s/compose" % destination_name
         expected_data = {
-            "sourceObjects": [{"name": source_1_name}, {"name": source_2_name}],
+            "sourceObjects": [
+                {"name": source_1.name, "generation": source_1.generation},
+                {"name": source_2.name, "generation": source_2.generation},
+            ],
             "destination": {"contentType": "text/plain"},
         }
         expected_query_params = {"userProject": user_project}
@@ -3646,7 +3609,6 @@
             timeout=timeout,
             retry=DEFAULT_RETRY_IF_GENERATION_SPECIFIED,
             _target_object=destination,
->>>>>>> ef764acb
         )
 
     def test_compose_w_additional_property_changes_w_retry(self):
@@ -3669,38 +3631,16 @@
 
         self.assertEqual(destination.etag, "DEADBEEF")
 
-<<<<<<< HEAD
-        kw = connection._requested
-        self.assertEqual(len(kw), 1)
-        self.assertEqual(
-            kw[0],
-            {
-                "method": "POST",
-                "path": "/b/name/o/%s/compose" % DESTINATION,
-                "query_params": {},
-                "data": {
-                    "sourceObjects": [
-                        {"name": source_1.name, "generation": source_1.generation},
-                        {"name": source_2.name, "generation": source_2.generation},
-                    ],
-                    "destination": {
-                        "contentType": "text/plain",
-                        "contentLanguage": "en-US",
-                        "metadata": {"my-key": "my-value"},
-                    },
-                },
-                "_target_object": destination,
-                "timeout": self._get_default_timeout(),
-                "retry": DEFAULT_RETRY_IF_GENERATION_SPECIFIED,
-=======
         expected_path = "/b/name/o/%s/compose" % destination_name
         expected_data = {
-            "sourceObjects": [{"name": source_1_name}, {"name": source_2_name}],
+            "sourceObjects": [
+                {"name": source_1.name, "generation": source_1.generation},
+                {"name": source_2.name, "generation": source_2.generation},
+            ],
             "destination": {
                 "contentType": "text/plain",
                 "contentLanguage": "en-US",
                 "metadata": {"my-key": "my-value"},
->>>>>>> ef764acb
             },
         }
         expected_query_params = {}
@@ -3713,29 +3653,15 @@
             _target_object=destination,
         )
 
-<<<<<<< HEAD
     def test_compose_w_source_generation_match(self):
-        SOURCE_1 = "source-1"
-        SOURCE_2 = "source-2"
-        DESTINATION = "destination"
-        RESOURCE = {}
-        SOURCE_GENERATION_NUMBERS = [6, 9]
-
-        after = ({"status": http_client.OK}, RESOURCE)
-        connection = _Connection(after)
-        client = _Client(connection)
-=======
-    def test_compose_w_generation_match(self):
         source_1_name = "source-1"
         source_2_name = "source-2"
         destination_name = "destination"
         api_response = {}
-        generation_numbers = [6, 9]
-        metageneration_numbers = [7, 1]
+        source_generation_numbers = [6, 9]
 
         client = mock.Mock(spec=["_post_resource"])
         client._post_resource.return_value = api_response
->>>>>>> ef764acb
         bucket = _Bucket(client=client)
         source_1 = self._make_one(source_1_name, bucket=bucket)
         source_2 = self._make_one(source_2_name, bucket=bucket)
@@ -3743,57 +3669,24 @@
         destination = self._make_one(destination_name, bucket=bucket)
         destination.compose(
             sources=[source_1, source_2],
-<<<<<<< HEAD
-            if_source_generation_match=SOURCE_GENERATION_NUMBERS,
-        )
-
-        kw = connection._requested
-        self.assertEqual(len(kw), 1)
-        self.assertEqual(
-            kw[0],
-            {
-                "method": "POST",
-                "path": "/b/name/o/%s/compose" % DESTINATION,
-                "query_params": {},
-                "data": {
-                    "sourceObjects": [
-                        {
-                            "name": source_1.name,
-                            "generation": source_1.generation,
-                            "objectPreconditions": {
-                                "ifGenerationMatch": SOURCE_GENERATION_NUMBERS[0],
-                            },
-                        },
-                        {
-                            "name": source_2.name,
-                            "generation": source_2.generation,
-                            "objectPreconditions": {
-                                "ifGenerationMatch": SOURCE_GENERATION_NUMBERS[1]
-                            },
-                        },
-                    ],
-                    "destination": {},
-=======
-            if_generation_match=generation_numbers,
-            if_metageneration_match=metageneration_numbers,
+            if_source_generation_match=source_generation_numbers,
         )
 
         expected_path = "/b/name/o/%s/compose" % destination_name
         expected_data = {
             "sourceObjects": [
                 {
-                    "name": source_1_name,
+                    "name": source_1.name,
+                    "generation": source_1.generation,
                     "objectPreconditions": {
-                        "ifGenerationMatch": generation_numbers[0],
-                        "ifMetagenerationMatch": metageneration_numbers[0],
+                        "ifGenerationMatch": source_generation_numbers[0],
                     },
->>>>>>> ef764acb
                 },
                 {
-                    "name": source_2_name,
+                    "name": source_2.name,
+                    "generation": source_2.generation,
                     "objectPreconditions": {
-                        "ifGenerationMatch": generation_numbers[1],
-                        "ifMetagenerationMatch": metageneration_numbers[1],
+                        "ifGenerationMatch": source_generation_numbers[1],
                     },
                 },
             ],
@@ -3809,73 +3702,31 @@
             _target_object=destination,
         )
 
-<<<<<<< HEAD
     def test_compose_w_source_generation_match_bad_length(self):
-        SOURCE_1 = "source-1"
-        SOURCE_2 = "source-2"
-        DESTINATION = "destination"
-        SOURCE_GENERATION_NUMBERS = [6]
-
-        after = ({"status": http_client.OK}, {})
-        connection = _Connection(after)
-        client = _Client(connection)
-=======
-    def test_compose_w_generation_match_bad_length(self):
         source_1_name = "source-1"
         source_2_name = "source-2"
         destination_name = "destination"
-        generation_numbers = [6]
-        client = mock.Mock(spec=["_post_resource"])
->>>>>>> ef764acb
-        bucket = _Bucket(client=client)
-        source_1 = self._make_one(source_1_name, bucket=bucket)
-        source_2 = self._make_one(source_2_name, bucket=bucket)
-
-        destination = self._make_one(destination_name, bucket=bucket)
-
-        with self.assertRaises(ValueError):
-            destination.compose(
-<<<<<<< HEAD
-                sources=[source_1, source_2],
-                if_source_generation_match=SOURCE_GENERATION_NUMBERS,
-            )
-
-    def test_compose_w_source_generation_match_nones(self):
-        SOURCE_1 = "source-1"
-        SOURCE_2 = "source-2"
-        DESTINATION = "destination"
-        SOURCE_GENERATION_NUMBERS = [6, None]
-=======
-                sources=[source_1, source_2], if_generation_match=generation_numbers
-            )
-
-        client._post_resource.assert_not_called()
-
-    def test_compose_w_metageneration_match_bad_length(self):
-        source_1_name = "source-1"
-        source_2_name = "source-2"
-        destination_name = "destination"
-        metageneration_numbers = [7]
+        source_generation_numbers = [6]
         client = mock.Mock(spec=["_post_resource"])
         bucket = _Bucket(client=client)
         source_1 = self._make_one(source_1_name, bucket=bucket)
         source_2 = self._make_one(source_2_name, bucket=bucket)
+
         destination = self._make_one(destination_name, bucket=bucket)
 
         with self.assertRaises(ValueError):
             destination.compose(
                 sources=[source_1, source_2],
-                if_metageneration_match=metageneration_numbers,
+                if_source_generation_match=source_generation_numbers,
             )
 
         client._post_resource.assert_not_called()
->>>>>>> ef764acb
-
-    def test_compose_w_generation_match_nones(self):
+
+    def test_compose_w_source_generation_match_nones(self):
         source_1_name = "source-1"
         source_2_name = "source-2"
         destination_name = "destination"
-        generation_numbers = [6, None]
+        source_generation_numbers = [6, None]
         api_response = {}
         client = mock.Mock(spec=["_post_resource"])
         client._post_resource.return_value = api_response
@@ -3885,86 +3736,96 @@
         destination = self._make_one(destination_name, bucket=bucket)
 
         destination.compose(
-<<<<<<< HEAD
             sources=[source_1, source_2],
-            if_source_generation_match=SOURCE_GENERATION_NUMBERS,
-        )
-
-        kw = connection._requested
-        self.assertEqual(len(kw), 1)
-        self.assertEqual(
-            kw[0],
-            {
-                "method": "POST",
-                "path": "/b/name/o/%s/compose" % DESTINATION,
-                "query_params": {},
-                "data": {
-                    "sourceObjects": [
-                        {
-                            "name": source_1.name,
-                            "generation": source_1.generation,
-                            "objectPreconditions": {
-                                "ifGenerationMatch": SOURCE_GENERATION_NUMBERS[0]
-                            },
-                        },
-                        {"name": source_2.name, "generation": source_2.generation},
-                    ],
-                    "destination": {},
-                },
-                "_target_object": destination,
-                "timeout": self._get_default_timeout(),
-                "retry": DEFAULT_RETRY_IF_GENERATION_SPECIFIED,
-            },
-        )
-
-    def test_compose_w_generation_match(self):
-        SOURCE_1 = "source-1"
-        SOURCE_2 = "source-2"
-        DESTINATION = "destination"
-
-        after = ({"status": http_client.OK}, {})
-        connection = _Connection(after)
-        client = _Client(connection)
-        bucket = _Bucket(client=client)
-        source_1 = self._make_one(SOURCE_1, bucket=bucket)
-        source_2 = self._make_one(SOURCE_2, bucket=bucket)
-
-        destination = self._make_one(DESTINATION, bucket=bucket)
-        destination.compose(sources=[source_1, source_2], if_generation_match=1)
-
-        kw = connection._requested
-        self.assertEqual(len(kw), 1)
-        self.assertEqual(
-            kw[0],
-            {
-                "method": "POST",
-                "path": "/b/name/o/%s/compose" % DESTINATION,
-                "query_params": {"ifGenerationMatch": 1},
-                "data": {
-                    "sourceObjects": [
-                        {"name": source_1.name, "generation": source_1.generation},
-                        {"name": source_2.name, "generation": source_2.generation},
-                    ],
-                    "destination": {},
-=======
-            sources=[source_1, source_2], if_generation_match=generation_numbers
+            if_source_generation_match=source_generation_numbers,
         )
 
         expected_path = "/b/name/o/%s/compose" % destination_name
         expected_data = {
             "sourceObjects": [
                 {
-                    "name": source_1_name,
+                    "name": source_1.name,
+                    "generation": source_1.generation,
                     "objectPreconditions": {
-                        "ifGenerationMatch": generation_numbers[0],
+                        "ifGenerationMatch": source_generation_numbers[0],
                     },
->>>>>>> ef764acb
                 },
-                {"name": source_2_name},
+                {"name": source_2.name, "generation": source_2.generation},
             ],
             "destination": {},
         }
         expected_query_params = {}
+        client._post_resource.assert_called_once_with(
+            expected_path,
+            expected_data,
+            query_params=expected_query_params,
+            timeout=self._get_default_timeout(),
+            retry=DEFAULT_RETRY_IF_GENERATION_SPECIFIED,
+            _target_object=destination,
+        )
+
+    def test_compose_w_generation_match(self):
+        source_1_name = "source-1"
+        source_2_name = "source-2"
+        destination_name = "destination"
+        generation_number = 1
+        api_response = {}
+        client = mock.Mock(spec=["_post_resource"])
+        client._post_resource.return_value = api_response
+        bucket = _Bucket(client=client)
+        source_1 = self._make_one(source_1_name, bucket=bucket)
+        source_2 = self._make_one(source_2_name, bucket=bucket)
+        destination = self._make_one(destination_name, bucket=bucket)
+
+        destination.compose(
+            sources=[source_1, source_2], if_generation_match=generation_number,
+        )
+
+        expected_path = "/b/name/o/%s/compose" % destination_name
+        expected_data = {
+            "sourceObjects": [
+                {"name": source_1.name, "generation": source_1.generation},
+                {"name": source_2.name, "generation": source_2.generation},
+            ],
+            "destination": {},
+        }
+        expected_query_params = {"ifGenerationMatch": generation_number}
+        client._post_resource.assert_called_once_with(
+            expected_path,
+            expected_data,
+            query_params=expected_query_params,
+            timeout=self._get_default_timeout(),
+            retry=DEFAULT_RETRY_IF_GENERATION_SPECIFIED,
+            _target_object=destination,
+        )
+
+    def test_compose_w_metageneration_match(self):
+        source_1_name = "source-1"
+        source_2_name = "source-2"
+        destination_name = "destination"
+        metageneration_number = 1
+        api_response = {}
+        client = mock.Mock(spec=["_post_resource"])
+        client._post_resource.return_value = api_response
+        bucket = _Bucket(client=client)
+        source_1 = self._make_one(source_1_name, bucket=bucket)
+        source_2 = self._make_one(source_2_name, bucket=bucket)
+        destination = self._make_one(destination_name, bucket=bucket)
+
+        destination.compose(
+            sources=[source_1, source_2],
+            if_metageneration_match=metageneration_number,
+        )
+
+        expected_path = "/b/name/o/%s/compose" % destination_name
+        expected_data = {
+            "sourceObjects": [
+                {"name": source_1.name, "generation": source_1.generation},
+                {"name": source_2.name, "generation": source_2.generation},
+            ],
+            "destination": {},
+        }
+        expected_query_params = {"ifMetagenerationMatch": metageneration_number}
         client._post_resource.assert_called_once_with(
             expected_path,
             expected_data,
