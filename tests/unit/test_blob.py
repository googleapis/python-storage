# Copyright 2014 Google LLC
#
# Licensed under the Apache License, Version 2.0 (the "License");
# you may not use this file except in compliance with the License.
# You may obtain a copy of the License at
#
#     http://www.apache.org/licenses/LICENSE-2.0
#
# Unless required by applicable law or agreed to in writing, software
# distributed under the License is distributed on an "AS IS" BASIS,
# WITHOUT WARRANTIES OR CONDITIONS OF ANY KIND, either express or implied.
# See the License for the specific language governing permissions and
# limitations under the License.

import base64
import datetime
import hashlib
import io
import json
import os
import tempfile
import unittest

import mock
import pytest
import six
from six.moves import http_client

from google.cloud.storage.retry import DEFAULT_RETRY_IF_GENERATION_SPECIFIED


def _make_credentials():
    import google.auth.credentials

    return mock.Mock(spec=google.auth.credentials.Credentials)


class Test_Blob(unittest.TestCase):
    @staticmethod
    def _make_one(*args, **kw):
        from google.cloud.storage.blob import Blob

        properties = kw.pop("properties", {})
        blob = Blob(*args, **kw)
        blob._properties.update(properties)
        return blob

    @staticmethod
    def _get_default_timeout():
        from google.cloud.storage.constants import _DEFAULT_TIMEOUT

        return _DEFAULT_TIMEOUT

    @staticmethod
    def _make_client(*args, **kw):
        from google.cloud.storage.client import Client

        return Client(*args, **kw)

    def test_ctor_wo_encryption_key(self):
        BLOB_NAME = "blob-name"
        bucket = _Bucket()
        properties = {"key": "value"}
        blob = self._make_one(BLOB_NAME, bucket=bucket, properties=properties)
        self.assertIs(blob.bucket, bucket)
        self.assertEqual(blob.name, BLOB_NAME)
        self.assertEqual(blob._properties, properties)
        self.assertFalse(blob._acl.loaded)
        self.assertIs(blob._acl.blob, blob)
        self.assertEqual(blob._encryption_key, None)
        self.assertEqual(blob.kms_key_name, None)

    def test_ctor_with_encoded_unicode(self):
        blob_name = b"wet \xe2\x9b\xb5"
        blob = self._make_one(blob_name, bucket=None)
        unicode_name = u"wet \N{sailboat}"
        self.assertNotIsInstance(blob.name, bytes)
        self.assertIsInstance(blob.name, six.text_type)
        self.assertEqual(blob.name, unicode_name)

    def test_ctor_w_encryption_key(self):
        KEY = b"01234567890123456789012345678901"  # 32 bytes
        BLOB_NAME = "blob-name"
        bucket = _Bucket()
        blob = self._make_one(BLOB_NAME, bucket=bucket, encryption_key=KEY)
        self.assertEqual(blob._encryption_key, KEY)
        self.assertEqual(blob.kms_key_name, None)

    def test_ctor_w_kms_key_name_and_encryption_key(self):
        KEY = b"01234567890123456789012345678901"  # 32 bytes
        KMS_RESOURCE = (
            "projects/test-project-123/"
            "locations/us/"
            "keyRings/test-ring/"
            "cryptoKeys/test-key"
        )
        BLOB_NAME = "blob-name"
        bucket = _Bucket()

        with self.assertRaises(ValueError):
            self._make_one(
                BLOB_NAME, bucket=bucket, encryption_key=KEY, kms_key_name=KMS_RESOURCE
            )

    def test_ctor_w_kms_key_name(self):
        KMS_RESOURCE = (
            "projects/test-project-123/"
            "locations/us/"
            "keyRings/test-ring/"
            "cryptoKeys/test-key"
        )
        BLOB_NAME = "blob-name"
        bucket = _Bucket()
        blob = self._make_one(BLOB_NAME, bucket=bucket, kms_key_name=KMS_RESOURCE)
        self.assertEqual(blob._encryption_key, None)
        self.assertEqual(blob.kms_key_name, KMS_RESOURCE)

    def test_ctor_with_generation(self):
        BLOB_NAME = "blob-name"
        GENERATION = 12345
        bucket = _Bucket()
        blob = self._make_one(BLOB_NAME, bucket=bucket, generation=GENERATION)
        self.assertEqual(blob.generation, GENERATION)

    def _set_properties_helper(self, kms_key_name=None):
        import datetime
        from google.cloud._helpers import UTC
        from google.cloud._helpers import _RFC3339_MICROS

        now = datetime.datetime.utcnow().replace(tzinfo=UTC)
        NOW = now.strftime(_RFC3339_MICROS)
        BLOB_NAME = "blob-name"
        GENERATION = 12345
        BLOB_ID = "name/{}/{}".format(BLOB_NAME, GENERATION)
        SELF_LINK = "http://example.com/self/"
        METAGENERATION = 23456
        SIZE = 12345
        MD5_HASH = "DEADBEEF"
        MEDIA_LINK = "http://example.com/media/"
        ENTITY = "project-owner-12345"
        ENTITY_ID = "23456"
        CRC32C = "FACE0DAC"
        COMPONENT_COUNT = 2
        ETAG = "ETAG"
        resource = {
            "id": BLOB_ID,
            "selfLink": SELF_LINK,
            "generation": GENERATION,
            "metageneration": METAGENERATION,
            "contentType": "text/plain",
            "timeCreated": NOW,
            "updated": NOW,
            "timeDeleted": NOW,
            "storageClass": "NEARLINE",
            "timeStorageClassUpdated": NOW,
            "size": SIZE,
            "md5Hash": MD5_HASH,
            "mediaLink": MEDIA_LINK,
            "contentEncoding": "gzip",
            "contentDisposition": "inline",
            "contentLanguage": "en-US",
            "cacheControl": "private",
            "metadata": {"foo": "Foo"},
            "owner": {"entity": ENTITY, "entityId": ENTITY_ID},
            "crc32c": CRC32C,
            "componentCount": COMPONENT_COUNT,
            "etag": ETAG,
            "customTime": NOW,
        }

        if kms_key_name is not None:
            resource["kmsKeyName"] = kms_key_name

        bucket = _Bucket()
        blob = self._make_one(BLOB_NAME, bucket=bucket)

        blob._set_properties(resource)

        self.assertEqual(blob.id, BLOB_ID)
        self.assertEqual(blob.self_link, SELF_LINK)
        self.assertEqual(blob.generation, GENERATION)
        self.assertEqual(blob.metageneration, METAGENERATION)
        self.assertEqual(blob.content_type, "text/plain")
        self.assertEqual(blob.time_created, now)
        self.assertEqual(blob.updated, now)
        self.assertEqual(blob.time_deleted, now)
        self.assertEqual(blob.storage_class, "NEARLINE")
        self.assertEqual(blob.size, SIZE)
        self.assertEqual(blob.md5_hash, MD5_HASH)
        self.assertEqual(blob.media_link, MEDIA_LINK)
        self.assertEqual(blob.content_encoding, "gzip")
        self.assertEqual(blob.content_disposition, "inline")
        self.assertEqual(blob.content_language, "en-US")
        self.assertEqual(blob.cache_control, "private")
        self.assertEqual(blob.metadata, {"foo": "Foo"})
        self.assertEqual(blob.owner, {"entity": ENTITY, "entityId": ENTITY_ID})
        self.assertEqual(blob.crc32c, CRC32C)
        self.assertEqual(blob.component_count, COMPONENT_COUNT)
        self.assertEqual(blob.etag, ETAG)
        self.assertEqual(blob.custom_time, now)

        if kms_key_name is not None:
            self.assertEqual(blob.kms_key_name, kms_key_name)
        else:
            self.assertIsNone(blob.kms_key_name)

    def test__set_properties_wo_kms_key_name(self):
        self._set_properties_helper()

    def test__set_properties_w_kms_key_name(self):
        kms_resource = (
            "projects/test-project-123/"
            "locations/us/"
            "keyRings/test-ring/"
            "cryptoKeys/test-key"
        )
        self._set_properties_helper(kms_key_name=kms_resource)

    def test_chunk_size_ctor(self):
        from google.cloud.storage.blob import Blob

        BLOB_NAME = "blob-name"
        BUCKET = object()
        chunk_size = 10 * Blob._CHUNK_SIZE_MULTIPLE
        blob = self._make_one(BLOB_NAME, bucket=BUCKET, chunk_size=chunk_size)
        self.assertEqual(blob._chunk_size, chunk_size)

    def test_chunk_size_getter(self):
        BLOB_NAME = "blob-name"
        BUCKET = object()
        blob = self._make_one(BLOB_NAME, bucket=BUCKET)
        self.assertIsNone(blob.chunk_size)
        VALUE = object()
        blob._chunk_size = VALUE
        self.assertIs(blob.chunk_size, VALUE)

    def test_chunk_size_setter(self):
        BLOB_NAME = "blob-name"
        BUCKET = object()
        blob = self._make_one(BLOB_NAME, bucket=BUCKET)
        self.assertIsNone(blob._chunk_size)
        blob._CHUNK_SIZE_MULTIPLE = 10
        blob.chunk_size = 20
        self.assertEqual(blob._chunk_size, 20)

    def test_chunk_size_setter_bad_value(self):
        BLOB_NAME = "blob-name"
        BUCKET = object()
        blob = self._make_one(BLOB_NAME, bucket=BUCKET)
        self.assertIsNone(blob._chunk_size)
        blob._CHUNK_SIZE_MULTIPLE = 10
        with self.assertRaises(ValueError):
            blob.chunk_size = 11

    def test_acl_property(self):
        from google.cloud.storage.acl import ObjectACL

        fake_bucket = _Bucket()
        blob = self._make_one(u"name", bucket=fake_bucket)
        acl = blob.acl
        self.assertIsInstance(acl, ObjectACL)
        self.assertIs(acl, blob._acl)

    def test_path_bad_bucket(self):
        fake_bucket = object()
        name = u"blob-name"
        blob = self._make_one(name, bucket=fake_bucket)
        self.assertRaises(AttributeError, getattr, blob, "path")

    def test_path_no_name(self):
        bucket = _Bucket()
        blob = self._make_one(u"", bucket=bucket)
        self.assertRaises(ValueError, getattr, blob, "path")

    def test_path_normal(self):
        BLOB_NAME = "blob-name"
        bucket = _Bucket()
        blob = self._make_one(BLOB_NAME, bucket=bucket)
        self.assertEqual(blob.path, "/b/name/o/%s" % BLOB_NAME)

    def test_path_w_slash_in_name(self):
        BLOB_NAME = "parent/child"
        bucket = _Bucket()
        blob = self._make_one(BLOB_NAME, bucket=bucket)
        self.assertEqual(blob.path, "/b/name/o/parent%2Fchild")

    def test_path_with_non_ascii(self):
        blob_name = u"Caf\xe9"
        bucket = _Bucket()
        blob = self._make_one(blob_name, bucket=bucket)
        self.assertEqual(blob.path, "/b/name/o/Caf%C3%A9")

    def test_bucket_readonly_property(self):
        blob_name = "BLOB"
        bucket = _Bucket()
        other = _Bucket()
        blob = self._make_one(blob_name, bucket=bucket)
        with self.assertRaises(AttributeError):
            blob.bucket = other

    def test_client(self):
        blob_name = "BLOB"
        bucket = _Bucket()
        blob = self._make_one(blob_name, bucket=bucket)
        self.assertIs(blob.client, bucket.client)

    def test_user_project(self):
        user_project = "user-project-123"
        blob_name = "BLOB"
        bucket = _Bucket(user_project=user_project)
        blob = self._make_one(blob_name, bucket=bucket)
        self.assertEqual(blob.user_project, user_project)

    def test__encryption_headers_wo_encryption_key(self):
        BLOB_NAME = "blob-name"
        bucket = _Bucket()
        blob = self._make_one(BLOB_NAME, bucket=bucket)
        expected = {}
        self.assertEqual(blob._encryption_headers(), expected)

    def test__encryption_headers_w_encryption_key(self):
        key = b"aa426195405adee2c8081bb9e7e74b19"
        header_key_value = "YWE0MjYxOTU0MDVhZGVlMmM4MDgxYmI5ZTdlNzRiMTk="
        header_key_hash_value = "V3Kwe46nKc3xLv96+iJ707YfZfFvlObta8TQcx2gpm0="
        BLOB_NAME = "blob-name"
        bucket = _Bucket()
        blob = self._make_one(BLOB_NAME, bucket=bucket, encryption_key=key)
        expected = {
            "X-Goog-Encryption-Algorithm": "AES256",
            "X-Goog-Encryption-Key": header_key_value,
            "X-Goog-Encryption-Key-Sha256": header_key_hash_value,
        }
        self.assertEqual(blob._encryption_headers(), expected)

    def test__query_params_default(self):
        BLOB_NAME = "blob-name"
        bucket = _Bucket()
        blob = self._make_one(BLOB_NAME, bucket=bucket)
        self.assertEqual(blob._query_params, {})

    def test__query_params_w_user_project(self):
        user_project = "user-project-123"
        BLOB_NAME = "BLOB"
        bucket = _Bucket(user_project=user_project)
        blob = self._make_one(BLOB_NAME, bucket=bucket)
        self.assertEqual(blob._query_params, {"userProject": user_project})

    def test__query_params_w_generation(self):
        generation = 123456
        BLOB_NAME = "BLOB"
        bucket = _Bucket()
        blob = self._make_one(BLOB_NAME, bucket=bucket, generation=generation)
        self.assertEqual(blob._query_params, {"generation": generation})

    def test_public_url(self):
        BLOB_NAME = "blob-name"
        bucket = _Bucket()
        blob = self._make_one(BLOB_NAME, bucket=bucket)
        self.assertEqual(
            blob.public_url, "https://storage.googleapis.com/name/%s" % BLOB_NAME
        )

    def test_public_url_w_slash_in_name(self):
        BLOB_NAME = "parent/child"
        bucket = _Bucket()
        blob = self._make_one(BLOB_NAME, bucket=bucket)
        self.assertEqual(
            blob.public_url, "https://storage.googleapis.com/name/parent/child"
        )

    def test_public_url_w_tilde_in_name(self):
        BLOB_NAME = "foo~bar"
        bucket = _Bucket()
        blob = self._make_one(BLOB_NAME, bucket=bucket)
        self.assertEqual(blob.public_url, "https://storage.googleapis.com/name/foo~bar")

    def test_public_url_with_non_ascii(self):
        blob_name = u"winter \N{snowman}"
        bucket = _Bucket()
        blob = self._make_one(blob_name, bucket=bucket)
        expected_url = "https://storage.googleapis.com/name/winter%20%E2%98%83"
        self.assertEqual(blob.public_url, expected_url)

    def test_generate_signed_url_w_invalid_version(self):
        BLOB_NAME = "blob-name"
        EXPIRATION = "2014-10-16T20:34:37.000Z"
        connection = _Connection()
        client = _Client(connection)
        bucket = _Bucket(client)
        blob = self._make_one(BLOB_NAME, bucket=bucket)
        with self.assertRaises(ValueError):
            blob.generate_signed_url(EXPIRATION, version="nonesuch")

    def _generate_signed_url_helper(
        self,
        version=None,
        blob_name="blob-name",
        api_access_endpoint=None,
        method="GET",
        content_md5=None,
        content_type=None,
        response_type=None,
        response_disposition=None,
        generation=None,
        headers=None,
        query_parameters=None,
        credentials=None,
        expiration=None,
        encryption_key=None,
        access_token=None,
        service_account_email=None,
        virtual_hosted_style=False,
        bucket_bound_hostname=None,
        scheme="http",
    ):
        from six.moves.urllib import parse
        from google.cloud._helpers import UTC
        from google.cloud.storage._helpers import _bucket_bound_hostname_url
        from google.cloud.storage.blob import _API_ACCESS_ENDPOINT
        from google.cloud.storage.blob import _get_encryption_headers

        api_access_endpoint = api_access_endpoint or _API_ACCESS_ENDPOINT

        delta = datetime.timedelta(hours=1)

        if expiration is None:
            expiration = datetime.datetime.utcnow().replace(tzinfo=UTC) + delta

        connection = _Connection()
        client = _Client(connection)
        bucket = _Bucket(client)
        blob = self._make_one(blob_name, bucket=bucket, encryption_key=encryption_key)

        if version is None:
            effective_version = "v2"
        else:
            effective_version = version

        to_patch = "google.cloud.storage.blob.generate_signed_url_{}".format(
            effective_version
        )

        with mock.patch(to_patch) as signer:
            signed_uri = blob.generate_signed_url(
                expiration=expiration,
                api_access_endpoint=api_access_endpoint,
                method=method,
                credentials=credentials,
                content_md5=content_md5,
                content_type=content_type,
                response_type=response_type,
                response_disposition=response_disposition,
                generation=generation,
                headers=headers,
                query_parameters=query_parameters,
                version=version,
                access_token=access_token,
                service_account_email=service_account_email,
                virtual_hosted_style=virtual_hosted_style,
                bucket_bound_hostname=bucket_bound_hostname,
            )

        self.assertEqual(signed_uri, signer.return_value)

        if credentials is None:
            expected_creds = _Connection.credentials
        else:
            expected_creds = credentials

        encoded_name = blob_name.encode("utf-8")
        quoted_name = parse.quote(encoded_name, safe=b"/~")

        if virtual_hosted_style:
            expected_api_access_endpoint = "https://{}.storage.googleapis.com".format(
                bucket.name
            )
        elif bucket_bound_hostname:
            expected_api_access_endpoint = _bucket_bound_hostname_url(
                bucket_bound_hostname, scheme
            )
        else:
            expected_api_access_endpoint = api_access_endpoint
            expected_resource = "/{}/{}".format(bucket.name, quoted_name)

        if virtual_hosted_style or bucket_bound_hostname:
            expected_resource = "/{}".format(quoted_name)

        if encryption_key is not None:
            expected_headers = headers or {}
            if effective_version == "v2":
                expected_headers["X-Goog-Encryption-Algorithm"] = "AES256"
            else:
                expected_headers.update(_get_encryption_headers(encryption_key))
        else:
            expected_headers = headers

        expected_kwargs = {
            "resource": expected_resource,
            "expiration": expiration,
            "api_access_endpoint": expected_api_access_endpoint,
            "method": method.upper(),
            "content_md5": content_md5,
            "content_type": content_type,
            "response_type": response_type,
            "response_disposition": response_disposition,
            "generation": generation,
            "headers": expected_headers,
            "query_parameters": query_parameters,
            "access_token": access_token,
            "service_account_email": service_account_email,
        }
        signer.assert_called_once_with(expected_creds, **expected_kwargs)

    def test_generate_signed_url_no_version_passed_warning(self):
        self._generate_signed_url_helper()

    def _generate_signed_url_v2_helper(self, **kw):
        version = "v2"
        self._generate_signed_url_helper(version, **kw)

    def test_generate_signed_url_v2_w_defaults(self):
        self._generate_signed_url_v2_helper()

    def test_generate_signed_url_v2_w_expiration(self):
        from google.cloud._helpers import UTC

        expiration = datetime.datetime.utcnow().replace(tzinfo=UTC)
        self._generate_signed_url_v2_helper(expiration=expiration)

    def test_generate_signed_url_v2_w_non_ascii_name(self):
        BLOB_NAME = u"\u0410\u043a\u043a\u043e\u0440\u0434\u044b.txt"
        self._generate_signed_url_v2_helper(blob_name=BLOB_NAME)

    def test_generate_signed_url_v2_w_slash_in_name(self):
        BLOB_NAME = "parent/child"
        self._generate_signed_url_v2_helper(blob_name=BLOB_NAME)

    def test_generate_signed_url_v2_w_tilde_in_name(self):
        BLOB_NAME = "foo~bar"
        self._generate_signed_url_v2_helper(blob_name=BLOB_NAME)

    def test_generate_signed_url_v2_w_endpoint(self):
        self._generate_signed_url_v2_helper(
            api_access_endpoint="https://api.example.com/v1"
        )

    def test_generate_signed_url_v2_w_method(self):
        self._generate_signed_url_v2_helper(method="POST")

    def test_generate_signed_url_v2_w_lowercase_method(self):
        self._generate_signed_url_v2_helper(method="get")

    def test_generate_signed_url_v2_w_content_md5(self):
        self._generate_signed_url_v2_helper(content_md5="FACEDACE")

    def test_generate_signed_url_v2_w_content_type(self):
        self._generate_signed_url_v2_helper(content_type="text.html")

    def test_generate_signed_url_v2_w_response_type(self):
        self._generate_signed_url_v2_helper(response_type="text.html")

    def test_generate_signed_url_v2_w_response_disposition(self):
        self._generate_signed_url_v2_helper(response_disposition="inline")

    def test_generate_signed_url_v2_w_generation(self):
        self._generate_signed_url_v2_helper(generation=12345)

    def test_generate_signed_url_v2_w_headers(self):
        self._generate_signed_url_v2_helper(headers={"x-goog-foo": "bar"})

    def test_generate_signed_url_v2_w_csek(self):
        self._generate_signed_url_v2_helper(encryption_key=os.urandom(32))

    def test_generate_signed_url_v2_w_csek_and_headers(self):
        self._generate_signed_url_v2_helper(
            encryption_key=os.urandom(32), headers={"x-goog-foo": "bar"}
        )

    def test_generate_signed_url_v2_w_credentials(self):
        credentials = object()
        self._generate_signed_url_v2_helper(credentials=credentials)

    def _generate_signed_url_v4_helper(self, **kw):
        version = "v4"
        self._generate_signed_url_helper(version, **kw)

    def test_generate_signed_url_v4_w_defaults(self):
        self._generate_signed_url_v4_helper()

    def test_generate_signed_url_v4_w_non_ascii_name(self):
        BLOB_NAME = u"\u0410\u043a\u043a\u043e\u0440\u0434\u044b.txt"
        self._generate_signed_url_v4_helper(blob_name=BLOB_NAME)

    def test_generate_signed_url_v4_w_slash_in_name(self):
        BLOB_NAME = "parent/child"
        self._generate_signed_url_v4_helper(blob_name=BLOB_NAME)

    def test_generate_signed_url_v4_w_tilde_in_name(self):
        BLOB_NAME = "foo~bar"
        self._generate_signed_url_v4_helper(blob_name=BLOB_NAME)

    def test_generate_signed_url_v4_w_endpoint(self):
        self._generate_signed_url_v4_helper(
            api_access_endpoint="https://api.example.com/v1"
        )

    def test_generate_signed_url_v4_w_method(self):
        self._generate_signed_url_v4_helper(method="POST")

    def test_generate_signed_url_v4_w_lowercase_method(self):
        self._generate_signed_url_v4_helper(method="get")

    def test_generate_signed_url_v4_w_content_md5(self):
        self._generate_signed_url_v4_helper(content_md5="FACEDACE")

    def test_generate_signed_url_v4_w_content_type(self):
        self._generate_signed_url_v4_helper(content_type="text.html")

    def test_generate_signed_url_v4_w_response_type(self):
        self._generate_signed_url_v4_helper(response_type="text.html")

    def test_generate_signed_url_v4_w_response_disposition(self):
        self._generate_signed_url_v4_helper(response_disposition="inline")

    def test_generate_signed_url_v4_w_generation(self):
        self._generate_signed_url_v4_helper(generation=12345)

    def test_generate_signed_url_v4_w_headers(self):
        self._generate_signed_url_v4_helper(headers={"x-goog-foo": "bar"})

    def test_generate_signed_url_v4_w_csek(self):
        self._generate_signed_url_v4_helper(encryption_key=os.urandom(32))

    def test_generate_signed_url_v4_w_csek_and_headers(self):
        self._generate_signed_url_v4_helper(
            encryption_key=os.urandom(32), headers={"x-goog-foo": "bar"}
        )

    def test_generate_signed_url_v4_w_virtual_hostname(self):
        self._generate_signed_url_v4_helper(virtual_hosted_style=True)

    def test_generate_signed_url_v4_w_bucket_bound_hostname_w_scheme(self):
        self._generate_signed_url_v4_helper(
            bucket_bound_hostname="http://cdn.example.com"
        )

    def test_generate_signed_url_v4_w_bucket_bound_hostname_w_bare_hostname(self):
        self._generate_signed_url_v4_helper(bucket_bound_hostname="cdn.example.com")

    def test_generate_signed_url_v4_w_credentials(self):
        credentials = object()
        self._generate_signed_url_v4_helper(credentials=credentials)

    def test_exists_miss(self):
        NONESUCH = "nonesuch"
        not_found_response = ({"status": http_client.NOT_FOUND}, b"")
        connection = _Connection(not_found_response)
        client = _Client(connection)
        bucket = _Bucket(client)
        blob = self._make_one(NONESUCH, bucket=bucket)
        self.assertFalse(blob.exists(timeout=42))
        self.assertEqual(len(connection._requested), 1)
        self.assertEqual(
            connection._requested[0],
            {
                "method": "GET",
                "path": "/b/name/o/{}".format(NONESUCH),
                "query_params": {"fields": "name"},
                "_target_object": None,
                "timeout": 42,
            },
        )

    def test_exists_hit_w_user_project(self):
        BLOB_NAME = "blob-name"
        USER_PROJECT = "user-project-123"
        found_response = ({"status": http_client.OK}, b"")
        connection = _Connection(found_response)
        client = _Client(connection)
        bucket = _Bucket(client, user_project=USER_PROJECT)
        blob = self._make_one(BLOB_NAME, bucket=bucket)
        bucket._blobs[BLOB_NAME] = 1
        self.assertTrue(blob.exists())
        self.assertEqual(len(connection._requested), 1)
        self.assertEqual(
            connection._requested[0],
            {
                "method": "GET",
                "path": "/b/name/o/{}".format(BLOB_NAME),
                "query_params": {"fields": "name", "userProject": USER_PROJECT},
                "_target_object": None,
                "timeout": self._get_default_timeout(),
            },
        )

    def test_exists_hit_w_generation(self):
        BLOB_NAME = "blob-name"
        GENERATION = 123456
        found_response = ({"status": http_client.OK}, b"")
        connection = _Connection(found_response)
        client = _Client(connection)
        bucket = _Bucket(client)
        blob = self._make_one(BLOB_NAME, bucket=bucket, generation=GENERATION)
        bucket._blobs[BLOB_NAME] = 1
        self.assertTrue(blob.exists())
        self.assertEqual(len(connection._requested), 1)
        self.assertEqual(
            connection._requested[0],
            {
                "method": "GET",
                "path": "/b/name/o/{}".format(BLOB_NAME),
                "query_params": {"fields": "name", "generation": GENERATION},
                "_target_object": None,
                "timeout": self._get_default_timeout(),
            },
        )

    def test_exists_w_generation_match(self):
        BLOB_NAME = "blob-name"
        GENERATION_NUMBER = 123456
        METAGENERATION_NUMBER = 6

        found_response = ({"status": http_client.OK}, b"")
        connection = _Connection(found_response)
        client = _Client(connection)
        bucket = _Bucket(client)
        blob = self._make_one(BLOB_NAME, bucket=bucket)
        bucket._blobs[BLOB_NAME] = 1
        self.assertTrue(
            blob.exists(
                if_generation_match=GENERATION_NUMBER,
                if_metageneration_match=METAGENERATION_NUMBER,
            )
        )
        self.assertEqual(len(connection._requested), 1)
        self.assertEqual(
            connection._requested[0],
            {
                "method": "GET",
                "path": "/b/name/o/{}".format(BLOB_NAME),
                "query_params": {
                    "fields": "name",
                    "ifGenerationMatch": GENERATION_NUMBER,
                    "ifMetagenerationMatch": METAGENERATION_NUMBER,
                },
                "_target_object": None,
                "timeout": self._get_default_timeout(),
            },
        )

    def test_delete_wo_generation(self):
        BLOB_NAME = "blob-name"
        not_found_response = ({"status": http_client.NOT_FOUND}, b"")
        connection = _Connection(not_found_response)
        client = _Client(connection)
        bucket = _Bucket(client)
        blob = self._make_one(BLOB_NAME, bucket=bucket)
        bucket._blobs[BLOB_NAME] = 1
        blob.delete()
        self.assertFalse(blob.exists())
        self.assertEqual(
            bucket._deleted,
            [
                (
                    BLOB_NAME,
                    None,
                    None,
                    self._get_default_timeout(),
                    None,
                    None,
                    None,
                    None,
                )
            ],
        )

    def test_delete_w_generation(self):
        BLOB_NAME = "blob-name"
        GENERATION = 123456
        not_found_response = ({"status": http_client.NOT_FOUND}, b"")
        connection = _Connection(not_found_response)
        client = _Client(connection)
        bucket = _Bucket(client)
        blob = self._make_one(BLOB_NAME, bucket=bucket, generation=GENERATION)
        bucket._blobs[BLOB_NAME] = 1
        blob.delete(timeout=42)
        self.assertFalse(blob.exists())
        self.assertEqual(
            bucket._deleted, [(BLOB_NAME, None, GENERATION, 42, None, None, None, None)]
        )

    def test_delete_w_generation_match(self):
        BLOB_NAME = "blob-name"
        GENERATION = 123456
        not_found_response = ({"status": http_client.NOT_FOUND}, b"")
        connection = _Connection(not_found_response)
        client = _Client(connection)
        bucket = _Bucket(client)
        blob = self._make_one(BLOB_NAME, bucket=bucket, generation=GENERATION)
        bucket._blobs[BLOB_NAME] = 1
        blob.delete(timeout=42, if_generation_match=GENERATION)
        self.assertFalse(blob.exists())
        self.assertEqual(
            bucket._deleted,
            [(BLOB_NAME, None, GENERATION, 42, GENERATION, None, None, None)],
        )

    def test__get_transport(self):
        client = mock.Mock(spec=[u"_credentials", "_http"])
        client._http = mock.sentinel.transport
        blob = self._make_one(u"blob-name", bucket=None)

        transport = blob._get_transport(client)

        self.assertIs(transport, mock.sentinel.transport)

    def test__get_download_url_with_media_link(self):
        blob_name = "something.txt"
        bucket = _Bucket(name="IRRELEVANT")
        blob = self._make_one(blob_name, bucket=bucket)
        media_link = "http://test.invalid"
        # Set the media link on the blob
        blob._properties["mediaLink"] = media_link

        client = mock.Mock(_connection=_Connection)
        client._connection.API_BASE_URL = "https://storage.googleapis.com"
        download_url = blob._get_download_url(client)

        self.assertEqual(download_url, media_link)

    def test__get_download_url_with_generation_match(self):
        GENERATION_NUMBER = 6
        MEDIA_LINK = "http://test.invalid"

        blob = self._make_one("something.txt", bucket=_Bucket(name="IRRELEVANT"))
        # Set the media link on the blob
        blob._properties["mediaLink"] = MEDIA_LINK

        client = mock.Mock(_connection=_Connection)
        client._connection.API_BASE_URL = "https://storage.googleapis.com"
        download_url = blob._get_download_url(
            client, if_generation_match=GENERATION_NUMBER
        )
        self.assertEqual(
            download_url,
            "{}?ifGenerationMatch={}".format(MEDIA_LINK, GENERATION_NUMBER),
        )

    def test__get_download_url_with_media_link_w_user_project(self):
        blob_name = "something.txt"
        user_project = "user-project-123"
        bucket = _Bucket(name="IRRELEVANT", user_project=user_project)
        blob = self._make_one(blob_name, bucket=bucket)
        media_link = "http://test.invalid"
        # Set the media link on the blob
        blob._properties["mediaLink"] = media_link

        client = mock.Mock(_connection=_Connection)
        client._connection.API_BASE_URL = "https://storage.googleapis.com"
        download_url = blob._get_download_url(client)

        self.assertEqual(
            download_url, "{}?userProject={}".format(media_link, user_project)
        )

    def test__get_download_url_on_the_fly(self):
        blob_name = "bzzz-fly.txt"
        bucket = _Bucket(name="buhkit")
        blob = self._make_one(blob_name, bucket=bucket)

        self.assertIsNone(blob.media_link)
        client = mock.Mock(_connection=_Connection)
        client._connection.API_BASE_URL = "https://storage.googleapis.com"
        download_url = blob._get_download_url(client)
        expected_url = (
            "https://storage.googleapis.com/download/storage/v1/b/"
            "buhkit/o/bzzz-fly.txt?alt=media"
        )
        self.assertEqual(download_url, expected_url)

    def test__get_download_url_on_the_fly_with_generation(self):
        blob_name = "pretend.txt"
        bucket = _Bucket(name="fictional")
        blob = self._make_one(blob_name, bucket=bucket)
        generation = 1493058489532987
        # Set the media link on the blob
        blob._properties["generation"] = str(generation)

        self.assertIsNone(blob.media_link)
        client = mock.Mock(_connection=_Connection)
        client._connection.API_BASE_URL = "https://storage.googleapis.com"
        download_url = blob._get_download_url(client)
        expected_url = (
            "https://storage.googleapis.com/download/storage/v1/b/"
            "fictional/o/pretend.txt?alt=media&generation=1493058489532987"
        )
        self.assertEqual(download_url, expected_url)

    def test__get_download_url_on_the_fly_with_user_project(self):
        blob_name = "pretend.txt"
        user_project = "user-project-123"
        bucket = _Bucket(name="fictional", user_project=user_project)
        blob = self._make_one(blob_name, bucket=bucket)

        self.assertIsNone(blob.media_link)
        client = mock.Mock(_connection=_Connection)
        client._connection.API_BASE_URL = "https://storage.googleapis.com"
        download_url = blob._get_download_url(client)
        expected_url = (
            "https://storage.googleapis.com/download/storage/v1/b/"
            "fictional/o/pretend.txt?alt=media&userProject={}".format(user_project)
        )
        self.assertEqual(download_url, expected_url)

    def test__get_download_url_on_the_fly_with_kms_key_name(self):
        kms_resource = (
            "projects/test-project-123/"
            "locations/us/"
            "keyRings/test-ring/"
            "cryptoKeys/test-key"
        )
        blob_name = "bzzz-fly.txt"
        bucket = _Bucket(name="buhkit")
        blob = self._make_one(blob_name, bucket=bucket, kms_key_name=kms_resource)

        self.assertIsNone(blob.media_link)
        client = mock.Mock(_connection=_Connection)
        client._connection.API_BASE_URL = "https://storage.googleapis.com"
        download_url = blob._get_download_url(client)
        expected_url = (
            "https://storage.googleapis.com/download/storage/v1/b/"
            "buhkit/o/bzzz-fly.txt?alt=media"
        )
        self.assertEqual(download_url, expected_url)

    @staticmethod
    def _mock_requests_response(status_code, headers, content=b""):
        import requests

        response = requests.Response()
        response.status_code = status_code
        response.headers.update(headers)
        response.raw = None
        response._content = content

        response.request = requests.Request("POST", "http://example.com").prepare()
        return response

    def _do_download_helper_wo_chunks(self, w_range, raw_download, timeout=None):
        blob_name = "blob-name"
        client = mock.Mock()
        bucket = _Bucket(client)
        blob = self._make_one(blob_name, bucket=bucket)
        self.assertIsNone(blob.chunk_size)

        transport = object()
        file_obj = io.BytesIO()
        download_url = "http://test.invalid"
        headers = {}

        if raw_download:
            patch = mock.patch("google.cloud.storage.blob.RawDownload")
        else:
            patch = mock.patch("google.cloud.storage.blob.Download")

        if timeout is None:
            expected_timeout = self._get_default_timeout()
            timeout_kwarg = {}
        else:
            expected_timeout = timeout
            timeout_kwarg = {"timeout": timeout}

        with patch as patched:
            if w_range:
                blob._do_download(
                    transport,
                    file_obj,
                    download_url,
                    headers,
                    start=1,
                    end=3,
                    raw_download=raw_download,
                    **timeout_kwarg
                )
            else:
                blob._do_download(
                    transport,
                    file_obj,
                    download_url,
                    headers,
                    raw_download=raw_download,
                    **timeout_kwarg
                )

        if w_range:
            patched.assert_called_once_with(
                download_url,
                stream=file_obj,
                headers=headers,
                start=1,
                end=3,
                checksum="md5",
            )
        else:
            patched.assert_called_once_with(
                download_url,
                stream=file_obj,
                headers=headers,
                start=None,
                end=None,
                checksum="md5",
            )

        patched.return_value.consume.assert_called_once_with(
            transport, timeout=expected_timeout
        )

    def test__do_download_wo_chunks_wo_range_wo_raw(self):
        self._do_download_helper_wo_chunks(w_range=False, raw_download=False)

    def test__do_download_wo_chunks_w_range_wo_raw(self):
        self._do_download_helper_wo_chunks(w_range=True, raw_download=False)

    def test__do_download_wo_chunks_wo_range_w_raw(self):
        self._do_download_helper_wo_chunks(w_range=False, raw_download=True)

    def test__do_download_wo_chunks_w_range_w_raw(self):
        self._do_download_helper_wo_chunks(w_range=True, raw_download=True)

    def test__do_download_wo_chunks_w_custom_timeout(self):
        self._do_download_helper_wo_chunks(
            w_range=False, raw_download=False, timeout=9.58
        )

    def _do_download_helper_w_chunks(
        self, w_range, raw_download, timeout=None, checksum="md5"
    ):
        blob_name = "blob-name"
        client = mock.Mock(_credentials=_make_credentials(), spec=["_credentials"])
        bucket = _Bucket(client)
        blob = self._make_one(blob_name, bucket=bucket)
        blob._CHUNK_SIZE_MULTIPLE = 1
        chunk_size = blob.chunk_size = 3

        transport = object()
        file_obj = io.BytesIO()
        download_url = "http://test.invalid"
        headers = {}

        download = mock.Mock(finished=False, spec=["finished", "consume_next_chunk"])

        def side_effect(*args, **kwargs):
            download.finished = True

        download.consume_next_chunk.side_effect = side_effect

        if raw_download:
            patch = mock.patch("google.cloud.storage.blob.RawChunkedDownload")
        else:
            patch = mock.patch("google.cloud.storage.blob.ChunkedDownload")

        if timeout is None:
            expected_timeout = self._get_default_timeout()
            timeout_kwarg = {}
        else:
            expected_timeout = timeout
            timeout_kwarg = {"timeout": timeout}

        with patch as patched:
            patched.return_value = download
            if w_range:
                blob._do_download(
                    transport,
                    file_obj,
                    download_url,
                    headers,
                    start=1,
                    end=3,
                    raw_download=raw_download,
                    checksum=checksum,
                    **timeout_kwarg
                )
            else:
                blob._do_download(
                    transport,
                    file_obj,
                    download_url,
                    headers,
                    raw_download=raw_download,
                    checksum=checksum,
                    **timeout_kwarg
                )

        if w_range:
            patched.assert_called_once_with(
                download_url, chunk_size, file_obj, headers=headers, start=1, end=3
            )
        else:
            patched.assert_called_once_with(
                download_url, chunk_size, file_obj, headers=headers, start=0, end=None
            )
        download.consume_next_chunk.assert_called_once_with(
            transport, timeout=expected_timeout
        )

    def test__do_download_w_chunks_wo_range_wo_raw(self):
        self._do_download_helper_w_chunks(w_range=False, raw_download=False)

    def test__do_download_w_chunks_w_range_wo_raw(self):
        self._do_download_helper_w_chunks(w_range=True, raw_download=False)

    def test__do_download_w_chunks_wo_range_w_raw(self):
        self._do_download_helper_w_chunks(w_range=False, raw_download=True)

    def test__do_download_w_chunks_w_range_w_raw(self):
        self._do_download_helper_w_chunks(w_range=True, raw_download=True)

    def test__do_download_w_chunks_w_custom_timeout(self):
        self._do_download_helper_w_chunks(w_range=True, raw_download=True, timeout=9.58)

    def test__do_download_w_chunks_w_checksum(self):
        from google.cloud.storage import blob as blob_module

        with mock.patch("logging.info") as patch:
            self._do_download_helper_w_chunks(
                w_range=False, raw_download=False, checksum="md5"
            )
        patch.assert_called_once_with(
            blob_module._CHUNKED_DOWNLOAD_CHECKSUM_MESSAGE.format("md5")
        )

    def test__do_download_w_chunks_wo_checksum(self):
        with mock.patch("logging.info") as patch:
            self._do_download_helper_w_chunks(
                w_range=False, raw_download=False, checksum=None
            )
        patch.assert_not_called()

    def test_download_to_file_with_failure(self):
        import requests
        from google.resumable_media import InvalidResponse
        from google.cloud import exceptions

        raw_response = requests.Response()
        raw_response.status_code = http_client.NOT_FOUND
        raw_request = requests.Request("GET", "http://example.com")
        raw_response.request = raw_request.prepare()
        grmp_response = InvalidResponse(raw_response)

        blob_name = "blob-name"
        media_link = "http://test.invalid"
        client = self._make_client()
        bucket = _Bucket(client)
        blob = self._make_one(blob_name, bucket=bucket)
        blob._properties["mediaLink"] = media_link
        blob._do_download = mock.Mock()
        blob._do_download.side_effect = grmp_response

        file_obj = io.BytesIO()
        with self.assertRaises(exceptions.NotFound):
            blob.download_to_file(file_obj)

        self.assertEqual(file_obj.tell(), 0)

        headers = {"accept-encoding": "gzip"}
        blob._do_download.assert_called_once_with(
            client._http,
            file_obj,
            media_link,
            headers,
            None,
            None,
            False,
            timeout=self._get_default_timeout(),
            checksum="md5",
        )

    def test_download_to_file_wo_media_link(self):
        blob_name = "blob-name"
        client = self._make_client()
        bucket = _Bucket(client)
        blob = self._make_one(blob_name, bucket=bucket)
        blob._do_download = mock.Mock()
        file_obj = io.BytesIO()

        blob.download_to_file(file_obj)

        # Make sure the media link is still unknown.
        self.assertIsNone(blob.media_link)

        expected_url = (
            "https://storage.googleapis.com/download/storage/v1/b/"
            "name/o/blob-name?alt=media"
        )
        headers = {"accept-encoding": "gzip"}
        blob._do_download.assert_called_once_with(
            client._http,
            file_obj,
            expected_url,
            headers,
            None,
            None,
            False,
            timeout=self._get_default_timeout(),
            checksum="md5",
        )

    def test_download_to_file_w_generation_match(self):
        GENERATION_NUMBER = 6
        HEADERS = {"accept-encoding": "gzip"}
        EXPECTED_URL = (
            "https://storage.googleapis.com/download/storage/v1/b/"
            "name/o/blob-name?alt=media&ifGenerationNotMatch={}".format(
                GENERATION_NUMBER
            )
        )

        client = self._make_client()
        blob = self._make_one("blob-name", bucket=_Bucket(client))
        blob._do_download = mock.Mock()
        file_obj = io.BytesIO()

        blob.download_to_file(file_obj, if_generation_not_match=GENERATION_NUMBER)

        blob._do_download.assert_called_once_with(
            client._http,
            file_obj,
            EXPECTED_URL,
            HEADERS,
            None,
            None,
            False,
            timeout=self._get_default_timeout(),
            checksum="md5",
        )

    def _download_to_file_helper(self, use_chunks, raw_download, timeout=None):
        blob_name = "blob-name"
        client = self._make_client()
        bucket = _Bucket(client)
        media_link = "http://example.com/media/"
        properties = {"mediaLink": media_link}
        blob = self._make_one(blob_name, bucket=bucket, properties=properties)
        if use_chunks:
            blob._CHUNK_SIZE_MULTIPLE = 1
            blob.chunk_size = 3
        blob._do_download = mock.Mock()

        if timeout is None:
            expected_timeout = self._get_default_timeout()
            timeout_kwarg = {}
        else:
            expected_timeout = timeout
            timeout_kwarg = {"timeout": timeout}

        file_obj = io.BytesIO()
        if raw_download:
            blob.download_to_file(file_obj, raw_download=True, **timeout_kwarg)
        else:
            blob.download_to_file(file_obj, **timeout_kwarg)

        headers = {"accept-encoding": "gzip"}
        blob._do_download.assert_called_once_with(
            client._http,
            file_obj,
            media_link,
            headers,
            None,
            None,
            raw_download,
            timeout=expected_timeout,
            checksum="md5",
        )

    def test_download_to_file_wo_chunks_wo_raw(self):
        self._download_to_file_helper(use_chunks=False, raw_download=False)

    def test_download_to_file_w_chunks_wo_raw(self):
        self._download_to_file_helper(use_chunks=True, raw_download=False)

    def test_download_to_file_wo_chunks_w_raw(self):
        self._download_to_file_helper(use_chunks=False, raw_download=True)

    def test_download_to_file_w_chunks_w_raw(self):
        self._download_to_file_helper(use_chunks=True, raw_download=True)

    def test_download_to_file_w_custom_timeout(self):
        self._download_to_file_helper(
            use_chunks=False, raw_download=False, timeout=9.58
        )

    def _download_to_filename_helper(self, updated, raw_download, timeout=None):
        import os
        from google.cloud.storage._helpers import _convert_to_timestamp
        from google.cloud._testing import _NamedTemporaryFile

        blob_name = "blob-name"
        client = self._make_client()
        bucket = _Bucket(client)
        media_link = "http://example.com/media/"
        properties = {"mediaLink": media_link}
        if updated is not None:
            properties["updated"] = updated

        blob = self._make_one(blob_name, bucket=bucket, properties=properties)
        blob._do_download = mock.Mock()

        with _NamedTemporaryFile() as temp:
            if timeout is None:
                blob.download_to_filename(temp.name, raw_download=raw_download)
            else:
                blob.download_to_filename(
                    temp.name, raw_download=raw_download, timeout=timeout,
                )

            if updated is None:
                self.assertIsNone(blob.updated)
            else:
                mtime = os.path.getmtime(temp.name)
                if six.PY2:
                    updated_time = _convert_to_timestamp(blob.updated)
                else:
                    updated_time = blob.updated.timestamp()
                self.assertEqual(mtime, updated_time)

        expected_timeout = self._get_default_timeout() if timeout is None else timeout

        headers = {"accept-encoding": "gzip"}
        blob._do_download.assert_called_once_with(
            client._http,
            mock.ANY,
            media_link,
            headers,
            None,
            None,
            raw_download,
            timeout=expected_timeout,
            checksum="md5",
        )
        stream = blob._do_download.mock_calls[0].args[1]
        self.assertEqual(stream.name, temp.name)

    def test_download_to_filename_w_generation_match(self):
        from google.cloud._testing import _NamedTemporaryFile

        GENERATION_NUMBER = 6
        MEDIA_LINK = "http://example.com/media/"
        EXPECTED_LINK = MEDIA_LINK + "?ifGenerationMatch={}".format(GENERATION_NUMBER)
        HEADERS = {"accept-encoding": "gzip"}

        client = self._make_client()

        blob = self._make_one(
            "blob-name", bucket=_Bucket(client), properties={"mediaLink": MEDIA_LINK}
        )
        blob._do_download = mock.Mock()

        with _NamedTemporaryFile() as temp:
            blob.download_to_filename(temp.name, if_generation_match=GENERATION_NUMBER)

        blob._do_download.assert_called_once_with(
            client._http,
            mock.ANY,
            EXPECTED_LINK,
            HEADERS,
            None,
            None,
            False,
            timeout=self._get_default_timeout(),
            checksum="md5",
        )

    def test_download_to_filename_w_updated_wo_raw(self):
        updated = "2014-12-06T13:13:50.690Z"
        self._download_to_filename_helper(updated=updated, raw_download=False)

    def test_download_to_filename_wo_updated_wo_raw(self):
        self._download_to_filename_helper(updated=None, raw_download=False)

    def test_download_to_filename_w_updated_w_raw(self):
        updated = "2014-12-06T13:13:50.690Z"
        self._download_to_filename_helper(updated=updated, raw_download=True)

    def test_download_to_filename_wo_updated_w_raw(self):
        self._download_to_filename_helper(updated=None, raw_download=True)

    def test_download_to_filename_w_custom_timeout(self):
        self._download_to_filename_helper(
            updated=None, raw_download=False, timeout=9.58
        )

    def test_download_to_filename_corrupted(self):
        from google.resumable_media import DataCorruption

        blob_name = "blob-name"
        client = self._make_client()
        bucket = _Bucket(client)
        media_link = "http://example.com/media/"
        properties = {"mediaLink": media_link}

        blob = self._make_one(blob_name, bucket=bucket, properties=properties)
        blob._do_download = mock.Mock()
        blob._do_download.side_effect = DataCorruption("testing")

        # Try to download into a temporary file (don't use
        # `_NamedTemporaryFile` it will try to remove after the file is
        # already removed)
        filehandle, filename = tempfile.mkstemp()
        os.close(filehandle)
        self.assertTrue(os.path.exists(filename))

        with self.assertRaises(DataCorruption):
            blob.download_to_filename(filename)

        # Make sure the file was cleaned up.
        self.assertFalse(os.path.exists(filename))

        headers = {"accept-encoding": "gzip"}
        blob._do_download.assert_called_once_with(
            client._http,
            mock.ANY,
            media_link,
            headers,
            None,
            None,
            False,
            timeout=self._get_default_timeout(),
            checksum="md5",
        )
        stream = blob._do_download.mock_calls[0].args[1]
        self.assertEqual(stream.name, filename)

    def test_download_to_filename_w_key(self):
        from google.cloud._testing import _NamedTemporaryFile
        from google.cloud.storage.blob import _get_encryption_headers

        blob_name = "blob-name"
        # Create a fake client/bucket and use them in the Blob() constructor.
        client = self._make_client()
        bucket = _Bucket(client)
        media_link = "http://example.com/media/"
        properties = {"mediaLink": media_link}
        key = b"aa426195405adee2c8081bb9e7e74b19"
        blob = self._make_one(
            blob_name, bucket=bucket, properties=properties, encryption_key=key
        )
        blob._do_download = mock.Mock()

        with _NamedTemporaryFile() as temp:
            blob.download_to_filename(temp.name)

        headers = {"accept-encoding": "gzip"}
        headers.update(_get_encryption_headers(key))
        blob._do_download.assert_called_once_with(
            client._http,
            mock.ANY,
            media_link,
            headers,
            None,
            None,
            False,
            timeout=self._get_default_timeout(),
            checksum="md5",
        )
        stream = blob._do_download.mock_calls[0].args[1]
        self.assertEqual(stream.name, temp.name)

    def _download_as_bytes_helper(self, raw_download, timeout=None):
        blob_name = "blob-name"
        client = self._make_client()
        bucket = _Bucket(client)
        media_link = "http://example.com/media/"
        properties = {"mediaLink": media_link}
        blob = self._make_one(blob_name, bucket=bucket, properties=properties)
        blob._do_download = mock.Mock()

        if timeout is None:
            expected_timeout = self._get_default_timeout()
            fetched = blob.download_as_bytes(raw_download=raw_download)
        else:
            expected_timeout = timeout
            fetched = blob.download_as_bytes(raw_download=raw_download, timeout=timeout)
        self.assertEqual(fetched, b"")

        headers = {"accept-encoding": "gzip"}
        blob._do_download.assert_called_once_with(
            client._http,
            mock.ANY,
            media_link,
            headers,
            None,
            None,
            raw_download,
            timeout=expected_timeout,
            checksum="md5",
        )
        stream = blob._do_download.mock_calls[0].args[1]
        self.assertIsInstance(stream, io.BytesIO)

    def test_download_as_string_w_response_headers(self):
        blob_name = "blob-name"
        client = mock.Mock(spec=["_http"])
        bucket = _Bucket(client)
        media_link = "http://example.com/media/"
        properties = {"mediaLink": media_link}
        blob = self._make_one(blob_name, bucket=bucket, properties=properties)

        response = self._mock_requests_response(
            http_client.OK,
            headers={
                "Content-Type": "application/json",
                "Content-Language": "ko-kr",
                "Cache-Control": "max-age=1337;public",
                "Content-Encoding": "gzip",
                "X-Goog-Storage-Class": "STANDARD",
                "X-Goog-Hash": "crc32c=4gcgLQ==,md5=CS9tHYTtyFntzj7B9nkkJQ==",
            },
            # { "x": 5 } gzipped
            content=b"\x1f\x8b\x08\x00\xcfo\x17_\x02\xff\xabVP\xaaP\xb2R0U\xa8\x05\x00\xa1\xcaQ\x93\n\x00\x00\x00",
        )
        blob._extract_headers_from_download(response)

        self.assertEqual(blob.content_type, "application/json")
        self.assertEqual(blob.content_language, "ko-kr")
        self.assertEqual(blob.content_encoding, "gzip")
        self.assertEqual(blob.cache_control, "max-age=1337;public")
        self.assertEqual(blob.storage_class, "STANDARD")
        self.assertEqual(blob.md5_hash, "CS9tHYTtyFntzj7B9nkkJQ==")
        self.assertEqual(blob.crc32c, "4gcgLQ==")

        response = self._mock_requests_response(
            http_client.OK,
            headers={
                "Content-Type": "application/octet-stream",
                "Content-Language": "en-US",
                "Cache-Control": "max-age=1337;public",
                "Content-Encoding": "gzip",
                "X-Goog-Storage-Class": "STANDARD",
                "X-Goog-Hash": "crc32c=4/c+LQ==,md5=CS9tHYTt/+ntzj7B9nkkJQ==",
            },
            content=b"",
        )
        blob._extract_headers_from_download(response)
        self.assertEqual(blob.content_type, "application/octet-stream")
        self.assertEqual(blob.content_language, "en-US")
        self.assertEqual(blob.md5_hash, "CS9tHYTt/+ntzj7B9nkkJQ==")
        self.assertEqual(blob.crc32c, "4/c+LQ==")

    def test_download_as_string_w_hash_response_header_none(self):
        blob_name = "blob-name"
        md5_hash = "CS9tHYTtyFntzj7B9nkkJQ=="
        crc32c = "4gcgLQ=="
        client = mock.Mock(spec=["_http"])
        bucket = _Bucket(client)
        media_link = "http://example.com/media/"
        properties = {
            "mediaLink": media_link,
            "md5Hash": md5_hash,
            "crc32c": crc32c,
        }
        blob = self._make_one(blob_name, bucket=bucket, properties=properties)

        response = self._mock_requests_response(
            http_client.OK,
            headers={"X-Goog-Hash": ""},
            # { "x": 5 } gzipped
            content=b"\x1f\x8b\x08\x00\xcfo\x17_\x02\xff\xabVP\xaaP\xb2R0U\xa8\x05\x00\xa1\xcaQ\x93\n\x00\x00\x00",
        )
        blob._extract_headers_from_download(response)

        self.assertEqual(blob.md5_hash, md5_hash)
        self.assertEqual(blob.crc32c, crc32c)

    def test_download_as_string_w_response_headers_not_match(self):
        blob_name = "blob-name"
        client = mock.Mock(spec=["_http"])
        bucket = _Bucket(client)
        media_link = "http://example.com/media/"
        properties = {"mediaLink": media_link}
        blob = self._make_one(blob_name, bucket=bucket, properties=properties)

        response = self._mock_requests_response(
            http_client.OK,
            headers={"X-Goog-Hash": "bogus=4gcgLQ==,"},
            # { "x": 5 } gzipped
            content=b"",
        )
        blob._extract_headers_from_download(response)

        self.assertIsNone(blob.md5_hash)
        self.assertIsNone(blob.crc32c)

    def test_download_as_bytes_w_generation_match(self):
        GENERATION_NUMBER = 6
        MEDIA_LINK = "http://example.com/media/"

        client = mock.Mock(spec=["_http"])
        blob = self._make_one(
            "blob-name", bucket=_Bucket(client), properties={"mediaLink": MEDIA_LINK}
        )
        blob.download_to_file = mock.Mock()

        fetched = blob.download_as_bytes(if_generation_match=GENERATION_NUMBER)
        self.assertEqual(fetched, b"")

        blob.download_to_file.assert_called_once_with(
            mock.ANY,
            client=None,
            start=None,
            end=None,
            raw_download=False,
            if_generation_match=GENERATION_NUMBER,
            if_generation_not_match=None,
            if_metageneration_match=None,
            if_metageneration_not_match=None,
            timeout=self._get_default_timeout(),
            checksum="md5",
        )

    def test_download_as_bytes_wo_raw(self):
        self._download_as_bytes_helper(raw_download=False)

    def test_download_as_bytes_w_raw(self):
        self._download_as_bytes_helper(raw_download=True)

    def test_download_as_byte_w_custom_timeout(self):
        self._download_as_bytes_helper(raw_download=False, timeout=9.58)

    def _download_as_text_helper(
        self,
        raw_download,
        client=None,
        start=None,
        end=None,
        if_generation_match=None,
        if_generation_not_match=None,
        if_metageneration_match=None,
        if_metageneration_not_match=None,
        timeout=None,
        encoding=None,
        charset=None,
        no_charset=False,
        expected_value=u"DEADBEEF",
        payload=None,
    ):
        if payload is None:
            if encoding is not None:
                payload = expected_value.encode(encoding)
            else:
                payload = expected_value.encode()

        blob_name = "blob-name"
<<<<<<< HEAD
        client = self._make_client()
        bucket = _Bucket(client)
        media_link = "http://example.com/media/"
        properties = {"mediaLink": media_link}
        if encoding:
            properties["contentEncoding"] = encoding
=======
        bucket = _Bucket()

        properties = {}
        if charset is not None:
            properties["contentType"] = "text/plain; charset={}".format(charset)
        elif no_charset:
            properties = {"contentType": "text/plain"}

>>>>>>> 63ff2338
        blob = self._make_one(blob_name, bucket=bucket, properties=properties)
        blob.download_as_bytes = mock.Mock(return_value=payload)

        kwargs = {"raw_download": raw_download}

        if client is not None:
            kwargs["client"] = client

        if start is not None:
            kwargs["start"] = start

        if end is not None:
            kwargs["end"] = end

        if encoding is not None:
            kwargs["encoding"] = encoding

        if if_generation_match is not None:
            kwargs["if_generation_match"] = if_generation_match

        if if_generation_not_match is not None:
            kwargs["if_generation_not_match"] = if_generation_not_match

        if if_metageneration_match is not None:
            kwargs["if_metageneration_match"] = if_metageneration_match

        if if_metageneration_not_match is not None:
            kwargs["if_metageneration_not_match"] = if_metageneration_not_match

        if timeout is None:
            expected_timeout = self._get_default_timeout()
        else:
            kwargs["timeout"] = expected_timeout = timeout

        fetched = blob.download_as_text(**kwargs)

        self.assertEqual(fetched, expected_value)

        blob.download_as_bytes.assert_called_once_with(
            client=client,
            start=start,
            end=end,
            raw_download=raw_download,
            timeout=expected_timeout,
            if_generation_match=if_generation_match,
            if_generation_not_match=if_generation_not_match,
            if_metageneration_match=if_metageneration_match,
            if_metageneration_not_match=if_metageneration_not_match,
        )

    def test_download_as_text_wo_raw(self):
        self._download_as_text_helper(raw_download=False)

    def test_download_as_text_w_raw(self):
        self._download_as_text_helper(raw_download=True)

    def test_download_as_text_w_client(self):
        self._download_as_text_helper(raw_download=False, client=object())

    def test_download_as_text_w_start(self):
        self._download_as_text_helper(raw_download=False, start=123)

    def test_download_as_text_w_end(self):
        self._download_as_text_helper(raw_download=False, end=456)

    def test_download_as_text_w_custom_timeout(self):
        self._download_as_text_helper(raw_download=False, timeout=9.58)

    def test_download_as_text_w_if_generation_match(self):
        self._download_as_text_helper(raw_download=False, if_generation_match=6)

    def test_download_as_text_w_if_generation_not_match(self):
        self._download_as_text_helper(raw_download=False, if_generation_not_match=6)

    def test_download_as_text_w_if_metageneration_match(self):
        self._download_as_text_helper(raw_download=False, if_metageneration_match=6)

    def test_download_as_text_w_if_metageneration_not_match(self):
        self._download_as_text_helper(raw_download=False, if_metageneration_not_match=6)

    def test_download_as_text_w_encoding(self):
        encoding = "utf-16"
        self._download_as_text_helper(
            raw_download=False, encoding=encoding,
        )

    def test_download_as_text_w_no_charset(self):
        self._download_as_text_helper(
            raw_download=False, no_charset=True,
        )

    def test_download_as_text_w_non_ascii_w_explicit_encoding(self):
        expected_value = u"\x0AFe"
        encoding = "utf-16"
        charset = "latin1"
        payload = expected_value.encode(encoding)
        self._download_as_text_helper(
            raw_download=False,
            expected_value=expected_value,
            payload=payload,
            encoding=encoding,
            charset=charset,
        )

    def test_download_as_text_w_non_ascii_wo_explicit_encoding_w_charset(self):
        expected_value = u"\x0AFe"
        charset = "utf-16"
        payload = expected_value.encode(charset)
        self._download_as_text_helper(
            raw_download=False,
            expected_value=expected_value,
            payload=payload,
            charset=charset,
        )

    @mock.patch("warnings.warn")
    def test_download_as_string(self, mock_warn):
        MEDIA_LINK = "http://example.com/media/"

        client = mock.Mock(spec=["_http"])
        blob = self._make_one(
            "blob-name", bucket=_Bucket(client), properties={"mediaLink": MEDIA_LINK}
        )
        blob.download_to_file = mock.Mock()

        fetched = blob.download_as_string()
        self.assertEqual(fetched, b"")

        blob.download_to_file.assert_called_once_with(
            mock.ANY,
            client=None,
            start=None,
            end=None,
            raw_download=False,
            if_generation_match=None,
            if_generation_not_match=None,
            if_metageneration_match=None,
            if_metageneration_not_match=None,
            timeout=self._get_default_timeout(),
            checksum="md5",
        )

        mock_warn.assert_called_with(
            "Blob.download_as_string() is deprecated and will be removed in future."
            "Use Blob.download_as_bytes() instead.",
            PendingDeprecationWarning,
            stacklevel=1,
        )

    def test__get_content_type_explicit(self):
        blob = self._make_one(u"blob-name", bucket=None)

        content_type = u"text/plain"
        return_value = blob._get_content_type(content_type)
        self.assertEqual(return_value, content_type)

    def test__get_content_type_from_blob(self):
        blob = self._make_one(u"blob-name", bucket=None)
        blob.content_type = u"video/mp4"

        return_value = blob._get_content_type(None)
        self.assertEqual(return_value, blob.content_type)

    def test__get_content_type_from_filename(self):
        blob = self._make_one(u"blob-name", bucket=None)

        return_value = blob._get_content_type(None, filename="archive.tar")
        self.assertEqual(return_value, "application/x-tar")

    def test__get_content_type_default(self):
        blob = self._make_one(u"blob-name", bucket=None)

        return_value = blob._get_content_type(None)
        self.assertEqual(return_value, u"application/octet-stream")

    def test__get_writable_metadata_no_changes(self):
        name = u"blob-name"
        blob = self._make_one(name, bucket=None)

        object_metadata = blob._get_writable_metadata()
        expected = {"name": name}
        self.assertEqual(object_metadata, expected)

    def test__get_writable_metadata_with_changes(self):
        name = u"blob-name"
        blob = self._make_one(name, bucket=None)
        blob.storage_class = "NEARLINE"
        blob.cache_control = "max-age=3600"
        blob.metadata = {"color": "red"}

        object_metadata = blob._get_writable_metadata()
        expected = {
            "cacheControl": blob.cache_control,
            "metadata": blob.metadata,
            "name": name,
            "storageClass": blob.storage_class,
        }
        self.assertEqual(object_metadata, expected)

    def test__get_writable_metadata_unwritable_field(self):
        name = u"blob-name"
        properties = {"updated": "2016-10-16T18:18:18.181Z"}
        blob = self._make_one(name, bucket=None, properties=properties)
        # Fake that `updated` is in changes.
        blob._changes.add("updated")

        object_metadata = blob._get_writable_metadata()
        expected = {"name": name}
        self.assertEqual(object_metadata, expected)

    def test__set_metadata_to_none(self):
        name = u"blob-name"
        blob = self._make_one(name, bucket=None)
        blob.storage_class = "NEARLINE"
        blob.cache_control = "max-age=3600"

        with mock.patch("google.cloud.storage.blob.Blob._patch_property") as patch_prop:
            blob.metadata = None
            patch_prop.assert_called_once_with("metadata", None)

    def test__get_upload_arguments(self):
        name = u"blob-name"
        key = b"[pXw@,p@@AfBfrR3x-2b2SCHR,.?YwRO"
        blob = self._make_one(name, bucket=None, encryption_key=key)
        blob.content_disposition = "inline"

        content_type = u"image/jpeg"
        info = blob._get_upload_arguments(content_type)

        headers, object_metadata, new_content_type = info
        header_key_value = "W3BYd0AscEBAQWZCZnJSM3gtMmIyU0NIUiwuP1l3Uk8="
        header_key_hash_value = "G0++dxF4q5rG4o9kE8gvEKn15RH6wLm0wXV1MgAlXOg="
        expected_headers = {
            "X-Goog-Encryption-Algorithm": "AES256",
            "X-Goog-Encryption-Key": header_key_value,
            "X-Goog-Encryption-Key-Sha256": header_key_hash_value,
        }
        self.assertEqual(headers, expected_headers)
        expected_metadata = {
            "contentDisposition": blob.content_disposition,
            "name": name,
        }
        self.assertEqual(object_metadata, expected_metadata)
        self.assertEqual(new_content_type, content_type)

    def _mock_transport(self, status_code, headers, content=b""):
        fake_transport = mock.Mock(spec=["request"])
        fake_response = self._mock_requests_response(
            status_code, headers, content=content
        )
        fake_transport.request.return_value = fake_response
        return fake_transport

    def _do_multipart_success(
        self,
        mock_get_boundary,
        client=None,
        size=None,
        num_retries=None,
        user_project=None,
        predefined_acl=None,
        if_generation_match=None,
        if_generation_not_match=None,
        if_metageneration_match=None,
        if_metageneration_not_match=None,
        kms_key_name=None,
        timeout=None,
        metadata=None,
    ):
        from six.moves.urllib.parse import urlencode

        bucket = _Bucket(name="w00t", user_project=user_project)
        blob = self._make_one(u"blob-name", bucket=bucket, kms_key_name=kms_key_name)
        self.assertIsNone(blob.chunk_size)
        if metadata:
            self.assertIsNone(blob.metadata)
            blob._properties["metadata"] = metadata
            self.assertEqual(len(blob._changes), 0)

        # Create some mock arguments.
        if not client:
            # Create mocks to be checked for doing transport.
            transport = self._mock_transport(http_client.OK, {})

            client = mock.Mock(_http=transport, _connection=_Connection, spec=["_http"])
            client._connection.API_BASE_URL = "https://storage.googleapis.com"
        data = b"data here hear hier"
        stream = io.BytesIO(data)
        content_type = u"application/xml"

        if timeout is None:
            expected_timeout = self._get_default_timeout()
            timeout_kwarg = {}
        else:
            expected_timeout = timeout
            timeout_kwarg = {"timeout": timeout}

        response = blob._do_multipart_upload(
            client,
            stream,
            content_type,
            size,
            num_retries,
            predefined_acl,
            if_generation_match,
            if_generation_not_match,
            if_metageneration_match,
            if_metageneration_not_match,
            **timeout_kwarg
        )

        # Check the mocks and the returned value.
        self.assertIs(response, client._http.request.return_value)
        if size is None:
            data_read = data
            self.assertEqual(stream.tell(), len(data))
        else:
            data_read = data[:size]
            self.assertEqual(stream.tell(), size)

        mock_get_boundary.assert_called_once_with()

        upload_url = (
            "https://storage.googleapis.com/upload/storage/v1" + bucket.path + "/o"
        )

        qs_params = [("uploadType", "multipart")]

        if user_project is not None:
            qs_params.append(("userProject", user_project))

        if predefined_acl is not None:
            qs_params.append(("predefinedAcl", predefined_acl))

        if kms_key_name is not None and "cryptoKeyVersions" not in kms_key_name:
            qs_params.append(("kmsKeyName", kms_key_name))

        if if_generation_match is not None:
            qs_params.append(("ifGenerationMatch", if_generation_match))

        if if_generation_not_match is not None:
            qs_params.append(("ifGenerationNotMatch", if_generation_not_match))

        if if_metageneration_match is not None:
            qs_params.append(("ifMetagenerationMatch", if_metageneration_match))

        if if_metageneration_not_match is not None:
            qs_params.append(("ifMetaGenerationNotMatch", if_metageneration_not_match))

        upload_url += "?" + urlencode(qs_params)

        blob_data = {"name": "blob-name"}
        if metadata:
            blob_data["metadata"] = metadata
            self.assertEqual(blob._changes, set(["metadata"]))
        payload = (
            b"--==0==\r\n"
            + b"content-type: application/json; charset=UTF-8\r\n\r\n"
            + json.dumps(blob_data).encode("utf-8")
            + b"\r\n--==0==\r\n"
            + b"content-type: application/xml\r\n\r\n"
            + data_read
            + b"\r\n--==0==--"
        )
        headers = {"content-type": b'multipart/related; boundary="==0=="'}
        client._http.request.assert_called_once_with(
            "POST", upload_url, data=payload, headers=headers, timeout=expected_timeout
        )

    @mock.patch(u"google.resumable_media._upload.get_boundary", return_value=b"==0==")
    def test__do_multipart_upload_no_size(self, mock_get_boundary):
        self._do_multipart_success(mock_get_boundary, predefined_acl="private")

    @mock.patch(u"google.resumable_media._upload.get_boundary", return_value=b"==0==")
    def test__do_multipart_upload_with_size(self, mock_get_boundary):
        self._do_multipart_success(mock_get_boundary, size=10)

    @mock.patch(u"google.resumable_media._upload.get_boundary", return_value=b"==0==")
    def test__do_multipart_upload_with_user_project(self, mock_get_boundary):
        user_project = "user-project-123"
        self._do_multipart_success(mock_get_boundary, user_project=user_project)

    @mock.patch(u"google.resumable_media._upload.get_boundary", return_value=b"==0==")
    def test__do_multipart_upload_with_kms(self, mock_get_boundary):
        kms_resource = (
            "projects/test-project-123/"
            "locations/us/"
            "keyRings/test-ring/"
            "cryptoKeys/test-key"
        )
        self._do_multipart_success(mock_get_boundary, kms_key_name=kms_resource)

    @mock.patch(u"google.resumable_media._upload.get_boundary", return_value=b"==0==")
    def test__do_multipart_upload_with_kms_with_version(self, mock_get_boundary):
        kms_resource = (
            "projects/test-project-123/"
            "locations/us/"
            "keyRings/test-ring/"
            "cryptoKeys/test-key"
            "cryptoKeyVersions/1"
        )
        self._do_multipart_success(mock_get_boundary, kms_key_name=kms_resource)

    @mock.patch(u"google.resumable_media._upload.get_boundary", return_value=b"==0==")
    def test__do_multipart_upload_with_retry(self, mock_get_boundary):
        self._do_multipart_success(mock_get_boundary, num_retries=8)

    @mock.patch(u"google.resumable_media._upload.get_boundary", return_value=b"==0==")
    def test__do_multipart_upload_with_generation_match(self, mock_get_boundary):
        self._do_multipart_success(
            mock_get_boundary, if_generation_match=4, if_metageneration_match=4
        )

    @mock.patch(u"google.resumable_media._upload.get_boundary", return_value=b"==0==")
    def test__do_multipart_upload_with_custom_timeout(self, mock_get_boundary):
        self._do_multipart_success(mock_get_boundary, timeout=9.58)

    @mock.patch(u"google.resumable_media._upload.get_boundary", return_value=b"==0==")
    def test__do_multipart_upload_with_generation_not_match(self, mock_get_boundary):
        self._do_multipart_success(
            mock_get_boundary, if_generation_not_match=4, if_metageneration_not_match=4
        )

    @mock.patch(u"google.resumable_media._upload.get_boundary", return_value=b"==0==")
    def test__do_multipart_upload_with_client(self, mock_get_boundary):
        transport = self._mock_transport(http_client.OK, {})
        client = mock.Mock(_http=transport, _connection=_Connection, spec=["_http"])
        client._connection.API_BASE_URL = "https://storage.googleapis.com"
        self._do_multipart_success(mock_get_boundary, client=client)

    @mock.patch(u"google.resumable_media._upload.get_boundary", return_value=b"==0==")
    def test__do_multipart_upload_with_metadata(self, mock_get_boundary):
        self._do_multipart_success(mock_get_boundary, metadata={"test": "test"})

    def test__do_multipart_upload_bad_size(self):
        blob = self._make_one(u"blob-name", bucket=None)

        data = b"data here hear hier"
        stream = io.BytesIO(data)
        size = 50
        self.assertGreater(size, len(data))

        with self.assertRaises(ValueError) as exc_info:
            blob._do_multipart_upload(
                None, stream, None, size, None, None, None, None, None, None
            )

        exc_contents = str(exc_info.exception)
        self.assertIn("was specified but the file-like object only had", exc_contents)
        self.assertEqual(stream.tell(), len(data))

    def _initiate_resumable_helper(
        self,
        client=None,
        size=None,
        extra_headers=None,
        chunk_size=None,
        num_retries=None,
        user_project=None,
        predefined_acl=None,
        if_generation_match=None,
        if_generation_not_match=None,
        if_metageneration_match=None,
        if_metageneration_not_match=None,
        blob_chunk_size=786432,
        kms_key_name=None,
        timeout=None,
        metadata=None,
    ):
        from six.moves.urllib.parse import urlencode
        from google.resumable_media.requests import ResumableUpload
        from google.cloud.storage.blob import _DEFAULT_CHUNKSIZE

        bucket = _Bucket(name="whammy", user_project=user_project)
        blob = self._make_one(u"blob-name", bucket=bucket, kms_key_name=kms_key_name)
        if metadata:
            self.assertIsNone(blob.metadata)
            blob._properties["metadata"] = metadata
            self.assertEqual(len(blob._changes), 0)
        else:
            blob.metadata = {"rook": "takes knight"}
        blob.chunk_size = blob_chunk_size
        if blob_chunk_size is not None:
            self.assertIsNotNone(blob.chunk_size)
        else:
            self.assertIsNone(blob.chunk_size)

        # Need to make sure **same** dict is used because ``json.dumps()``
        # will depend on the hash order.
        if not metadata:
            object_metadata = blob._get_writable_metadata()
            blob._get_writable_metadata = mock.Mock(
                return_value=object_metadata, spec=[]
            )

        resumable_url = "http://test.invalid?upload_id=hey-you"
        if not client:
            # Create mocks to be checked for doing transport.
            response_headers = {"location": resumable_url}
            transport = self._mock_transport(http_client.OK, response_headers)

            # Create some mock arguments and call the method under test.
            client = mock.Mock(
                _http=transport, _connection=_Connection, spec=[u"_http"]
            )
            client._connection.API_BASE_URL = "https://storage.googleapis.com"
        data = b"hello hallo halo hi-low"
        stream = io.BytesIO(data)
        content_type = u"text/plain"

        if timeout is None:
            expected_timeout = self._get_default_timeout()
            timeout_kwarg = {}
        else:
            expected_timeout = timeout
            timeout_kwarg = {"timeout": timeout}

        upload, transport = blob._initiate_resumable_upload(
            client,
            stream,
            content_type,
            size,
            num_retries,
            extra_headers=extra_headers,
            chunk_size=chunk_size,
            predefined_acl=predefined_acl,
            if_generation_match=if_generation_match,
            if_generation_not_match=if_generation_not_match,
            if_metageneration_match=if_metageneration_match,
            if_metageneration_not_match=if_metageneration_not_match,
            **timeout_kwarg
        )

        # Check the returned values.
        self.assertIsInstance(upload, ResumableUpload)

        upload_url = (
            "https://storage.googleapis.com/upload/storage/v1" + bucket.path + "/o"
        )
        qs_params = [("uploadType", "resumable")]

        if user_project is not None:
            qs_params.append(("userProject", user_project))

        if predefined_acl is not None:
            qs_params.append(("predefinedAcl", predefined_acl))

        if kms_key_name is not None and "cryptoKeyVersions" not in kms_key_name:
            qs_params.append(("kmsKeyName", kms_key_name))

        if if_generation_match is not None:
            qs_params.append(("ifGenerationMatch", if_generation_match))

        if if_generation_not_match is not None:
            qs_params.append(("ifGenerationNotMatch", if_generation_not_match))

        if if_metageneration_match is not None:
            qs_params.append(("ifMetagenerationMatch", if_metageneration_match))

        if if_metageneration_not_match is not None:
            qs_params.append(("ifMetaGenerationNotMatch", if_metageneration_not_match))

        upload_url += "?" + urlencode(qs_params)

        self.assertEqual(upload.upload_url, upload_url)
        if extra_headers is None:
            self.assertEqual(upload._headers, {})
        else:
            self.assertEqual(upload._headers, extra_headers)
            self.assertIsNot(upload._headers, extra_headers)
        self.assertFalse(upload.finished)
        if chunk_size is None:
            if blob_chunk_size is None:
                self.assertEqual(upload._chunk_size, _DEFAULT_CHUNKSIZE)
            else:
                self.assertEqual(upload._chunk_size, blob.chunk_size)
        else:
            self.assertNotEqual(blob.chunk_size, chunk_size)
            self.assertEqual(upload._chunk_size, chunk_size)
        self.assertIs(upload._stream, stream)
        if metadata:
            self.assertEqual(blob._changes, set(["metadata"]))
        if size is None:
            self.assertIsNone(upload._total_bytes)
        else:
            self.assertEqual(upload._total_bytes, size)
        self.assertEqual(upload._content_type, content_type)
        self.assertEqual(upload.resumable_url, resumable_url)
        retry_strategy = upload._retry_strategy
        self.assertEqual(retry_strategy.max_sleep, 64.0)
        if num_retries is None:
            self.assertEqual(retry_strategy.max_cumulative_retry, 600.0)
            self.assertIsNone(retry_strategy.max_retries)
        else:
            self.assertIsNone(retry_strategy.max_cumulative_retry)
            self.assertEqual(retry_strategy.max_retries, num_retries)
        self.assertIs(client._http, transport)
        # Make sure we never read from the stream.
        self.assertEqual(stream.tell(), 0)

        if metadata:
            object_metadata = {"name": u"blob-name", "metadata": metadata}
        else:
            # Check the mocks.
            blob._get_writable_metadata.assert_called_once_with()
        payload = json.dumps(object_metadata).encode("utf-8")
        expected_headers = {
            "content-type": "application/json; charset=UTF-8",
            "x-upload-content-type": content_type,
        }
        if size is not None:
            expected_headers["x-upload-content-length"] = str(size)
        if extra_headers is not None:
            expected_headers.update(extra_headers)
        transport.request.assert_called_once_with(
            "POST",
            upload_url,
            data=payload,
            headers=expected_headers,
            timeout=expected_timeout,
        )

    def test__initiate_resumable_upload_with_metadata(self):
        self._initiate_resumable_helper(metadata={"test": "test"})

    def test__initiate_resumable_upload_with_custom_timeout(self):
        self._initiate_resumable_helper(timeout=9.58)

    def test__initiate_resumable_upload_no_size(self):
        self._initiate_resumable_helper()

    def test__initiate_resumable_upload_with_size(self):
        self._initiate_resumable_helper(size=10000)

    def test__initiate_resumable_upload_with_user_project(self):
        user_project = "user-project-123"
        self._initiate_resumable_helper(user_project=user_project)

    def test__initiate_resumable_upload_with_kms(self):
        kms_resource = (
            "projects/test-project-123/"
            "locations/us/"
            "keyRings/test-ring/"
            "cryptoKeys/test-key"
        )
        self._initiate_resumable_helper(kms_key_name=kms_resource)

    def test__initiate_resumable_upload_with_kms_with_version(self):
        kms_resource = (
            "projects/test-project-123/"
            "locations/us/"
            "keyRings/test-ring/"
            "cryptoKeys/test-key"
            "cryptoKeyVersions/1"
        )
        self._initiate_resumable_helper(kms_key_name=kms_resource)

    def test__initiate_resumable_upload_without_chunk_size(self):
        self._initiate_resumable_helper(blob_chunk_size=None)

    def test__initiate_resumable_upload_with_chunk_size(self):
        one_mb = 1048576
        self._initiate_resumable_helper(chunk_size=one_mb)

    def test__initiate_resumable_upload_with_extra_headers(self):
        extra_headers = {"origin": "http://not-in-kansas-anymore.invalid"}
        self._initiate_resumable_helper(extra_headers=extra_headers)

    def test__initiate_resumable_upload_with_retry(self):
        self._initiate_resumable_helper(num_retries=11)

    def test__initiate_resumable_upload_with_generation_match(self):
        self._initiate_resumable_helper(
            if_generation_match=4, if_metageneration_match=4
        )

    def test__initiate_resumable_upload_with_generation_not_match(self):
        self._initiate_resumable_helper(
            if_generation_not_match=4, if_metageneration_not_match=4
        )

    def test__initiate_resumable_upload_with_predefined_acl(self):
        self._initiate_resumable_helper(predefined_acl="private")

    def test__initiate_resumable_upload_with_client(self):
        resumable_url = "http://test.invalid?upload_id=hey-you"
        response_headers = {"location": resumable_url}
        transport = self._mock_transport(http_client.OK, response_headers)

        client = mock.Mock(_http=transport, _connection=_Connection, spec=[u"_http"])
        client._connection.API_BASE_URL = "https://storage.googleapis.com"
        self._initiate_resumable_helper(client=client)

    def _make_resumable_transport(
        self, headers1, headers2, headers3, total_bytes, data_corruption=False
    ):
        from google import resumable_media

        fake_transport = mock.Mock(spec=["request"])

        fake_response1 = self._mock_requests_response(http_client.OK, headers1)
        fake_response2 = self._mock_requests_response(
            resumable_media.PERMANENT_REDIRECT, headers2
        )
        json_body = '{{"size": "{:d}"}}'.format(total_bytes)
        if data_corruption:
            fake_response3 = resumable_media.DataCorruption(None)
        else:
            fake_response3 = self._mock_requests_response(
                http_client.OK, headers3, content=json_body.encode("utf-8")
            )

        responses = [fake_response1, fake_response2, fake_response3]
        fake_transport.request.side_effect = responses
        return fake_transport, responses

    @staticmethod
    def _do_resumable_upload_call0(
        blob,
        content_type,
        size=None,
        predefined_acl=None,
        if_generation_match=None,
        if_generation_not_match=None,
        if_metageneration_match=None,
        if_metageneration_not_match=None,
        timeout=None,
    ):
        # First mock transport.request() does initiates upload.
        upload_url = (
            "https://storage.googleapis.com/upload/storage/v1"
            + blob.bucket.path
            + "/o?uploadType=resumable"
        )
        if predefined_acl is not None:
            upload_url += "&predefinedAcl={}".format(predefined_acl)
        expected_headers = {
            "content-type": "application/json; charset=UTF-8",
            "x-upload-content-type": content_type,
        }
        if size is not None:
            expected_headers["x-upload-content-length"] = str(size)
        payload = json.dumps({"name": blob.name}).encode("utf-8")
        return mock.call(
            "POST", upload_url, data=payload, headers=expected_headers, timeout=timeout
        )

    @staticmethod
    def _do_resumable_upload_call1(
        blob,
        content_type,
        data,
        resumable_url,
        size=None,
        predefined_acl=None,
        if_generation_match=None,
        if_generation_not_match=None,
        if_metageneration_match=None,
        if_metageneration_not_match=None,
        timeout=None,
    ):
        # Second mock transport.request() does sends first chunk.
        if size is None:
            content_range = "bytes 0-{:d}/*".format(blob.chunk_size - 1)
        else:
            content_range = "bytes 0-{:d}/{:d}".format(blob.chunk_size - 1, size)

        expected_headers = {
            "content-type": content_type,
            "content-range": content_range,
        }
        payload = data[: blob.chunk_size]
        return mock.call(
            "PUT",
            resumable_url,
            data=payload,
            headers=expected_headers,
            timeout=timeout,
        )

    @staticmethod
    def _do_resumable_upload_call2(
        blob,
        content_type,
        data,
        resumable_url,
        total_bytes,
        predefined_acl=None,
        if_generation_match=None,
        if_generation_not_match=None,
        if_metageneration_match=None,
        if_metageneration_not_match=None,
        timeout=None,
    ):
        # Third mock transport.request() does sends last chunk.
        content_range = "bytes {:d}-{:d}/{:d}".format(
            blob.chunk_size, total_bytes - 1, total_bytes
        )
        expected_headers = {
            "content-type": content_type,
            "content-range": content_range,
        }
        payload = data[blob.chunk_size :]
        return mock.call(
            "PUT",
            resumable_url,
            data=payload,
            headers=expected_headers,
            timeout=timeout,
        )

    def _do_resumable_helper(
        self,
        use_size=False,
        num_retries=None,
        predefined_acl=None,
        if_generation_match=None,
        if_generation_not_match=None,
        if_metageneration_match=None,
        if_metageneration_not_match=None,
        timeout=None,
        data_corruption=False,
    ):
        bucket = _Bucket(name="yesterday")
        blob = self._make_one(u"blob-name", bucket=bucket)
        blob.chunk_size = blob._CHUNK_SIZE_MULTIPLE
        self.assertIsNotNone(blob.chunk_size)

        # Data to be uploaded.
        data = b"<html>" + (b"A" * blob.chunk_size) + b"</html>"
        total_bytes = len(data)
        if use_size:
            size = total_bytes
        else:
            size = None

        # Create mocks to be checked for doing transport.
        resumable_url = "http://test.invalid?upload_id=and-then-there-was-1"
        headers1 = {"location": resumable_url}
        headers2 = {"range": "bytes=0-{:d}".format(blob.chunk_size - 1)}
        transport, responses = self._make_resumable_transport(
            headers1, headers2, {}, total_bytes, data_corruption=data_corruption
        )

        # Create some mock arguments and call the method under test.
        client = mock.Mock(_http=transport, _connection=_Connection, spec=["_http"])
        client._connection.API_BASE_URL = "https://storage.googleapis.com"
        stream = io.BytesIO(data)
        content_type = u"text/html"

        if timeout is None:
            expected_timeout = self._get_default_timeout()
            timeout_kwarg = {}
        else:
            expected_timeout = timeout
            timeout_kwarg = {"timeout": timeout}

        response = blob._do_resumable_upload(
            client,
            stream,
            content_type,
            size,
            num_retries,
            predefined_acl,
            if_generation_match,
            if_generation_not_match,
            if_metageneration_match,
            if_metageneration_not_match,
            **timeout_kwarg
        )

        # Check the returned values.
        self.assertIs(response, responses[2])
        self.assertEqual(stream.tell(), total_bytes)

        # Check the mocks.
        call0 = self._do_resumable_upload_call0(
            blob,
            content_type,
            size=size,
            predefined_acl=predefined_acl,
            if_generation_match=if_generation_match,
            if_generation_not_match=if_generation_not_match,
            if_metageneration_match=if_metageneration_match,
            if_metageneration_not_match=if_metageneration_not_match,
            timeout=expected_timeout,
        )
        call1 = self._do_resumable_upload_call1(
            blob,
            content_type,
            data,
            resumable_url,
            size=size,
            predefined_acl=predefined_acl,
            if_generation_match=if_generation_match,
            if_generation_not_match=if_generation_not_match,
            if_metageneration_match=if_metageneration_match,
            if_metageneration_not_match=if_metageneration_not_match,
            timeout=expected_timeout,
        )
        call2 = self._do_resumable_upload_call2(
            blob,
            content_type,
            data,
            resumable_url,
            total_bytes,
            predefined_acl=predefined_acl,
            if_generation_match=if_generation_match,
            if_generation_not_match=if_generation_not_match,
            if_metageneration_match=if_metageneration_match,
            if_metageneration_not_match=if_metageneration_not_match,
            timeout=expected_timeout,
        )
        self.assertEqual(transport.request.mock_calls, [call0, call1, call2])

    def test__do_resumable_upload_with_custom_timeout(self):
        self._do_resumable_helper(timeout=9.58)

    def test__do_resumable_upload_no_size(self):
        self._do_resumable_helper()

    def test__do_resumable_upload_with_size(self):
        self._do_resumable_helper(use_size=True)

    def test__do_resumable_upload_with_retry(self):
        self._do_resumable_helper(num_retries=6)

    def test__do_resumable_upload_with_predefined_acl(self):
        self._do_resumable_helper(predefined_acl="private")

    def test__do_resumable_upload_with_data_corruption(self):
        from google.resumable_media import DataCorruption

        with mock.patch("google.cloud.storage.blob.Blob.delete") as patch:
            try:
                self._do_resumable_helper(data_corruption=True)
            except Exception as e:
                self.assertTrue(patch.called)
                self.assertIsInstance(e, DataCorruption)

    def _do_upload_helper(
        self,
        chunk_size=None,
        num_retries=None,
        predefined_acl=None,
        if_generation_match=None,
        if_generation_not_match=None,
        if_metageneration_match=None,
        if_metageneration_not_match=None,
        size=None,
        timeout=None,
    ):
        from google.cloud.storage.blob import _MAX_MULTIPART_SIZE

        blob = self._make_one(u"blob-name", bucket=None)

        # Create a fake response.
        response = mock.Mock(spec=[u"json"])
        response.json.return_value = mock.sentinel.json
        # Mock **both** helpers.
        blob._do_multipart_upload = mock.Mock(return_value=response, spec=[])
        blob._do_resumable_upload = mock.Mock(return_value=response, spec=[])

        if chunk_size is None:
            self.assertIsNone(blob.chunk_size)
        else:
            blob.chunk_size = chunk_size
            self.assertIsNotNone(blob.chunk_size)

        client = mock.sentinel.client
        stream = mock.sentinel.stream
        content_type = u"video/mp4"
        if size is None:
            size = 12345654321

        if timeout is None:
            expected_timeout = self._get_default_timeout()
            timeout_kwarg = {}
        else:
            expected_timeout = timeout
            timeout_kwarg = {"timeout": timeout}

        # Make the request and check the mocks.
        created_json = blob._do_upload(
            client,
            stream,
            content_type,
            size,
            num_retries,
            predefined_acl,
            if_generation_match,
            if_generation_not_match,
            if_metageneration_match,
            if_metageneration_not_match,
            **timeout_kwarg
        )

        # Adjust num_retries expectations to reflect the conditional default in
        # _do_upload()
        if num_retries is None and if_metageneration_match is None:
            num_retries = 0

        self.assertIs(created_json, mock.sentinel.json)
        response.json.assert_called_once_with()
        if size is not None and size <= _MAX_MULTIPART_SIZE:
            blob._do_multipart_upload.assert_called_once_with(
                client,
                stream,
                content_type,
                size,
                num_retries,
                predefined_acl,
                if_generation_match,
                if_generation_not_match,
                if_metageneration_match,
                if_metageneration_not_match,
                timeout=expected_timeout,
                checksum=None,
            )
            blob._do_resumable_upload.assert_not_called()
        else:
            blob._do_multipart_upload.assert_not_called()
            blob._do_resumable_upload.assert_called_once_with(
                client,
                stream,
                content_type,
                size,
                num_retries,
                predefined_acl,
                if_generation_match,
                if_generation_not_match,
                if_metageneration_match,
                if_metageneration_not_match,
                timeout=expected_timeout,
                checksum=None,
            )

    def test__do_upload_uses_multipart(self):
        from google.cloud.storage.blob import _MAX_MULTIPART_SIZE

        self._do_upload_helper(size=_MAX_MULTIPART_SIZE)

    def test__do_upload_uses_multipart_w_custom_timeout(self):
        from google.cloud.storage.blob import _MAX_MULTIPART_SIZE

        self._do_upload_helper(size=_MAX_MULTIPART_SIZE, timeout=9.58)

    def test__do_upload_uses_resumable(self):
        from google.cloud.storage.blob import _MAX_MULTIPART_SIZE

        chunk_size = 256 * 1024  # 256KB
        self._do_upload_helper(chunk_size=chunk_size, size=_MAX_MULTIPART_SIZE + 1)

    def test__do_upload_uses_resumable_w_custom_timeout(self):
        from google.cloud.storage.blob import _MAX_MULTIPART_SIZE

        chunk_size = 256 * 1024  # 256KB
        self._do_upload_helper(
            chunk_size=chunk_size, size=_MAX_MULTIPART_SIZE + 1, timeout=9.58
        )

    def test__do_upload_with_retry(self):
        self._do_upload_helper(num_retries=20)

    def _upload_from_file_helper(self, side_effect=None, **kwargs):
        from google.cloud._helpers import UTC

        blob = self._make_one("blob-name", bucket=None)
        # Mock low-level upload helper on blob (it is tested elsewhere).
        created_json = {"updated": "2017-01-01T09:09:09.081Z"}
        blob._do_upload = mock.Mock(return_value=created_json, spec=[])
        if side_effect is not None:
            blob._do_upload.side_effect = side_effect
        # Make sure `updated` is empty before the request.
        self.assertIsNone(blob.updated)

        data = b"data is here"
        stream = io.BytesIO(data)
        stream.seek(2)  # Not at zero.
        content_type = u"font/woff"
        client = mock.sentinel.client
        predefined_acl = kwargs.get("predefined_acl", None)
        if_generation_match = kwargs.get("if_generation_match", None)
        if_generation_not_match = kwargs.get("if_generation_not_match", None)
        if_metageneration_match = kwargs.get("if_metageneration_match", None)
        if_metageneration_not_match = kwargs.get("if_metageneration_not_match", None)
        ret_val = blob.upload_from_file(
            stream, size=len(data), content_type=content_type, client=client, **kwargs
        )

        # Check the response and side-effects.
        self.assertIsNone(ret_val)
        new_updated = datetime.datetime(2017, 1, 1, 9, 9, 9, 81000, tzinfo=UTC)
        self.assertEqual(blob.updated, new_updated)

        expected_timeout = kwargs.get("timeout", self._get_default_timeout())

        # Check the mock.
        num_retries = kwargs.get("num_retries")
        blob._do_upload.assert_called_once_with(
            client,
            stream,
            content_type,
            len(data),
            num_retries,
            predefined_acl,
            if_generation_match,
            if_generation_not_match,
            if_metageneration_match,
            if_metageneration_not_match,
            timeout=expected_timeout,
            checksum=None,
        )
        return stream

    def test_upload_from_file_success(self):
        stream = self._upload_from_file_helper(predefined_acl="private")
        assert stream.tell() == 2

    @mock.patch("warnings.warn")
    def test_upload_from_file_with_retries(self, mock_warn):
        from google.cloud.storage import blob as blob_module

        self._upload_from_file_helper(num_retries=20)
        mock_warn.assert_called_once_with(
            blob_module._NUM_RETRIES_MESSAGE, DeprecationWarning, stacklevel=2
        )

    def test_upload_from_file_with_rewind(self):
        stream = self._upload_from_file_helper(rewind=True)
        assert stream.tell() == 0

    def test_upload_from_file_with_custom_timeout(self):
        self._upload_from_file_helper(timeout=9.58)

    def test_upload_from_file_failure(self):
        import requests

        from google.resumable_media import InvalidResponse
        from google.cloud import exceptions

        message = "Someone is already in this spot."
        response = requests.Response()
        response.status_code = http_client.CONFLICT
        response.request = requests.Request("POST", "http://example.com").prepare()
        side_effect = InvalidResponse(response, message)

        with self.assertRaises(exceptions.Conflict) as exc_info:
            self._upload_from_file_helper(side_effect=side_effect)

        self.assertIn(message, exc_info.exception.message)
        self.assertEqual(exc_info.exception.errors, [])

    def _do_upload_mock_call_helper(
        self, blob, client, content_type, size, timeout=None
    ):
        self.assertEqual(blob._do_upload.call_count, 1)
        mock_call = blob._do_upload.mock_calls[0]
        call_name, pos_args, kwargs = mock_call
        self.assertEqual(call_name, "")
        self.assertEqual(len(pos_args), 10)
        self.assertEqual(pos_args[0], client)
        self.assertEqual(pos_args[2], content_type)
        self.assertEqual(pos_args[3], size)
        self.assertIsNone(pos_args[4])  # num_retries
        self.assertIsNone(pos_args[5])  # predefined_acl
        self.assertIsNone(pos_args[6])  # if_generation_match
        self.assertIsNone(pos_args[7])  # if_generation_not_match
        self.assertIsNone(pos_args[8])  # if_metageneration_match
        self.assertIsNone(pos_args[9])  # if_metageneration_not_match

        expected_timeout = self._get_default_timeout() if timeout is None else timeout
        self.assertEqual(kwargs, {"timeout": expected_timeout, "checksum": None})

        return pos_args[1]

    def test_upload_from_filename(self):
        from google.cloud._testing import _NamedTemporaryFile

        blob = self._make_one("blob-name", bucket=None)
        # Mock low-level upload helper on blob (it is tested elsewhere).
        created_json = {"metadata": {"mint": "ice-cream"}}
        blob._do_upload = mock.Mock(return_value=created_json, spec=[])
        # Make sure `metadata` is empty before the request.
        self.assertIsNone(blob.metadata)

        data = b"soooo much data"
        content_type = u"image/svg+xml"
        client = mock.sentinel.client
        with _NamedTemporaryFile() as temp:
            with open(temp.name, "wb") as file_obj:
                file_obj.write(data)

            ret_val = blob.upload_from_filename(
                temp.name, content_type=content_type, client=client
            )

        # Check the response and side-effects.
        self.assertIsNone(ret_val)
        self.assertEqual(blob.metadata, created_json["metadata"])

        # Check the mock.
        stream = self._do_upload_mock_call_helper(blob, client, content_type, len(data))
        self.assertTrue(stream.closed)
        self.assertEqual(stream.mode, "rb")
        self.assertEqual(stream.name, temp.name)

    def test_upload_from_filename_w_custom_timeout(self):
        from google.cloud._testing import _NamedTemporaryFile

        blob = self._make_one("blob-name", bucket=None)
        # Mock low-level upload helper on blob (it is tested elsewhere).
        created_json = {"metadata": {"mint": "ice-cream"}}
        blob._do_upload = mock.Mock(return_value=created_json, spec=[])
        # Make sure `metadata` is empty before the request.
        self.assertIsNone(blob.metadata)

        data = b"soooo much data"
        content_type = u"image/svg+xml"
        client = mock.sentinel.client
        with _NamedTemporaryFile() as temp:
            with open(temp.name, "wb") as file_obj:
                file_obj.write(data)

            blob.upload_from_filename(
                temp.name, content_type=content_type, client=client, timeout=9.58
            )

        # Check the mock.
        self._do_upload_mock_call_helper(
            blob, client, content_type, len(data), timeout=9.58
        )

    def _upload_from_string_helper(self, data, **kwargs):
        from google.cloud._helpers import _to_bytes

        blob = self._make_one("blob-name", bucket=None)

        # Mock low-level upload helper on blob (it is tested elsewhere).
        created_json = {"componentCount": "5"}
        blob._do_upload = mock.Mock(return_value=created_json, spec=[])
        # Make sure `metadata` is empty before the request.
        self.assertIsNone(blob.component_count)

        client = mock.sentinel.client
        ret_val = blob.upload_from_string(data, client=client, **kwargs)

        # Check the response and side-effects.
        self.assertIsNone(ret_val)
        self.assertEqual(blob.component_count, 5)

        # Check the mock.
        payload = _to_bytes(data, encoding="utf-8")
        stream = self._do_upload_mock_call_helper(
            blob,
            client,
            "text/plain",
            len(payload),
            kwargs.get("timeout", self._get_default_timeout()),
        )
        self.assertIsInstance(stream, io.BytesIO)
        self.assertEqual(stream.getvalue(), payload)

    def test_upload_from_string_w_custom_timeout(self):
        data = b"XB]jb\xb8tad\xe0"
        self._upload_from_string_helper(data, timeout=9.58)

    def test_upload_from_string_w_bytes(self):
        data = b"XB]jb\xb8tad\xe0"
        self._upload_from_string_helper(data)

    def test_upload_from_string_w_text(self):
        data = u"\N{snowman} \N{sailboat}"
        self._upload_from_string_helper(data)

    def _create_resumable_upload_session_helper(
        self, origin=None, side_effect=None, timeout=None
    ):
        bucket = _Bucket(name="alex-trebek")
        blob = self._make_one("blob-name", bucket=bucket)
        chunk_size = 99 * blob._CHUNK_SIZE_MULTIPLE
        blob.chunk_size = chunk_size

        # Create mocks to be checked for doing transport.
        resumable_url = "http://test.invalid?upload_id=clean-up-everybody"
        response_headers = {"location": resumable_url}
        transport = self._mock_transport(http_client.OK, response_headers)
        if side_effect is not None:
            transport.request.side_effect = side_effect

        # Create some mock arguments and call the method under test.
        content_type = u"text/plain"
        size = 10000
        client = mock.Mock(_http=transport, _connection=_Connection, spec=[u"_http"])
        client._connection.API_BASE_URL = "https://storage.googleapis.com"

        if timeout is None:
            expected_timeout = self._get_default_timeout()
            timeout_kwarg = {}
        else:
            expected_timeout = timeout
            timeout_kwarg = {"timeout": timeout}

        new_url = blob.create_resumable_upload_session(
            content_type=content_type,
            size=size,
            origin=origin,
            client=client,
            **timeout_kwarg
        )

        # Check the returned value and (lack of) side-effect.
        self.assertEqual(new_url, resumable_url)
        self.assertEqual(blob.chunk_size, chunk_size)

        # Check the mocks.
        upload_url = (
            "https://storage.googleapis.com/upload/storage/v1"
            + bucket.path
            + "/o?uploadType=resumable"
        )
        payload = b'{"name": "blob-name"}'
        expected_headers = {
            "content-type": "application/json; charset=UTF-8",
            "x-upload-content-length": str(size),
            "x-upload-content-type": content_type,
        }
        if origin is not None:
            expected_headers["Origin"] = origin
        transport.request.assert_called_once_with(
            "POST",
            upload_url,
            data=payload,
            headers=expected_headers,
            timeout=expected_timeout,
        )

    def test_create_resumable_upload_session(self):
        self._create_resumable_upload_session_helper()

    def test_create_resumable_upload_session_with_custom_timeout(self):
        self._create_resumable_upload_session_helper(timeout=9.58)

    def test_create_resumable_upload_session_with_origin(self):
        self._create_resumable_upload_session_helper(origin="http://google.com")

    def test_create_resumable_upload_session_with_failure(self):
        from google.resumable_media import InvalidResponse
        from google.cloud import exceptions

        message = "5-oh-3 woe is me."
        response = self._mock_requests_response(
            status_code=http_client.SERVICE_UNAVAILABLE, headers={}
        )
        side_effect = InvalidResponse(response, message)

        with self.assertRaises(exceptions.ServiceUnavailable) as exc_info:
            self._create_resumable_upload_session_helper(side_effect=side_effect)

        self.assertIn(message, exc_info.exception.message)
        self.assertEqual(exc_info.exception.errors, [])

    def test_get_iam_policy(self):
        from google.cloud.storage.iam import STORAGE_OWNER_ROLE
        from google.cloud.storage.iam import STORAGE_EDITOR_ROLE
        from google.cloud.storage.iam import STORAGE_VIEWER_ROLE
        from google.api_core.iam import Policy

        BLOB_NAME = "blob-name"
        PATH = "/b/name/o/%s" % (BLOB_NAME,)
        ETAG = "DEADBEEF"
        VERSION = 1
        OWNER1 = "user:phred@example.com"
        OWNER2 = "group:cloud-logs@google.com"
        EDITOR1 = "domain:google.com"
        EDITOR2 = "user:phred@example.com"
        VIEWER1 = "serviceAccount:1234-abcdef@service.example.com"
        VIEWER2 = "user:phred@example.com"
        RETURNED = {
            "resourceId": PATH,
            "etag": ETAG,
            "version": VERSION,
            "bindings": [
                {"role": STORAGE_OWNER_ROLE, "members": [OWNER1, OWNER2]},
                {"role": STORAGE_EDITOR_ROLE, "members": [EDITOR1, EDITOR2]},
                {"role": STORAGE_VIEWER_ROLE, "members": [VIEWER1, VIEWER2]},
            ],
        }
        after = ({"status": http_client.OK}, RETURNED)
        EXPECTED = {
            binding["role"]: set(binding["members"]) for binding in RETURNED["bindings"]
        }
        connection = _Connection(after)
        client = _Client(connection)
        bucket = _Bucket(client=client)
        blob = self._make_one(BLOB_NAME, bucket=bucket)

        policy = blob.get_iam_policy(timeout=42)

        self.assertIsInstance(policy, Policy)
        self.assertEqual(policy.etag, RETURNED["etag"])
        self.assertEqual(policy.version, RETURNED["version"])
        self.assertEqual(dict(policy), EXPECTED)

        kw = connection._requested
        self.assertEqual(len(kw), 1)
        self.assertEqual(
            kw[0],
            {
                "method": "GET",
                "path": "%s/iam" % (PATH,),
                "query_params": {},
                "_target_object": None,
                "timeout": 42,
            },
        )

    def test_get_iam_policy_w_requested_policy_version(self):
        from google.cloud.storage.iam import STORAGE_OWNER_ROLE

        BLOB_NAME = "blob-name"
        PATH = "/b/name/o/%s" % (BLOB_NAME,)
        ETAG = "DEADBEEF"
        VERSION = 1
        OWNER1 = "user:phred@example.com"
        OWNER2 = "group:cloud-logs@google.com"
        RETURNED = {
            "resourceId": PATH,
            "etag": ETAG,
            "version": VERSION,
            "bindings": [{"role": STORAGE_OWNER_ROLE, "members": [OWNER1, OWNER2]}],
        }
        after = ({"status": http_client.OK}, RETURNED)
        connection = _Connection(after)
        client = _Client(connection)
        bucket = _Bucket(client=client)
        blob = self._make_one(BLOB_NAME, bucket=bucket)

        blob.get_iam_policy(requested_policy_version=3)

        kw = connection._requested
        self.assertEqual(len(kw), 1)
        self.assertEqual(
            kw[0],
            {
                "method": "GET",
                "path": "%s/iam" % (PATH,),
                "query_params": {"optionsRequestedPolicyVersion": 3},
                "_target_object": None,
                "timeout": self._get_default_timeout(),
            },
        )

    def test_get_iam_policy_w_user_project(self):
        from google.api_core.iam import Policy

        BLOB_NAME = "blob-name"
        USER_PROJECT = "user-project-123"
        PATH = "/b/name/o/%s" % (BLOB_NAME,)
        ETAG = "DEADBEEF"
        VERSION = 1
        RETURNED = {
            "resourceId": PATH,
            "etag": ETAG,
            "version": VERSION,
            "bindings": [],
        }
        after = ({"status": http_client.OK}, RETURNED)
        EXPECTED = {}
        connection = _Connection(after)
        client = _Client(connection)
        bucket = _Bucket(client=client, user_project=USER_PROJECT)
        blob = self._make_one(BLOB_NAME, bucket=bucket)

        policy = blob.get_iam_policy()

        self.assertIsInstance(policy, Policy)
        self.assertEqual(policy.etag, RETURNED["etag"])
        self.assertEqual(policy.version, RETURNED["version"])
        self.assertEqual(dict(policy), EXPECTED)

        kw = connection._requested
        self.assertEqual(len(kw), 1)
        self.assertEqual(
            kw[0],
            {
                "method": "GET",
                "path": "%s/iam" % (PATH,),
                "query_params": {"userProject": USER_PROJECT},
                "_target_object": None,
                "timeout": self._get_default_timeout(),
            },
        )

    def test_set_iam_policy(self):
        import operator
        from google.cloud.storage.iam import STORAGE_OWNER_ROLE
        from google.cloud.storage.iam import STORAGE_EDITOR_ROLE
        from google.cloud.storage.iam import STORAGE_VIEWER_ROLE
        from google.api_core.iam import Policy

        BLOB_NAME = "blob-name"
        PATH = "/b/name/o/%s" % (BLOB_NAME,)
        ETAG = "DEADBEEF"
        VERSION = 1
        OWNER1 = "user:phred@example.com"
        OWNER2 = "group:cloud-logs@google.com"
        EDITOR1 = "domain:google.com"
        EDITOR2 = "user:phred@example.com"
        VIEWER1 = "serviceAccount:1234-abcdef@service.example.com"
        VIEWER2 = "user:phred@example.com"
        BINDINGS = [
            {"role": STORAGE_OWNER_ROLE, "members": [OWNER1, OWNER2]},
            {"role": STORAGE_EDITOR_ROLE, "members": [EDITOR1, EDITOR2]},
            {"role": STORAGE_VIEWER_ROLE, "members": [VIEWER1, VIEWER2]},
        ]
        RETURNED = {"etag": ETAG, "version": VERSION, "bindings": BINDINGS}
        after = ({"status": http_client.OK}, RETURNED)
        policy = Policy()
        for binding in BINDINGS:
            policy[binding["role"]] = binding["members"]

        connection = _Connection(after)
        client = _Client(connection)
        bucket = _Bucket(client=client)
        blob = self._make_one(BLOB_NAME, bucket=bucket)

        returned = blob.set_iam_policy(policy, timeout=42)

        self.assertEqual(returned.etag, ETAG)
        self.assertEqual(returned.version, VERSION)
        self.assertEqual(dict(returned), dict(policy))

        kw = connection._requested
        self.assertEqual(len(kw), 1)
        self.assertEqual(kw[0]["method"], "PUT")
        self.assertEqual(kw[0]["path"], "%s/iam" % (PATH,))
        self.assertEqual(kw[0]["query_params"], {})
        self.assertEqual(kw[0]["timeout"], 42)
        sent = kw[0]["data"]
        self.assertEqual(sent["resourceId"], PATH)
        self.assertEqual(len(sent["bindings"]), len(BINDINGS))
        key = operator.itemgetter("role")
        for found, expected in zip(
            sorted(sent["bindings"], key=key), sorted(BINDINGS, key=key)
        ):
            self.assertEqual(found["role"], expected["role"])
            self.assertEqual(sorted(found["members"]), sorted(expected["members"]))

    def test_set_iam_policy_w_user_project(self):
        from google.api_core.iam import Policy

        BLOB_NAME = "blob-name"
        USER_PROJECT = "user-project-123"
        PATH = "/b/name/o/%s" % (BLOB_NAME,)
        ETAG = "DEADBEEF"
        VERSION = 1
        BINDINGS = []
        RETURNED = {"etag": ETAG, "version": VERSION, "bindings": BINDINGS}
        after = ({"status": http_client.OK}, RETURNED)
        policy = Policy()

        connection = _Connection(after)
        client = _Client(connection)
        bucket = _Bucket(client=client, user_project=USER_PROJECT)
        blob = self._make_one(BLOB_NAME, bucket=bucket)

        returned = blob.set_iam_policy(policy)

        self.assertEqual(returned.etag, ETAG)
        self.assertEqual(returned.version, VERSION)
        self.assertEqual(dict(returned), dict(policy))

        kw = connection._requested
        self.assertEqual(len(kw), 1)
        self.assertEqual(kw[0]["method"], "PUT")
        self.assertEqual(kw[0]["path"], "%s/iam" % (PATH,))
        self.assertEqual(kw[0]["query_params"], {"userProject": USER_PROJECT})
        self.assertEqual(kw[0]["data"], {"resourceId": PATH})

    def test_test_iam_permissions(self):
        from google.cloud.storage.iam import STORAGE_OBJECTS_LIST
        from google.cloud.storage.iam import STORAGE_BUCKETS_GET
        from google.cloud.storage.iam import STORAGE_BUCKETS_UPDATE

        BLOB_NAME = "blob-name"
        PATH = "/b/name/o/%s" % (BLOB_NAME,)
        PERMISSIONS = [
            STORAGE_OBJECTS_LIST,
            STORAGE_BUCKETS_GET,
            STORAGE_BUCKETS_UPDATE,
        ]
        ALLOWED = PERMISSIONS[1:]
        RETURNED = {"permissions": ALLOWED}
        after = ({"status": http_client.OK}, RETURNED)
        connection = _Connection(after)
        client = _Client(connection)
        bucket = _Bucket(client=client)
        blob = self._make_one(BLOB_NAME, bucket=bucket)

        allowed = blob.test_iam_permissions(PERMISSIONS, timeout=42)

        self.assertEqual(allowed, ALLOWED)

        kw = connection._requested
        self.assertEqual(len(kw), 1)
        self.assertEqual(kw[0]["method"], "GET")
        self.assertEqual(kw[0]["path"], "%s/iam/testPermissions" % (PATH,))
        self.assertEqual(kw[0]["query_params"], {"permissions": PERMISSIONS})
        self.assertEqual(kw[0]["timeout"], 42)

    def test_test_iam_permissions_w_user_project(self):
        from google.cloud.storage.iam import STORAGE_OBJECTS_LIST
        from google.cloud.storage.iam import STORAGE_BUCKETS_GET
        from google.cloud.storage.iam import STORAGE_BUCKETS_UPDATE

        BLOB_NAME = "blob-name"
        USER_PROJECT = "user-project-123"
        PATH = "/b/name/o/%s" % (BLOB_NAME,)
        PERMISSIONS = [
            STORAGE_OBJECTS_LIST,
            STORAGE_BUCKETS_GET,
            STORAGE_BUCKETS_UPDATE,
        ]
        ALLOWED = PERMISSIONS[1:]
        RETURNED = {"permissions": ALLOWED}
        after = ({"status": http_client.OK}, RETURNED)
        connection = _Connection(after)
        client = _Client(connection)
        bucket = _Bucket(client=client, user_project=USER_PROJECT)
        blob = self._make_one(BLOB_NAME, bucket=bucket)

        allowed = blob.test_iam_permissions(PERMISSIONS)

        self.assertEqual(allowed, ALLOWED)

        kw = connection._requested
        self.assertEqual(len(kw), 1)
        self.assertEqual(kw[0]["method"], "GET")
        self.assertEqual(kw[0]["path"], "%s/iam/testPermissions" % (PATH,))
        self.assertEqual(
            kw[0]["query_params"],
            {"permissions": PERMISSIONS, "userProject": USER_PROJECT},
        )
        self.assertEqual(kw[0]["timeout"], self._get_default_timeout())

    def test_make_public(self):
        from google.cloud.storage.acl import _ACLEntity

        BLOB_NAME = "blob-name"
        permissive = [{"entity": "allUsers", "role": _ACLEntity.READER_ROLE}]
        after = ({"status": http_client.OK}, {"acl": permissive})
        connection = _Connection(after)
        client = _Client(connection)
        bucket = _Bucket(client=client)
        blob = self._make_one(BLOB_NAME, bucket=bucket)
        blob.acl.loaded = True
        blob.make_public()
        self.assertEqual(list(blob.acl), permissive)
        kw = connection._requested
        self.assertEqual(len(kw), 1)
        self.assertEqual(kw[0]["method"], "PATCH")
        self.assertEqual(kw[0]["path"], "/b/name/o/%s" % BLOB_NAME)
        self.assertEqual(kw[0]["data"], {"acl": permissive})
        self.assertEqual(kw[0]["query_params"], {"projection": "full"})

    def test_make_private(self):
        BLOB_NAME = "blob-name"
        no_permissions = []
        after = ({"status": http_client.OK}, {"acl": no_permissions})
        connection = _Connection(after)
        client = _Client(connection)
        bucket = _Bucket(client=client)
        blob = self._make_one(BLOB_NAME, bucket=bucket)
        blob.acl.loaded = True
        blob.make_private()
        self.assertEqual(list(blob.acl), no_permissions)
        kw = connection._requested
        self.assertEqual(len(kw), 1)
        self.assertEqual(kw[0]["method"], "PATCH")
        self.assertEqual(kw[0]["path"], "/b/name/o/%s" % BLOB_NAME)
        self.assertEqual(kw[0]["data"], {"acl": no_permissions})
        self.assertEqual(kw[0]["query_params"], {"projection": "full"})

    def test_compose_wo_content_type_set(self):
        SOURCE_1 = "source-1"
        SOURCE_2 = "source-2"
        DESTINATION = "destination"
        RESOURCE = {}
        after = ({"status": http_client.OK}, RESOURCE)
        connection = _Connection(after)
        client = _Client(connection)
        bucket = _Bucket(client=client)
        source_1 = self._make_one(SOURCE_1, bucket=bucket)
        source_2 = self._make_one(SOURCE_2, bucket=bucket)
        destination = self._make_one(DESTINATION, bucket=bucket)
        # no destination.content_type set

        destination.compose(sources=[source_1, source_2])

        self.assertIsNone(destination.content_type)

        kw = connection._requested
        self.assertEqual(len(kw), 1)
        self.assertEqual(
            kw[0],
            {
                "method": "POST",
                "path": "/b/name/o/%s/compose" % DESTINATION,
                "query_params": {},
                "data": {
                    "sourceObjects": [{"name": source_1.name}, {"name": source_2.name}],
                    "destination": {},
                },
                "_target_object": destination,
                "timeout": self._get_default_timeout(),
                "retry": DEFAULT_RETRY_IF_GENERATION_SPECIFIED,
            },
        )

    def test_compose_minimal_w_user_project(self):
        SOURCE_1 = "source-1"
        SOURCE_2 = "source-2"
        DESTINATION = "destination"
        RESOURCE = {"etag": "DEADBEEF"}
        USER_PROJECT = "user-project-123"
        after = ({"status": http_client.OK}, RESOURCE)
        connection = _Connection(after)
        client = _Client(connection)
        bucket = _Bucket(client=client, user_project=USER_PROJECT)
        source_1 = self._make_one(SOURCE_1, bucket=bucket)
        source_2 = self._make_one(SOURCE_2, bucket=bucket)
        destination = self._make_one(DESTINATION, bucket=bucket)
        destination.content_type = "text/plain"

        destination.compose(sources=[source_1, source_2], timeout=42)

        self.assertEqual(destination.etag, "DEADBEEF")

        kw = connection._requested
        self.assertEqual(len(kw), 1)
        self.assertEqual(
            kw[0],
            {
                "method": "POST",
                "path": "/b/name/o/%s/compose" % DESTINATION,
                "query_params": {"userProject": USER_PROJECT},
                "data": {
                    "sourceObjects": [{"name": source_1.name}, {"name": source_2.name}],
                    "destination": {"contentType": "text/plain"},
                },
                "_target_object": destination,
                "timeout": 42,
                "retry": DEFAULT_RETRY_IF_GENERATION_SPECIFIED,
            },
        )

    def test_compose_w_additional_property_changes(self):
        SOURCE_1 = "source-1"
        SOURCE_2 = "source-2"
        DESTINATION = "destination"
        RESOURCE = {"etag": "DEADBEEF"}
        after = ({"status": http_client.OK}, RESOURCE)
        connection = _Connection(after)
        client = _Client(connection)
        bucket = _Bucket(client=client)
        source_1 = self._make_one(SOURCE_1, bucket=bucket)
        source_2 = self._make_one(SOURCE_2, bucket=bucket)
        destination = self._make_one(DESTINATION, bucket=bucket)
        destination.content_type = "text/plain"
        destination.content_language = "en-US"
        destination.metadata = {"my-key": "my-value"}

        destination.compose(sources=[source_1, source_2])

        self.assertEqual(destination.etag, "DEADBEEF")

        kw = connection._requested
        self.assertEqual(len(kw), 1)
        self.assertEqual(
            kw[0],
            {
                "method": "POST",
                "path": "/b/name/o/%s/compose" % DESTINATION,
                "query_params": {},
                "data": {
                    "sourceObjects": [{"name": source_1.name}, {"name": source_2.name}],
                    "destination": {
                        "contentType": "text/plain",
                        "contentLanguage": "en-US",
                        "metadata": {"my-key": "my-value"},
                    },
                },
                "_target_object": destination,
                "timeout": self._get_default_timeout(),
                "retry": DEFAULT_RETRY_IF_GENERATION_SPECIFIED,
            },
        )

    def test_compose_w_generation_match(self):
        SOURCE_1 = "source-1"
        SOURCE_2 = "source-2"
        DESTINATION = "destination"
        RESOURCE = {}
        GENERATION_NUMBERS = [6, 9]
        METAGENERATION_NUMBERS = [7, 1]

        after = ({"status": http_client.OK}, RESOURCE)
        connection = _Connection(after)
        client = _Client(connection)
        bucket = _Bucket(client=client)
        source_1 = self._make_one(SOURCE_1, bucket=bucket)
        source_2 = self._make_one(SOURCE_2, bucket=bucket)

        destination = self._make_one(DESTINATION, bucket=bucket)
        destination.compose(
            sources=[source_1, source_2],
            if_generation_match=GENERATION_NUMBERS,
            if_metageneration_match=METAGENERATION_NUMBERS,
        )

        kw = connection._requested
        self.assertEqual(len(kw), 1)
        self.assertEqual(
            kw[0],
            {
                "method": "POST",
                "path": "/b/name/o/%s/compose" % DESTINATION,
                "query_params": {},
                "data": {
                    "sourceObjects": [
                        {
                            "name": source_1.name,
                            "objectPreconditions": {
                                "ifGenerationMatch": GENERATION_NUMBERS[0],
                                "ifMetagenerationMatch": METAGENERATION_NUMBERS[0],
                            },
                        },
                        {
                            "name": source_2.name,
                            "objectPreconditions": {
                                "ifGenerationMatch": GENERATION_NUMBERS[1],
                                "ifMetagenerationMatch": METAGENERATION_NUMBERS[1],
                            },
                        },
                    ],
                    "destination": {},
                },
                "_target_object": destination,
                "timeout": self._get_default_timeout(),
                "retry": DEFAULT_RETRY_IF_GENERATION_SPECIFIED,
            },
        )

    def test_compose_w_generation_match_bad_length(self):
        SOURCE_1 = "source-1"
        SOURCE_2 = "source-2"
        DESTINATION = "destination"
        GENERATION_NUMBERS = [6]
        METAGENERATION_NUMBERS = [7]

        after = ({"status": http_client.OK}, {})
        connection = _Connection(after)
        client = _Client(connection)
        bucket = _Bucket(client=client)
        source_1 = self._make_one(SOURCE_1, bucket=bucket)
        source_2 = self._make_one(SOURCE_2, bucket=bucket)

        destination = self._make_one(DESTINATION, bucket=bucket)

        with self.assertRaises(ValueError):
            destination.compose(
                sources=[source_1, source_2], if_generation_match=GENERATION_NUMBERS
            )
        with self.assertRaises(ValueError):
            destination.compose(
                sources=[source_1, source_2],
                if_metageneration_match=METAGENERATION_NUMBERS,
            )

    def test_compose_w_generation_match_nones(self):
        SOURCE_1 = "source-1"
        SOURCE_2 = "source-2"
        DESTINATION = "destination"
        GENERATION_NUMBERS = [6, None]

        after = ({"status": http_client.OK}, {})
        connection = _Connection(after)
        client = _Client(connection)
        bucket = _Bucket(client=client)
        source_1 = self._make_one(SOURCE_1, bucket=bucket)
        source_2 = self._make_one(SOURCE_2, bucket=bucket)

        destination = self._make_one(DESTINATION, bucket=bucket)
        destination.compose(
            sources=[source_1, source_2], if_generation_match=GENERATION_NUMBERS
        )

        kw = connection._requested
        self.assertEqual(len(kw), 1)
        self.assertEqual(
            kw[0],
            {
                "method": "POST",
                "path": "/b/name/o/%s/compose" % DESTINATION,
                "query_params": {},
                "data": {
                    "sourceObjects": [
                        {
                            "name": source_1.name,
                            "objectPreconditions": {
                                "ifGenerationMatch": GENERATION_NUMBERS[0]
                            },
                        },
                        {"name": source_2.name},
                    ],
                    "destination": {},
                },
                "_target_object": destination,
                "timeout": self._get_default_timeout(),
                "retry": DEFAULT_RETRY_IF_GENERATION_SPECIFIED,
            },
        )

    def test_rewrite_response_without_resource(self):
        SOURCE_BLOB = "source"
        DEST_BLOB = "dest"
        DEST_BUCKET = "other-bucket"
        TOKEN = "TOKEN"
        RESPONSE = {
            "totalBytesRewritten": 33,
            "objectSize": 42,
            "done": False,
            "rewriteToken": TOKEN,
        }
        response = ({"status": http_client.OK}, RESPONSE)
        connection = _Connection(response)
        client = _Client(connection)
        source_bucket = _Bucket(client=client)
        source_blob = self._make_one(SOURCE_BLOB, bucket=source_bucket)
        dest_bucket = _Bucket(client=client, name=DEST_BUCKET)
        dest_blob = self._make_one(DEST_BLOB, bucket=dest_bucket)

        token, rewritten, size = dest_blob.rewrite(source_blob)

        self.assertEqual(token, TOKEN)
        self.assertEqual(rewritten, 33)
        self.assertEqual(size, 42)

    def test_rewrite_w_generations(self):
        SOURCE_BLOB = "source"
        SOURCE_GENERATION = 42
        DEST_BLOB = "dest"
        DEST_BUCKET = "other-bucket"
        DEST_GENERATION = 43
        TOKEN = "TOKEN"
        RESPONSE = {
            "totalBytesRewritten": 33,
            "objectSize": 42,
            "done": False,
            "rewriteToken": TOKEN,
        }
        response = ({"status": http_client.OK}, RESPONSE)
        connection = _Connection(response)
        client = _Client(connection)
        source_bucket = _Bucket(client=client)
        source_blob = self._make_one(
            SOURCE_BLOB, bucket=source_bucket, generation=SOURCE_GENERATION
        )
        dest_bucket = _Bucket(client=client, name=DEST_BUCKET)
        dest_blob = self._make_one(
            DEST_BLOB, bucket=dest_bucket, generation=DEST_GENERATION
        )

        token, rewritten, size = dest_blob.rewrite(source_blob, timeout=42)

        self.assertEqual(token, TOKEN)
        self.assertEqual(rewritten, 33)
        self.assertEqual(size, 42)

        (kw,) = connection._requested
        self.assertEqual(kw["method"], "POST")
        self.assertEqual(
            kw["path"],
            "/b/%s/o/%s/rewriteTo/b/%s/o/%s"
            % (
                (source_bucket.name, source_blob.name, dest_bucket.name, dest_blob.name)
            ),
        )
        self.assertEqual(kw["query_params"], {"sourceGeneration": SOURCE_GENERATION})
        self.assertEqual(kw["timeout"], 42)

    def test_rewrite_w_generation_match(self):
        SOURCE_BLOB = "source"
        SOURCE_GENERATION_NUMBER = 42
        DEST_BLOB = "dest"
        DEST_BUCKET = "other-bucket"
        DEST_GENERATION_NUMBER = 16
        TOKEN = "TOKEN"
        RESPONSE = {
            "totalBytesRewritten": 33,
            "objectSize": 42,
            "done": False,
            "rewriteToken": TOKEN,
        }
        response = ({"status": http_client.OK}, RESPONSE)
        connection = _Connection(response)
        client = _Client(connection)
        source_bucket = _Bucket(client=client)
        source_blob = self._make_one(
            SOURCE_BLOB, bucket=source_bucket, generation=SOURCE_GENERATION_NUMBER
        )
        dest_bucket = _Bucket(client=client, name=DEST_BUCKET)
        dest_blob = self._make_one(
            DEST_BLOB, bucket=dest_bucket, generation=DEST_GENERATION_NUMBER
        )
        token, rewritten, size = dest_blob.rewrite(
            source_blob,
            timeout=42,
            if_generation_match=dest_blob.generation,
            if_source_generation_match=source_blob.generation,
        )
        (kw,) = connection._requested
        self.assertEqual(kw["method"], "POST")
        self.assertEqual(
            kw["path"],
            "/b/%s/o/%s/rewriteTo/b/%s/o/%s"
            % (
                (source_bucket.name, source_blob.name, dest_bucket.name, dest_blob.name)
            ),
        )
        self.assertEqual(
            kw["query_params"],
            {
                "ifSourceGenerationMatch": SOURCE_GENERATION_NUMBER,
                "ifGenerationMatch": DEST_GENERATION_NUMBER,
                "sourceGeneration": SOURCE_GENERATION_NUMBER,
            },
        )
        self.assertEqual(kw["timeout"], 42)

    def test_rewrite_other_bucket_other_name_no_encryption_partial(self):
        SOURCE_BLOB = "source"
        DEST_BLOB = "dest"
        DEST_BUCKET = "other-bucket"
        TOKEN = "TOKEN"
        RESPONSE = {
            "totalBytesRewritten": 33,
            "objectSize": 42,
            "done": False,
            "rewriteToken": TOKEN,
            "resource": {"etag": "DEADBEEF"},
        }
        response = ({"status": http_client.OK}, RESPONSE)
        connection = _Connection(response)
        client = _Client(connection)
        source_bucket = _Bucket(client=client)
        source_blob = self._make_one(SOURCE_BLOB, bucket=source_bucket)
        dest_bucket = _Bucket(client=client, name=DEST_BUCKET)
        dest_blob = self._make_one(DEST_BLOB, bucket=dest_bucket)

        token, rewritten, size = dest_blob.rewrite(source_blob)

        self.assertEqual(token, TOKEN)
        self.assertEqual(rewritten, 33)
        self.assertEqual(size, 42)

        kw = connection._requested
        self.assertEqual(len(kw), 1)
        self.assertEqual(kw[0]["method"], "POST")
        PATH = "/b/name/o/%s/rewriteTo/b/%s/o/%s" % (
            SOURCE_BLOB,
            DEST_BUCKET,
            DEST_BLOB,
        )
        self.assertEqual(kw[0]["path"], PATH)
        self.assertEqual(kw[0]["query_params"], {})
        SENT = {}
        self.assertEqual(kw[0]["data"], SENT)
        self.assertEqual(kw[0]["timeout"], self._get_default_timeout())

        headers = {key.title(): str(value) for key, value in kw[0]["headers"].items()}
        self.assertNotIn("X-Goog-Copy-Source-Encryption-Algorithm", headers)
        self.assertNotIn("X-Goog-Copy-Source-Encryption-Key", headers)
        self.assertNotIn("X-Goog-Copy-Source-Encryption-Key-Sha256", headers)
        self.assertNotIn("X-Goog-Encryption-Algorithm", headers)
        self.assertNotIn("X-Goog-Encryption-Key", headers)
        self.assertNotIn("X-Goog-Encryption-Key-Sha256", headers)

    def test_rewrite_same_name_no_old_key_new_key_done_w_user_project(self):
        KEY = b"01234567890123456789012345678901"  # 32 bytes
        KEY_B64 = base64.b64encode(KEY).rstrip().decode("ascii")
        KEY_HASH = hashlib.sha256(KEY).digest()
        KEY_HASH_B64 = base64.b64encode(KEY_HASH).rstrip().decode("ascii")
        BLOB_NAME = "blob"
        USER_PROJECT = "user-project-123"
        RESPONSE = {
            "totalBytesRewritten": 42,
            "objectSize": 42,
            "done": True,
            "resource": {"etag": "DEADBEEF"},
        }
        response = ({"status": http_client.OK}, RESPONSE)
        connection = _Connection(response)
        client = _Client(connection)
        bucket = _Bucket(client=client, user_project=USER_PROJECT)
        plain = self._make_one(BLOB_NAME, bucket=bucket)
        encrypted = self._make_one(BLOB_NAME, bucket=bucket, encryption_key=KEY)

        token, rewritten, size = encrypted.rewrite(plain)

        self.assertIsNone(token)
        self.assertEqual(rewritten, 42)
        self.assertEqual(size, 42)

        kw = connection._requested
        self.assertEqual(len(kw), 1)
        self.assertEqual(kw[0]["method"], "POST")
        PATH = "/b/name/o/%s/rewriteTo/b/name/o/%s" % (BLOB_NAME, BLOB_NAME)
        self.assertEqual(kw[0]["path"], PATH)
        self.assertEqual(kw[0]["query_params"], {"userProject": USER_PROJECT})
        SENT = {}
        self.assertEqual(kw[0]["data"], SENT)
        self.assertEqual(kw[0]["timeout"], self._get_default_timeout())

        headers = {key.title(): str(value) for key, value in kw[0]["headers"].items()}
        self.assertNotIn("X-Goog-Copy-Source-Encryption-Algorithm", headers)
        self.assertNotIn("X-Goog-Copy-Source-Encryption-Key", headers)
        self.assertNotIn("X-Goog-Copy-Source-Encryption-Key-Sha256", headers)
        self.assertEqual(headers["X-Goog-Encryption-Algorithm"], "AES256")
        self.assertEqual(headers["X-Goog-Encryption-Key"], KEY_B64)
        self.assertEqual(headers["X-Goog-Encryption-Key-Sha256"], KEY_HASH_B64)

    def test_rewrite_same_name_no_key_new_key_w_token(self):
        SOURCE_KEY = b"01234567890123456789012345678901"  # 32 bytes
        SOURCE_KEY_B64 = base64.b64encode(SOURCE_KEY).rstrip().decode("ascii")
        SOURCE_KEY_HASH = hashlib.sha256(SOURCE_KEY).digest()
        SOURCE_KEY_HASH_B64 = base64.b64encode(SOURCE_KEY_HASH).rstrip().decode("ascii")
        DEST_KEY = b"90123456789012345678901234567890"  # 32 bytes
        DEST_KEY_B64 = base64.b64encode(DEST_KEY).rstrip().decode("ascii")
        DEST_KEY_HASH = hashlib.sha256(DEST_KEY).digest()
        DEST_KEY_HASH_B64 = base64.b64encode(DEST_KEY_HASH).rstrip().decode("ascii")
        BLOB_NAME = "blob"
        TOKEN = "TOKEN"
        RESPONSE = {
            "totalBytesRewritten": 42,
            "objectSize": 42,
            "done": True,
            "resource": {"etag": "DEADBEEF"},
        }
        response = ({"status": http_client.OK}, RESPONSE)
        connection = _Connection(response)
        client = _Client(connection)
        bucket = _Bucket(client=client)
        source = self._make_one(BLOB_NAME, bucket=bucket, encryption_key=SOURCE_KEY)
        dest = self._make_one(BLOB_NAME, bucket=bucket, encryption_key=DEST_KEY)

        token, rewritten, size = dest.rewrite(source, token=TOKEN)

        self.assertIsNone(token)
        self.assertEqual(rewritten, 42)
        self.assertEqual(size, 42)

        kw = connection._requested
        self.assertEqual(len(kw), 1)
        self.assertEqual(kw[0]["method"], "POST")
        PATH = "/b/name/o/%s/rewriteTo/b/name/o/%s" % (BLOB_NAME, BLOB_NAME)
        self.assertEqual(kw[0]["path"], PATH)
        self.assertEqual(kw[0]["query_params"], {"rewriteToken": TOKEN})
        SENT = {}
        self.assertEqual(kw[0]["data"], SENT)
        self.assertEqual(kw[0]["timeout"], self._get_default_timeout())

        headers = {key.title(): str(value) for key, value in kw[0]["headers"].items()}
        self.assertEqual(headers["X-Goog-Copy-Source-Encryption-Algorithm"], "AES256")
        self.assertEqual(headers["X-Goog-Copy-Source-Encryption-Key"], SOURCE_KEY_B64)
        self.assertEqual(
            headers["X-Goog-Copy-Source-Encryption-Key-Sha256"], SOURCE_KEY_HASH_B64
        )
        self.assertEqual(headers["X-Goog-Encryption-Algorithm"], "AES256")
        self.assertEqual(headers["X-Goog-Encryption-Key"], DEST_KEY_B64)
        self.assertEqual(headers["X-Goog-Encryption-Key-Sha256"], DEST_KEY_HASH_B64)

    def test_rewrite_same_name_w_old_key_new_kms_key(self):
        SOURCE_KEY = b"01234567890123456789012345678901"  # 32 bytes
        SOURCE_KEY_B64 = base64.b64encode(SOURCE_KEY).rstrip().decode("ascii")
        SOURCE_KEY_HASH = hashlib.sha256(SOURCE_KEY).digest()
        SOURCE_KEY_HASH_B64 = base64.b64encode(SOURCE_KEY_HASH).rstrip().decode("ascii")
        DEST_KMS_RESOURCE = (
            "projects/test-project-123/"
            "locations/us/"
            "keyRings/test-ring/"
            "cryptoKeys/test-key"
        )
        BLOB_NAME = "blob"
        RESPONSE = {
            "totalBytesRewritten": 42,
            "objectSize": 42,
            "done": True,
            "resource": {"etag": "DEADBEEF"},
        }
        response = ({"status": http_client.OK}, RESPONSE)
        connection = _Connection(response)
        client = _Client(connection)
        bucket = _Bucket(client=client)
        source = self._make_one(BLOB_NAME, bucket=bucket, encryption_key=SOURCE_KEY)
        dest = self._make_one(BLOB_NAME, bucket=bucket, kms_key_name=DEST_KMS_RESOURCE)

        token, rewritten, size = dest.rewrite(source)

        self.assertIsNone(token)
        self.assertEqual(rewritten, 42)
        self.assertEqual(size, 42)

        kw = connection._requested
        self.assertEqual(len(kw), 1)
        self.assertEqual(kw[0]["method"], "POST")
        PATH = "/b/name/o/%s/rewriteTo/b/name/o/%s" % (BLOB_NAME, BLOB_NAME)
        self.assertEqual(kw[0]["path"], PATH)
        self.assertEqual(
            kw[0]["query_params"], {"destinationKmsKeyName": DEST_KMS_RESOURCE}
        )
        self.assertEqual(kw[0]["timeout"], self._get_default_timeout())
        SENT = {"kmsKeyName": DEST_KMS_RESOURCE}
        self.assertEqual(kw[0]["data"], SENT)

        headers = {key.title(): str(value) for key, value in kw[0]["headers"].items()}
        self.assertEqual(headers["X-Goog-Copy-Source-Encryption-Algorithm"], "AES256")
        self.assertEqual(headers["X-Goog-Copy-Source-Encryption-Key"], SOURCE_KEY_B64)
        self.assertEqual(
            headers["X-Goog-Copy-Source-Encryption-Key-Sha256"], SOURCE_KEY_HASH_B64
        )

    def test_update_storage_class_invalid(self):
        BLOB_NAME = "blob-name"
        bucket = _Bucket()
        blob = self._make_one(BLOB_NAME, bucket=bucket)
        with self.assertRaises(ValueError):
            blob.update_storage_class(u"BOGUS")

    def test_update_storage_class_large_file(self):
        BLOB_NAME = "blob-name"
        STORAGE_CLASS = u"NEARLINE"
        TOKEN = "TOKEN"
        INCOMPLETE_RESPONSE = {
            "totalBytesRewritten": 42,
            "objectSize": 84,
            "done": False,
            "rewriteToken": TOKEN,
            "resource": {"storageClass": STORAGE_CLASS},
        }
        COMPLETE_RESPONSE = {
            "totalBytesRewritten": 84,
            "objectSize": 84,
            "done": True,
            "resource": {"storageClass": STORAGE_CLASS},
        }
        response_1 = ({"status": http_client.OK}, INCOMPLETE_RESPONSE)
        response_2 = ({"status": http_client.OK}, COMPLETE_RESPONSE)
        connection = _Connection(response_1, response_2)
        client = _Client(connection)
        bucket = _Bucket(client=client)
        blob = self._make_one(BLOB_NAME, bucket=bucket)

        blob.update_storage_class("NEARLINE")

        self.assertEqual(blob.storage_class, "NEARLINE")

    def test_update_storage_class_with_custom_timeout(self):
        BLOB_NAME = "blob-name"
        STORAGE_CLASS = u"NEARLINE"
        TOKEN = "TOKEN"
        INCOMPLETE_RESPONSE = {
            "totalBytesRewritten": 42,
            "objectSize": 84,
            "done": False,
            "rewriteToken": TOKEN,
            "resource": {"storageClass": STORAGE_CLASS},
        }
        COMPLETE_RESPONSE = {
            "totalBytesRewritten": 84,
            "objectSize": 84,
            "done": True,
            "resource": {"storageClass": STORAGE_CLASS},
        }
        response_1 = ({"status": http_client.OK}, INCOMPLETE_RESPONSE)
        response_2 = ({"status": http_client.OK}, COMPLETE_RESPONSE)
        connection = _Connection(response_1, response_2)
        client = _Client(connection)
        bucket = _Bucket(client=client)
        blob = self._make_one(BLOB_NAME, bucket=bucket)

        blob.update_storage_class("NEARLINE", timeout=9.58)

        self.assertEqual(blob.storage_class, "NEARLINE")

        kw = connection._requested
        self.assertEqual(len(kw), 2)

        for kw_item in kw:
            self.assertIn("timeout", kw_item)
            self.assertEqual(kw_item["timeout"], 9.58)

    def test_update_storage_class_wo_encryption_key(self):
        BLOB_NAME = "blob-name"
        STORAGE_CLASS = u"NEARLINE"
        RESPONSE = {
            "totalBytesRewritten": 42,
            "objectSize": 42,
            "done": True,
            "resource": {"storageClass": STORAGE_CLASS},
        }
        response = ({"status": http_client.OK}, RESPONSE)
        connection = _Connection(response)
        client = _Client(connection)
        bucket = _Bucket(client=client)
        blob = self._make_one(BLOB_NAME, bucket=bucket)

        blob.update_storage_class("NEARLINE")

        self.assertEqual(blob.storage_class, "NEARLINE")

        kw = connection._requested
        self.assertEqual(len(kw), 1)
        self.assertEqual(kw[0]["method"], "POST")
        PATH = "/b/name/o/%s/rewriteTo/b/name/o/%s" % (BLOB_NAME, BLOB_NAME)
        self.assertEqual(kw[0]["path"], PATH)
        self.assertEqual(kw[0]["query_params"], {})
        SENT = {"storageClass": STORAGE_CLASS}
        self.assertEqual(kw[0]["data"], SENT)

        headers = {key.title(): str(value) for key, value in kw[0]["headers"].items()}
        # Blob has no key, and therefore the relevant headers are not sent.
        self.assertNotIn("X-Goog-Copy-Source-Encryption-Algorithm", headers)
        self.assertNotIn("X-Goog-Copy-Source-Encryption-Key", headers)
        self.assertNotIn("X-Goog-Copy-Source-Encryption-Key-Sha256", headers)
        self.assertNotIn("X-Goog-Encryption-Algorithm", headers)
        self.assertNotIn("X-Goog-Encryption-Key", headers)
        self.assertNotIn("X-Goog-Encryption-Key-Sha256", headers)

    def test_update_storage_class_w_encryption_key_w_user_project(self):
        BLOB_NAME = "blob-name"
        BLOB_KEY = b"01234567890123456789012345678901"  # 32 bytes
        BLOB_KEY_B64 = base64.b64encode(BLOB_KEY).rstrip().decode("ascii")
        BLOB_KEY_HASH = hashlib.sha256(BLOB_KEY).digest()
        BLOB_KEY_HASH_B64 = base64.b64encode(BLOB_KEY_HASH).rstrip().decode("ascii")
        STORAGE_CLASS = u"NEARLINE"
        USER_PROJECT = "user-project-123"
        RESPONSE = {
            "totalBytesRewritten": 42,
            "objectSize": 42,
            "done": True,
            "resource": {"storageClass": STORAGE_CLASS},
        }
        response = ({"status": http_client.OK}, RESPONSE)
        connection = _Connection(response)
        client = _Client(connection)
        bucket = _Bucket(client=client, user_project=USER_PROJECT)
        blob = self._make_one(BLOB_NAME, bucket=bucket, encryption_key=BLOB_KEY)

        blob.update_storage_class("NEARLINE")

        self.assertEqual(blob.storage_class, "NEARLINE")

        kw = connection._requested
        self.assertEqual(len(kw), 1)
        self.assertEqual(kw[0]["method"], "POST")
        PATH = "/b/name/o/%s/rewriteTo/b/name/o/%s" % (BLOB_NAME, BLOB_NAME)
        self.assertEqual(kw[0]["path"], PATH)
        self.assertEqual(kw[0]["query_params"], {"userProject": USER_PROJECT})
        SENT = {"storageClass": STORAGE_CLASS}
        self.assertEqual(kw[0]["data"], SENT)

        headers = {key.title(): str(value) for key, value in kw[0]["headers"].items()}
        # Blob has key, and therefore the relevant headers are sent.
        self.assertEqual(headers["X-Goog-Copy-Source-Encryption-Algorithm"], "AES256")
        self.assertEqual(headers["X-Goog-Copy-Source-Encryption-Key"], BLOB_KEY_B64)
        self.assertEqual(
            headers["X-Goog-Copy-Source-Encryption-Key-Sha256"], BLOB_KEY_HASH_B64
        )
        self.assertEqual(headers["X-Goog-Encryption-Algorithm"], "AES256")
        self.assertEqual(headers["X-Goog-Encryption-Key"], BLOB_KEY_B64)
        self.assertEqual(headers["X-Goog-Encryption-Key-Sha256"], BLOB_KEY_HASH_B64)

    def test_update_storage_class_w_generation_match(self):
        BLOB_NAME = "blob-name"
        STORAGE_CLASS = u"NEARLINE"
        GENERATION_NUMBER = 6
        SOURCE_GENERATION_NUMBER = 9
        RESPONSE = {
            "totalBytesRewritten": 42,
            "objectSize": 42,
            "done": True,
            "resource": {"storageClass": STORAGE_CLASS},
        }
        response = ({"status": http_client.OK}, RESPONSE)
        connection = _Connection(response)
        client = _Client(connection)
        bucket = _Bucket(client=client)
        blob = self._make_one(BLOB_NAME, bucket=bucket)

        blob.update_storage_class(
            "NEARLINE",
            if_generation_match=GENERATION_NUMBER,
            if_source_generation_match=SOURCE_GENERATION_NUMBER,
        )

        self.assertEqual(blob.storage_class, "NEARLINE")

        kw = connection._requested
        self.assertEqual(len(kw), 1)
        self.assertEqual(kw[0]["method"], "POST")
        PATH = "/b/name/o/%s/rewriteTo/b/name/o/%s" % (BLOB_NAME, BLOB_NAME)
        self.assertEqual(kw[0]["path"], PATH)
        self.assertEqual(
            kw[0]["query_params"],
            {
                "ifGenerationMatch": GENERATION_NUMBER,
                "ifSourceGenerationMatch": SOURCE_GENERATION_NUMBER,
            },
        )
        SENT = {"storageClass": STORAGE_CLASS}
        self.assertEqual(kw[0]["data"], SENT)

    def test_cache_control_getter(self):
        BLOB_NAME = "blob-name"
        bucket = _Bucket()
        CACHE_CONTROL = "no-cache"
        properties = {"cacheControl": CACHE_CONTROL}
        blob = self._make_one(BLOB_NAME, bucket=bucket, properties=properties)
        self.assertEqual(blob.cache_control, CACHE_CONTROL)

    def test_cache_control_setter(self):
        BLOB_NAME = "blob-name"
        CACHE_CONTROL = "no-cache"
        bucket = _Bucket()
        blob = self._make_one(BLOB_NAME, bucket=bucket)
        self.assertIsNone(blob.cache_control)
        blob.cache_control = CACHE_CONTROL
        self.assertEqual(blob.cache_control, CACHE_CONTROL)

    def test_component_count(self):
        BUCKET = object()
        COMPONENT_COUNT = 42
        blob = self._make_one(
            "blob-name", bucket=BUCKET, properties={"componentCount": COMPONENT_COUNT}
        )
        self.assertEqual(blob.component_count, COMPONENT_COUNT)

    def test_component_count_unset(self):
        BUCKET = object()
        blob = self._make_one("blob-name", bucket=BUCKET)
        self.assertIsNone(blob.component_count)

    def test_component_count_string_val(self):
        BUCKET = object()
        COMPONENT_COUNT = 42
        blob = self._make_one(
            "blob-name",
            bucket=BUCKET,
            properties={"componentCount": str(COMPONENT_COUNT)},
        )
        self.assertEqual(blob.component_count, COMPONENT_COUNT)

    def test_content_disposition_getter(self):
        BLOB_NAME = "blob-name"
        bucket = _Bucket()
        CONTENT_DISPOSITION = "Attachment; filename=example.jpg"
        properties = {"contentDisposition": CONTENT_DISPOSITION}
        blob = self._make_one(BLOB_NAME, bucket=bucket, properties=properties)
        self.assertEqual(blob.content_disposition, CONTENT_DISPOSITION)

    def test_content_disposition_setter(self):
        BLOB_NAME = "blob-name"
        CONTENT_DISPOSITION = "Attachment; filename=example.jpg"
        bucket = _Bucket()
        blob = self._make_one(BLOB_NAME, bucket=bucket)
        self.assertIsNone(blob.content_disposition)
        blob.content_disposition = CONTENT_DISPOSITION
        self.assertEqual(blob.content_disposition, CONTENT_DISPOSITION)

    def test_content_encoding_getter(self):
        BLOB_NAME = "blob-name"
        bucket = _Bucket()
        CONTENT_ENCODING = "gzip"
        properties = {"contentEncoding": CONTENT_ENCODING}
        blob = self._make_one(BLOB_NAME, bucket=bucket, properties=properties)
        self.assertEqual(blob.content_encoding, CONTENT_ENCODING)

    def test_content_encoding_setter(self):
        BLOB_NAME = "blob-name"
        CONTENT_ENCODING = "gzip"
        bucket = _Bucket()
        blob = self._make_one(BLOB_NAME, bucket=bucket)
        self.assertIsNone(blob.content_encoding)
        blob.content_encoding = CONTENT_ENCODING
        self.assertEqual(blob.content_encoding, CONTENT_ENCODING)

    def test_content_language_getter(self):
        BLOB_NAME = "blob-name"
        bucket = _Bucket()
        CONTENT_LANGUAGE = "pt-BR"
        properties = {"contentLanguage": CONTENT_LANGUAGE}
        blob = self._make_one(BLOB_NAME, bucket=bucket, properties=properties)
        self.assertEqual(blob.content_language, CONTENT_LANGUAGE)

    def test_content_language_setter(self):
        BLOB_NAME = "blob-name"
        CONTENT_LANGUAGE = "pt-BR"
        bucket = _Bucket()
        blob = self._make_one(BLOB_NAME, bucket=bucket)
        self.assertIsNone(blob.content_language)
        blob.content_language = CONTENT_LANGUAGE
        self.assertEqual(blob.content_language, CONTENT_LANGUAGE)

    def test_content_type_getter(self):
        BLOB_NAME = "blob-name"
        bucket = _Bucket()
        CONTENT_TYPE = "image/jpeg"
        properties = {"contentType": CONTENT_TYPE}
        blob = self._make_one(BLOB_NAME, bucket=bucket, properties=properties)
        self.assertEqual(blob.content_type, CONTENT_TYPE)

    def test_content_type_setter(self):
        BLOB_NAME = "blob-name"
        CONTENT_TYPE = "image/jpeg"
        bucket = _Bucket()
        blob = self._make_one(BLOB_NAME, bucket=bucket)
        self.assertIsNone(blob.content_type)
        blob.content_type = CONTENT_TYPE
        self.assertEqual(blob.content_type, CONTENT_TYPE)

    def test_crc32c_getter(self):
        BLOB_NAME = "blob-name"
        bucket = _Bucket()
        CRC32C = "DEADBEEF"
        properties = {"crc32c": CRC32C}
        blob = self._make_one(BLOB_NAME, bucket=bucket, properties=properties)
        self.assertEqual(blob.crc32c, CRC32C)

    def test_crc32c_setter(self):
        BLOB_NAME = "blob-name"
        CRC32C = "DEADBEEF"
        bucket = _Bucket()
        blob = self._make_one(BLOB_NAME, bucket=bucket)
        self.assertIsNone(blob.crc32c)
        blob.crc32c = CRC32C
        self.assertEqual(blob.crc32c, CRC32C)

    def test_etag(self):
        BLOB_NAME = "blob-name"
        bucket = _Bucket()
        ETAG = "ETAG"
        properties = {"etag": ETAG}
        blob = self._make_one(BLOB_NAME, bucket=bucket, properties=properties)
        self.assertEqual(blob.etag, ETAG)

    def test_event_based_hold_getter_missing(self):
        BLOB_NAME = "blob-name"
        bucket = _Bucket()
        properties = {}
        blob = self._make_one(BLOB_NAME, bucket=bucket, properties=properties)
        self.assertIsNone(blob.event_based_hold)

    def test_event_based_hold_getter_false(self):
        BLOB_NAME = "blob-name"
        bucket = _Bucket()
        properties = {"eventBasedHold": False}
        blob = self._make_one(BLOB_NAME, bucket=bucket, properties=properties)
        self.assertFalse(blob.event_based_hold)

    def test_event_based_hold_getter_true(self):
        BLOB_NAME = "blob-name"
        bucket = _Bucket()
        properties = {"eventBasedHold": True}
        blob = self._make_one(BLOB_NAME, bucket=bucket, properties=properties)
        self.assertTrue(blob.event_based_hold)

    def test_event_based_hold_setter(self):
        BLOB_NAME = "blob-name"
        bucket = _Bucket()
        blob = self._make_one(BLOB_NAME, bucket=bucket)
        self.assertIsNone(blob.event_based_hold)
        blob.event_based_hold = True
        self.assertEqual(blob.event_based_hold, True)

    def test_generation(self):
        BUCKET = object()
        GENERATION = 42
        blob = self._make_one(
            "blob-name", bucket=BUCKET, properties={"generation": GENERATION}
        )
        self.assertEqual(blob.generation, GENERATION)

    def test_generation_unset(self):
        BUCKET = object()
        blob = self._make_one("blob-name", bucket=BUCKET)
        self.assertIsNone(blob.generation)

    def test_generation_string_val(self):
        BUCKET = object()
        GENERATION = 42
        blob = self._make_one(
            "blob-name", bucket=BUCKET, properties={"generation": str(GENERATION)}
        )
        self.assertEqual(blob.generation, GENERATION)

    def test_id(self):
        BLOB_NAME = "blob-name"
        bucket = _Bucket()
        ID = "ID"
        properties = {"id": ID}
        blob = self._make_one(BLOB_NAME, bucket=bucket, properties=properties)
        self.assertEqual(blob.id, ID)

    def test_md5_hash_getter(self):
        BLOB_NAME = "blob-name"
        bucket = _Bucket()
        MD5_HASH = "DEADBEEF"
        properties = {"md5Hash": MD5_HASH}
        blob = self._make_one(BLOB_NAME, bucket=bucket, properties=properties)
        self.assertEqual(blob.md5_hash, MD5_HASH)

    def test_md5_hash_setter(self):
        BLOB_NAME = "blob-name"
        MD5_HASH = "DEADBEEF"
        bucket = _Bucket()
        blob = self._make_one(BLOB_NAME, bucket=bucket)
        self.assertIsNone(blob.md5_hash)
        blob.md5_hash = MD5_HASH
        self.assertEqual(blob.md5_hash, MD5_HASH)

    def test_media_link(self):
        BLOB_NAME = "blob-name"
        bucket = _Bucket()
        MEDIA_LINK = "http://example.com/media/"
        properties = {"mediaLink": MEDIA_LINK}
        blob = self._make_one(BLOB_NAME, bucket=bucket, properties=properties)
        self.assertEqual(blob.media_link, MEDIA_LINK)

    def test_metadata_getter(self):
        BLOB_NAME = "blob-name"
        bucket = _Bucket()
        METADATA = {"foo": "Foo"}
        properties = {"metadata": METADATA}
        blob = self._make_one(BLOB_NAME, bucket=bucket, properties=properties)
        self.assertEqual(blob.metadata, METADATA)

    def test_metadata_setter(self):
        BLOB_NAME = "blob-name"
        METADATA = {"foo": "Foo"}
        bucket = _Bucket()
        blob = self._make_one(BLOB_NAME, bucket=bucket)
        self.assertIsNone(blob.metadata)
        blob.metadata = METADATA
        self.assertEqual(blob.metadata, METADATA)
        self.assertIn("metadata", blob._changes)

    def test_metadata_setter_w_nan(self):
        BLOB_NAME = "blob-name"
        METADATA = {"foo": float("nan")}
        bucket = _Bucket()
        blob = self._make_one(BLOB_NAME, bucket=bucket)
        self.assertIsNone(blob.metadata)
        blob.metadata = METADATA
        value = blob.metadata["foo"]
        self.assertIsInstance(value, str)
        self.assertIn("metadata", blob._changes)

    def test_metageneration(self):
        BUCKET = object()
        METAGENERATION = 42
        blob = self._make_one(
            "blob-name", bucket=BUCKET, properties={"metageneration": METAGENERATION}
        )
        self.assertEqual(blob.metageneration, METAGENERATION)

    def test_metageneration_unset(self):
        BUCKET = object()
        blob = self._make_one("blob-name", bucket=BUCKET)
        self.assertIsNone(blob.metageneration)

    def test_metageneration_string_val(self):
        BUCKET = object()
        METAGENERATION = 42
        blob = self._make_one(
            "blob-name",
            bucket=BUCKET,
            properties={"metageneration": str(METAGENERATION)},
        )
        self.assertEqual(blob.metageneration, METAGENERATION)

    def test_owner(self):
        BLOB_NAME = "blob-name"
        bucket = _Bucket()
        OWNER = {"entity": "project-owner-12345", "entityId": "23456"}
        properties = {"owner": OWNER}
        blob = self._make_one(BLOB_NAME, bucket=bucket, properties=properties)
        owner = blob.owner
        self.assertEqual(owner["entity"], "project-owner-12345")
        self.assertEqual(owner["entityId"], "23456")

    def test_retention_expiration_time(self):
        from google.cloud._helpers import _RFC3339_MICROS
        from google.cloud._helpers import UTC

        BLOB_NAME = "blob-name"
        bucket = _Bucket()
        TIMESTAMP = datetime.datetime(2014, 11, 5, 20, 34, 37, tzinfo=UTC)
        TIME_CREATED = TIMESTAMP.strftime(_RFC3339_MICROS)
        properties = {"retentionExpirationTime": TIME_CREATED}
        blob = self._make_one(BLOB_NAME, bucket=bucket, properties=properties)
        self.assertEqual(blob.retention_expiration_time, TIMESTAMP)

    def test_retention_expiration_time_unset(self):
        BUCKET = object()
        blob = self._make_one("blob-name", bucket=BUCKET)
        self.assertIsNone(blob.retention_expiration_time)

    def test_self_link(self):
        BLOB_NAME = "blob-name"
        bucket = _Bucket()
        SELF_LINK = "http://example.com/self/"
        properties = {"selfLink": SELF_LINK}
        blob = self._make_one(BLOB_NAME, bucket=bucket, properties=properties)
        self.assertEqual(blob.self_link, SELF_LINK)

    def test_size(self):
        BUCKET = object()
        SIZE = 42
        blob = self._make_one("blob-name", bucket=BUCKET, properties={"size": SIZE})
        self.assertEqual(blob.size, SIZE)

    def test_size_unset(self):
        BUCKET = object()
        blob = self._make_one("blob-name", bucket=BUCKET)
        self.assertIsNone(blob.size)

    def test_size_string_val(self):
        BUCKET = object()
        SIZE = 42
        blob = self._make_one(
            "blob-name", bucket=BUCKET, properties={"size": str(SIZE)}
        )
        self.assertEqual(blob.size, SIZE)

    def test_storage_class_getter(self):
        blob_name = "blob-name"
        bucket = _Bucket()
        storage_class = "COLDLINE"
        properties = {"storageClass": storage_class}
        blob = self._make_one(blob_name, bucket=bucket, properties=properties)
        self.assertEqual(blob.storage_class, storage_class)

    def test_storage_class_setter(self):
        blob_name = "blob-name"
        bucket = _Bucket()
        storage_class = "COLDLINE"
        blob = self._make_one(blob_name, bucket=bucket)
        self.assertIsNone(blob.storage_class)
        blob.storage_class = storage_class
        self.assertEqual(blob.storage_class, storage_class)
        self.assertEqual(blob._properties, {"storageClass": storage_class})

    def test_temporary_hold_getter_missing(self):
        BLOB_NAME = "blob-name"
        bucket = _Bucket()
        properties = {}
        blob = self._make_one(BLOB_NAME, bucket=bucket, properties=properties)
        self.assertIsNone(blob.temporary_hold)

    def test_temporary_hold_getter_false(self):
        BLOB_NAME = "blob-name"
        bucket = _Bucket()
        properties = {"temporaryHold": False}
        blob = self._make_one(BLOB_NAME, bucket=bucket, properties=properties)
        self.assertFalse(blob.temporary_hold)

    def test_temporary_hold_getter_true(self):
        BLOB_NAME = "blob-name"
        bucket = _Bucket()
        properties = {"temporaryHold": True}
        blob = self._make_one(BLOB_NAME, bucket=bucket, properties=properties)
        self.assertTrue(blob.temporary_hold)

    def test_temporary_hold_setter(self):
        BLOB_NAME = "blob-name"
        bucket = _Bucket()
        blob = self._make_one(BLOB_NAME, bucket=bucket)
        self.assertIsNone(blob.temporary_hold)
        blob.temporary_hold = True
        self.assertEqual(blob.temporary_hold, True)

    def test_time_deleted(self):
        from google.cloud._helpers import _RFC3339_MICROS
        from google.cloud._helpers import UTC

        BLOB_NAME = "blob-name"
        bucket = _Bucket()
        TIMESTAMP = datetime.datetime(2014, 11, 5, 20, 34, 37, tzinfo=UTC)
        TIME_DELETED = TIMESTAMP.strftime(_RFC3339_MICROS)
        properties = {"timeDeleted": TIME_DELETED}
        blob = self._make_one(BLOB_NAME, bucket=bucket, properties=properties)
        self.assertEqual(blob.time_deleted, TIMESTAMP)

    def test_time_deleted_unset(self):
        BUCKET = object()
        blob = self._make_one("blob-name", bucket=BUCKET)
        self.assertIsNone(blob.time_deleted)

    def test_time_created(self):
        from google.cloud._helpers import _RFC3339_MICROS
        from google.cloud._helpers import UTC

        BLOB_NAME = "blob-name"
        bucket = _Bucket()
        TIMESTAMP = datetime.datetime(2014, 11, 5, 20, 34, 37, tzinfo=UTC)
        TIME_CREATED = TIMESTAMP.strftime(_RFC3339_MICROS)
        properties = {"timeCreated": TIME_CREATED}
        blob = self._make_one(BLOB_NAME, bucket=bucket, properties=properties)
        self.assertEqual(blob.time_created, TIMESTAMP)

    def test_time_created_unset(self):
        BUCKET = object()
        blob = self._make_one("blob-name", bucket=BUCKET)
        self.assertIsNone(blob.time_created)

    def test_updated(self):
        from google.cloud._helpers import _RFC3339_MICROS
        from google.cloud._helpers import UTC

        BLOB_NAME = "blob-name"
        bucket = _Bucket()
        TIMESTAMP = datetime.datetime(2014, 11, 5, 20, 34, 37, tzinfo=UTC)
        UPDATED = TIMESTAMP.strftime(_RFC3339_MICROS)
        properties = {"updated": UPDATED}
        blob = self._make_one(BLOB_NAME, bucket=bucket, properties=properties)
        self.assertEqual(blob.updated, TIMESTAMP)

    def test_updated_unset(self):
        BUCKET = object()
        blob = self._make_one("blob-name", bucket=BUCKET)
        self.assertIsNone(blob.updated)

    def test_custom_time_getter(self):
        from google.cloud._helpers import _RFC3339_MICROS
        from google.cloud._helpers import UTC

        BLOB_NAME = "blob-name"
        bucket = _Bucket()
        TIMESTAMP = datetime.datetime(2014, 11, 5, 20, 34, 37, tzinfo=UTC)
        TIME_CREATED = TIMESTAMP.strftime(_RFC3339_MICROS)
        properties = {"customTime": TIME_CREATED}
        blob = self._make_one(BLOB_NAME, bucket=bucket, properties=properties)
        self.assertEqual(blob.custom_time, TIMESTAMP)

    def test_custom_time_setter(self):
        from google.cloud._helpers import UTC

        BLOB_NAME = "blob-name"
        bucket = _Bucket()
        TIMESTAMP = datetime.datetime(2014, 11, 5, 20, 34, 37, tzinfo=UTC)
        blob = self._make_one(BLOB_NAME, bucket=bucket)
        self.assertIsNone(blob.custom_time)
        blob.custom_time = TIMESTAMP
        self.assertEqual(blob.custom_time, TIMESTAMP)
        self.assertIn("customTime", blob._changes)

    def test_custom_time_setter_none_value(self):
        from google.cloud._helpers import _RFC3339_MICROS
        from google.cloud._helpers import UTC

        BLOB_NAME = "blob-name"
        bucket = _Bucket()
        TIMESTAMP = datetime.datetime(2014, 11, 5, 20, 34, 37, tzinfo=UTC)
        TIME_CREATED = TIMESTAMP.strftime(_RFC3339_MICROS)
        properties = {"customTime": TIME_CREATED}
        blob = self._make_one(BLOB_NAME, bucket=bucket, properties=properties)
        self.assertEqual(blob.custom_time, TIMESTAMP)
        blob.custom_time = None
        self.assertIsNone(blob.custom_time)

    def test_custom_time_unset(self):
        BUCKET = object()
        blob = self._make_one("blob-name", bucket=BUCKET)
        self.assertIsNone(blob.custom_time)

    def test_from_string_w_valid_uri(self):
        from google.cloud.storage.blob import Blob

        connection = _Connection()
        client = _Client(connection)
        uri = "gs://BUCKET_NAME/b"
        blob = Blob.from_string(uri, client)

        self.assertIsInstance(blob, Blob)
        self.assertIs(blob.client, client)
        self.assertEqual(blob.name, "b")
        self.assertEqual(blob.bucket.name, "BUCKET_NAME")

    def test_from_string_w_invalid_uri(self):
        from google.cloud.storage.blob import Blob

        connection = _Connection()
        client = _Client(connection)

        with pytest.raises(ValueError, match="URI scheme must be gs"):
            Blob.from_string("http://bucket_name/b", client)

    def test_from_string_w_domain_name_bucket(self):
        from google.cloud.storage.blob import Blob

        connection = _Connection()
        client = _Client(connection)
        uri = "gs://buckets.example.com/b"
        blob = Blob.from_string(uri, client)

        self.assertIsInstance(blob, Blob)
        self.assertIs(blob.client, client)
        self.assertEqual(blob.name, "b")
        self.assertEqual(blob.bucket.name, "buckets.example.com")


class Test__quote(unittest.TestCase):
    @staticmethod
    def _call_fut(*args, **kw):
        from google.cloud.storage.blob import _quote

        return _quote(*args, **kw)

    def test_bytes(self):
        quoted = self._call_fut(b"\xDE\xAD\xBE\xEF")
        self.assertEqual(quoted, "%DE%AD%BE%EF")

    def test_unicode(self):
        helicopter = u"\U0001f681"
        quoted = self._call_fut(helicopter)
        self.assertEqual(quoted, "%F0%9F%9A%81")

    def test_bad_type(self):
        with self.assertRaises(TypeError):
            self._call_fut(None)

    def test_w_slash_default(self):
        with_slash = "foo/bar/baz"
        quoted = self._call_fut(with_slash)
        self.assertEqual(quoted, "foo%2Fbar%2Fbaz")

    def test_w_slash_w_safe(self):
        with_slash = "foo/bar/baz"
        quoted_safe = self._call_fut(with_slash, safe=b"/")
        self.assertEqual(quoted_safe, with_slash)

    def test_w_tilde(self):
        with_tilde = "bam~qux"
        quoted = self._call_fut(with_tilde, safe=b"~")
        self.assertEqual(quoted, with_tilde)


class Test__maybe_rewind(unittest.TestCase):
    @staticmethod
    def _call_fut(*args, **kwargs):
        from google.cloud.storage.blob import _maybe_rewind

        return _maybe_rewind(*args, **kwargs)

    def test_default(self):
        stream = mock.Mock(spec=[u"seek"])
        ret_val = self._call_fut(stream)
        self.assertIsNone(ret_val)

        stream.seek.assert_not_called()

    def test_do_not_rewind(self):
        stream = mock.Mock(spec=[u"seek"])
        ret_val = self._call_fut(stream, rewind=False)
        self.assertIsNone(ret_val)

        stream.seek.assert_not_called()

    def test_do_rewind(self):
        stream = mock.Mock(spec=[u"seek"])
        ret_val = self._call_fut(stream, rewind=True)
        self.assertIsNone(ret_val)

        stream.seek.assert_called_once_with(0, os.SEEK_SET)


class Test__raise_from_invalid_response(unittest.TestCase):
    @staticmethod
    def _call_fut(error):
        from google.cloud.storage.blob import _raise_from_invalid_response

        return _raise_from_invalid_response(error)

    def _helper(self, message, code=http_client.BAD_REQUEST, reason=None, args=()):
        import requests

        from google.resumable_media import InvalidResponse
        from google.api_core import exceptions

        response = requests.Response()
        response.request = requests.Request("GET", "http://example.com").prepare()
        response._content = reason
        response.status_code = code
        error = InvalidResponse(response, message, *args)

        with self.assertRaises(exceptions.GoogleAPICallError) as exc_info:
            self._call_fut(error)

        return exc_info

    def test_default(self):
        message = "Failure"
        exc_info = self._helper(message)
        expected = "GET http://example.com/: {}".format(message)
        self.assertEqual(exc_info.exception.message, expected)
        self.assertEqual(exc_info.exception.errors, [])

    def test_w_206_and_args(self):
        message = "Failure"
        reason = b"Not available"
        args = ("one", "two")
        exc_info = self._helper(
            message, code=http_client.PARTIAL_CONTENT, reason=reason, args=args
        )
        expected = "GET http://example.com/: {}: {}".format(
            reason.decode("utf-8"), (message,) + args
        )
        self.assertEqual(exc_info.exception.message, expected)
        self.assertEqual(exc_info.exception.errors, [])


class Test__add_query_parameters(unittest.TestCase):
    @staticmethod
    def _call_fut(*args, **kwargs):
        from google.cloud.storage.blob import _add_query_parameters

        return _add_query_parameters(*args, **kwargs)

    def test_w_empty_list(self):
        BASE_URL = "https://test.example.com/base"
        self.assertEqual(self._call_fut(BASE_URL, []), BASE_URL)

    def test_wo_existing_qs(self):
        BASE_URL = "https://test.example.com/base"
        NV_LIST = [("one", "One"), ("two", "Two")]
        expected = "&".join(["{}={}".format(name, value) for name, value in NV_LIST])
        self.assertEqual(
            self._call_fut(BASE_URL, NV_LIST), "{}?{}".format(BASE_URL, expected)
        )

    def test_w_existing_qs(self):
        BASE_URL = "https://test.example.com/base?one=Three"
        NV_LIST = [("one", "One"), ("two", "Two")]
        expected = "&".join(["{}={}".format(name, value) for name, value in NV_LIST])
        self.assertEqual(
            self._call_fut(BASE_URL, NV_LIST), "{}&{}".format(BASE_URL, expected)
        )


class _Connection(object):

    API_BASE_URL = "http://example.com"
    USER_AGENT = "testing 1.2.3"
    credentials = object()

    def __init__(self, *responses):
        self._responses = responses[:]
        self._requested = []
        self._signed = []

    def _respond(self, **kw):
        self._requested.append(kw)
        response, self._responses = self._responses[0], self._responses[1:]
        return response

    def api_request(self, **kw):
        from google.cloud.exceptions import NotFound

        info, content = self._respond(**kw)
        if info.get("status") == http_client.NOT_FOUND:
            raise NotFound(info)
        return content


class _Bucket(object):
    def __init__(self, client=None, name="name", user_project=None):
        if client is None:
            connection = _Connection()
            client = _Client(connection)
        self.client = client
        self._blobs = {}
        self._copied = []
        self._deleted = []
        self.name = name
        self.path = "/b/" + name
        self.user_project = user_project

    def delete_blob(
        self,
        blob_name,
        client=None,
        generation=None,
        timeout=None,
        if_generation_match=None,
        if_generation_not_match=None,
        if_metageneration_match=None,
        if_metageneration_not_match=None,
    ):
        del self._blobs[blob_name]
        self._deleted.append(
            (
                blob_name,
                client,
                generation,
                timeout,
                if_generation_match,
                if_generation_not_match,
                if_metageneration_match,
                if_metageneration_not_match,
            )
        )


class _Client(object):
    def __init__(self, connection):
        self._base_connection = connection

    @property
    def _connection(self):
        return self._base_connection

    @property
    def _credentials(self):
        return self._base_connection.credentials<|MERGE_RESOLUTION|>--- conflicted
+++ resolved
@@ -1650,14 +1650,6 @@
                 payload = expected_value.encode()
 
         blob_name = "blob-name"
-<<<<<<< HEAD
-        client = self._make_client()
-        bucket = _Bucket(client)
-        media_link = "http://example.com/media/"
-        properties = {"mediaLink": media_link}
-        if encoding:
-            properties["contentEncoding"] = encoding
-=======
         bucket = _Bucket()
 
         properties = {}
@@ -1666,7 +1658,6 @@
         elif no_charset:
             properties = {"contentType": "text/plain"}
 
->>>>>>> 63ff2338
         blob = self._make_one(blob_name, bucket=bucket, properties=properties)
         blob.download_as_bytes = mock.Mock(return_value=payload)
 
