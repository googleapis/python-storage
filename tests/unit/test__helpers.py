--- conflicted
+++ resolved
@@ -593,7 +593,6 @@
         self.assertEqual(self._call_fut(host=HOST, scheme=SCHEME), EXPECTED_URL)
 
 
-<<<<<<< HEAD
 class Test__api_core_retry_to_resumable_media_retry(unittest.TestCase):
     def test_conflict(self):
         from google.cloud.storage._helpers import (
@@ -633,19 +632,6 @@
         self.assertEqual(retry_strategy.max_retries, 0)
 
 
-class _Connection(object):
-    def __init__(self, *responses):
-        self._responses = responses
-        self._requested = []
-
-    def api_request(self, **kw):
-        self._requested.append(kw)
-        response, self._responses = self._responses[0], self._responses[1:]
-        return response
-
-
-=======
->>>>>>> 78b2eba8
 class _MD5Hash(object):
     def __init__(self, digest_val):
         self.digest_val = digest_val
