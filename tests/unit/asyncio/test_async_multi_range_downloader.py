# Copyright 2025 Google LLC
#
# Licensed under the Apache License, Version 2.0 (the "License");
# you may not use this file except in compliance with the License.
# You may obtain a copy of the License at
#
#     http://www.apache.org/licenses/LICENSE-2.0
#
# Unless required by applicable law or agreed to in writing, software
# distributed under the License is distributed on an "AS IS" BASIS,
# WITHOUT WARRANTIES OR CONDITIONS OF ANY KIND, either express or implied.
# See the License for the specific language governing permissions and
# limitations under the License.

import pytest
from unittest import mock
from unittest.mock import AsyncMock
from google.cloud import _storage_v2

from google.cloud.storage._experimental.asyncio.async_multi_range_downloader import (
    AsyncMultiRangeDownloader,
)
from io import BytesIO


_TEST_BUCKET_NAME = "test-bucket"
_TEST_OBJECT_NAME = "test-object"
_TEST_GENERATION_NUMBER = 123456789
_TEST_READ_HANDLE = b"test-handle"


class TestAsyncMultiRangeDownloader:
    # helper method
    @pytest.mark.asyncio
    async def _make_mock_mrd(
        self,
        mock_grpc_client,
        mock_cls_async_read_object_stream,
        bucket_name=_TEST_BUCKET_NAME,
        object_name=_TEST_OBJECT_NAME,
        generation_number=_TEST_GENERATION_NUMBER,
        read_handle=_TEST_READ_HANDLE,
    ):
        mock_stream = mock_cls_async_read_object_stream.return_value
        mock_stream.open = AsyncMock()
        mock_stream.generation_number = _TEST_GENERATION_NUMBER
        mock_stream.read_handle = _TEST_READ_HANDLE

        mrd = await AsyncMultiRangeDownloader.create_mrd(
            mock_grpc_client, bucket_name, object_name, generation_number, read_handle
        )

        return mrd

    @mock.patch(
        "google.cloud.storage._experimental.asyncio.async_multi_range_downloader._AsyncReadObjectStream"
    )
    @mock.patch(
        "google.cloud.storage._experimental.asyncio.async_grpc_client.AsyncGrpcClient.grpc_client"
    )
    @pytest.mark.asyncio
    async def test_create_mrd(
        self, mock_grpc_client, mock_cls_async_read_object_stream
    ):
        # Arrange & Act
        mrd = await self._make_mock_mrd(
            mock_grpc_client, mock_cls_async_read_object_stream
        )

        # Assert
        mock_cls_async_read_object_stream.assert_called_once_with(
            client=mock_grpc_client,
            bucket_name=_TEST_BUCKET_NAME,
            object_name=_TEST_OBJECT_NAME,
            generation_number=_TEST_GENERATION_NUMBER,
            read_handle=_TEST_READ_HANDLE,
        )

        mrd.read_obj_str.open.assert_called_once()

        assert mrd.client == mock_grpc_client
        assert mrd.bucket_name == _TEST_BUCKET_NAME
        assert mrd.object_name == _TEST_OBJECT_NAME
        assert mrd.generation_number == _TEST_GENERATION_NUMBER
        assert mrd.read_handle == _TEST_READ_HANDLE
        assert mrd.is_stream_open

    @mock.patch(
        "google.cloud.storage._experimental.asyncio.async_multi_range_downloader._AsyncReadObjectStream"
    )
    @mock.patch(
        "google.cloud.storage._experimental.asyncio.async_grpc_client.AsyncGrpcClient.grpc_client"
    )
    @pytest.mark.asyncio
    async def test_download_ranges(
        self, mock_grpc_client, mock_cls_async_read_object_stream
    ):
        # Arrange
        mock_mrd = await self._make_mock_mrd(
            mock_grpc_client, mock_cls_async_read_object_stream
        )
        mock_mrd.read_obj_str.send = AsyncMock()
        mock_mrd.read_obj_str.recv = AsyncMock()
        mock_mrd.read_obj_str.recv.return_value = _storage_v2.BidiReadObjectResponse(
            object_data_ranges=[
                _storage_v2.ObjectRangeData(
                    checksummed_data=_storage_v2.ChecksummedData(
                        content=b"these_are_18_chars", crc32c=123
                    ),
                    range_end=True,
                    read_range=_storage_v2.ReadRange(
                        read_offset=0, read_length=18, read_id=0
                    ),
                )
            ],
        )

        # Act
        buffer = BytesIO()
        results = await mock_mrd.download_ranges([(0, 18, buffer)])

        # Assert
        mock_mrd.read_obj_str.send.assert_called_once_with(
            _storage_v2.BidiReadObjectRequest(
                read_ranges=[
                    _storage_v2.ReadRange(read_offset=0, read_length=18, read_id=0)
                ]
            )
        )
        assert len(results) == 1
        assert results[0].bytes_requested == 18
        assert results[0].bytes_written == 18
        assert buffer.getvalue() == b"these_are_18_chars"
<<<<<<< HEAD
        assert error_obj is None

    @mock.patch(
        "google.cloud.storage._experimental.asyncio.async_multi_range_downloader._AsyncReadObjectStream"
    )
    @mock.patch(
        "google.cloud.storage._experimental.asyncio.async_grpc_client.AsyncGrpcClient.grpc_client"
    )
    @pytest.mark.asyncio
    async def test_opening_mrd_more_than_once_should_throw_error(
        self, mock_grpc_client, mock_cls_async_read_object_stream
    ):
        # Arrange
        mrd = await self._make_mock_mrd(
            mock_grpc_client, mock_cls_async_read_object_stream
        )  # mock mrd is already opened

        # Act + Assert
        with pytest.raises(ValueError) as exc:
            await mrd.open()

        # Assert
        assert str(exc.value) == "Underlying bidi-gRPC stream is already open"

    @mock.patch(
        "google.cloud.storage._experimental.asyncio.async_multi_range_downloader._AsyncReadObjectStream"
    )
    @mock.patch(
        "google.cloud.storage._experimental.asyncio.async_grpc_client.AsyncGrpcClient.grpc_client"
    )
    @pytest.mark.asyncio
    async def test_close_mrd(self, mock_grpc_client, mock_cls_async_read_object_stream):
        # Arrange
        mrd = await self._make_mock_mrd(
            mock_grpc_client, mock_cls_async_read_object_stream
        )  # mock mrd is already opened
        mrd.read_obj_str.close = AsyncMock()

        # Act
        await mrd.close()

        # Assert
        assert not mrd.is_stream_open

    @mock.patch(
        "google.cloud.storage._experimental.asyncio.async_grpc_client.AsyncGrpcClient.grpc_client"
    )
    @pytest.mark.asyncio
    async def test_close_mrd_not_opened_should_throw_error(self, mock_grpc_client):
        # Arrange
        mrd = AsyncMultiRangeDownloader(
            mock_grpc_client, _TEST_BUCKET_NAME, _TEST_OBJECT_NAME
        )

        # Act + Assert
        with pytest.raises(ValueError) as exc:
            await mrd.close()

        # Assert
        assert str(exc.value) == "Underlying bidi-gRPC stream is not open"
        assert not mrd.is_stream_open
=======

    def create_read_ranges(self, num_ranges):
        ranges = []
        for i in range(num_ranges):
            ranges.append(
                _storage_v2.ReadRange(read_offset=i, read_length=1, read_id=i)
            )
        return ranges
>>>>>>> f93b25e6

    @mock.patch(
        "google.cloud.storage._experimental.asyncio.async_grpc_client.AsyncGrpcClient.grpc_client"
    )
    @pytest.mark.asyncio
<<<<<<< HEAD
    async def test_downloading_without_opening_should_throw_error(
=======
    async def test_downloading_ranges_with_more_than_1000_should_throw_error(
>>>>>>> f93b25e6
        self, mock_grpc_client
    ):
        # Arrange
        mrd = AsyncMultiRangeDownloader(
            mock_grpc_client, _TEST_BUCKET_NAME, _TEST_OBJECT_NAME
        )

        # Act + Assert
        with pytest.raises(ValueError) as exc:
<<<<<<< HEAD
            await mrd.download_ranges([(0, 18, BytesIO())])

        # Assert
        assert str(exc.value) == "Underlying bidi-gRPC stream is not open"
        assert not mrd.is_stream_open
=======
            await mrd.download_ranges(self.create_read_ranges(1001))

        # Assert
        assert (
            str(exc.value)
            == "Invalid input - length of read_ranges cannot be more than 1000"
        )
>>>>>>> f93b25e6
<|MERGE_RESOLUTION|>--- conflicted
+++ resolved
@@ -30,6 +30,14 @@
 
 
 class TestAsyncMultiRangeDownloader:
+    def create_read_ranges(self, num_ranges):
+        ranges = []
+        for i in range(num_ranges):
+            ranges.append(
+                _storage_v2.ReadRange(read_offset=i, read_length=1, read_id=i)
+            )
+        return ranges
+
     # helper method
     @pytest.mark.asyncio
     async def _make_mock_mrd(
@@ -131,56 +139,14 @@
         assert results[0].bytes_requested == 18
         assert results[0].bytes_written == 18
         assert buffer.getvalue() == b"these_are_18_chars"
-<<<<<<< HEAD
-        assert error_obj is None
-
-    @mock.patch(
-        "google.cloud.storage._experimental.asyncio.async_multi_range_downloader._AsyncReadObjectStream"
-    )
-    @mock.patch(
-        "google.cloud.storage._experimental.asyncio.async_grpc_client.AsyncGrpcClient.grpc_client"
-    )
-    @pytest.mark.asyncio
-    async def test_opening_mrd_more_than_once_should_throw_error(
-        self, mock_grpc_client, mock_cls_async_read_object_stream
-    ):
-        # Arrange
-        mrd = await self._make_mock_mrd(
-            mock_grpc_client, mock_cls_async_read_object_stream
-        )  # mock mrd is already opened
-
-        # Act + Assert
-        with pytest.raises(ValueError) as exc:
-            await mrd.open()
-
-        # Assert
-        assert str(exc.value) == "Underlying bidi-gRPC stream is already open"
-
-    @mock.patch(
-        "google.cloud.storage._experimental.asyncio.async_multi_range_downloader._AsyncReadObjectStream"
-    )
-    @mock.patch(
-        "google.cloud.storage._experimental.asyncio.async_grpc_client.AsyncGrpcClient.grpc_client"
-    )
-    @pytest.mark.asyncio
-    async def test_close_mrd(self, mock_grpc_client, mock_cls_async_read_object_stream):
-        # Arrange
-        mrd = await self._make_mock_mrd(
-            mock_grpc_client, mock_cls_async_read_object_stream
-        )  # mock mrd is already opened
-        mrd.read_obj_str.close = AsyncMock()
-
-        # Act
-        await mrd.close()
-
-        # Assert
-        assert not mrd.is_stream_open
-
-    @mock.patch(
-        "google.cloud.storage._experimental.asyncio.async_grpc_client.AsyncGrpcClient.grpc_client"
-    )
-    @pytest.mark.asyncio
-    async def test_close_mrd_not_opened_should_throw_error(self, mock_grpc_client):
+
+    @mock.patch(
+        "google.cloud.storage._experimental.asyncio.async_grpc_client.AsyncGrpcClient.grpc_client"
+    )
+    @pytest.mark.asyncio
+    async def test_downloading_ranges_with_more_than_1000_should_throw_error(
+        self, mock_grpc_client
+    ):
         # Arrange
         mrd = AsyncMultiRangeDownloader(
             mock_grpc_client, _TEST_BUCKET_NAME, _TEST_OBJECT_NAME
@@ -188,47 +154,6 @@
 
         # Act + Assert
         with pytest.raises(ValueError) as exc:
-            await mrd.close()
-
-        # Assert
-        assert str(exc.value) == "Underlying bidi-gRPC stream is not open"
-        assert not mrd.is_stream_open
-=======
-
-    def create_read_ranges(self, num_ranges):
-        ranges = []
-        for i in range(num_ranges):
-            ranges.append(
-                _storage_v2.ReadRange(read_offset=i, read_length=1, read_id=i)
-            )
-        return ranges
->>>>>>> f93b25e6
-
-    @mock.patch(
-        "google.cloud.storage._experimental.asyncio.async_grpc_client.AsyncGrpcClient.grpc_client"
-    )
-    @pytest.mark.asyncio
-<<<<<<< HEAD
-    async def test_downloading_without_opening_should_throw_error(
-=======
-    async def test_downloading_ranges_with_more_than_1000_should_throw_error(
->>>>>>> f93b25e6
-        self, mock_grpc_client
-    ):
-        # Arrange
-        mrd = AsyncMultiRangeDownloader(
-            mock_grpc_client, _TEST_BUCKET_NAME, _TEST_OBJECT_NAME
-        )
-
-        # Act + Assert
-        with pytest.raises(ValueError) as exc:
-<<<<<<< HEAD
-            await mrd.download_ranges([(0, 18, BytesIO())])
-
-        # Assert
-        assert str(exc.value) == "Underlying bidi-gRPC stream is not open"
-        assert not mrd.is_stream_open
-=======
             await mrd.download_ranges(self.create_read_ranges(1001))
 
         # Assert
@@ -236,4 +161,83 @@
             str(exc.value)
             == "Invalid input - length of read_ranges cannot be more than 1000"
         )
->>>>>>> f93b25e6
+
+    @mock.patch(
+        "google.cloud.storage._experimental.asyncio.async_multi_range_downloader._AsyncReadObjectStream"
+    )
+    @mock.patch(
+        "google.cloud.storage._experimental.asyncio.async_grpc_client.AsyncGrpcClient.grpc_client"
+    )
+    @pytest.mark.asyncio
+    async def test_opening_mrd_more_than_once_should_throw_error(
+        self, mock_grpc_client, mock_cls_async_read_object_stream
+    ):
+        # Arrange
+        mrd = await self._make_mock_mrd(
+            mock_grpc_client, mock_cls_async_read_object_stream
+        )  # mock mrd is already opened
+
+        # Act + Assert
+        with pytest.raises(ValueError) as exc:
+            await mrd.open()
+
+        # Assert
+        assert str(exc.value) == "Underlying bidi-gRPC stream is already open"
+
+    @mock.patch(
+        "google.cloud.storage._experimental.asyncio.async_multi_range_downloader._AsyncReadObjectStream"
+    )
+    @mock.patch(
+        "google.cloud.storage._experimental.asyncio.async_grpc_client.AsyncGrpcClient.grpc_client"
+    )
+    @pytest.mark.asyncio
+    async def test_close_mrd(self, mock_grpc_client, mock_cls_async_read_object_stream):
+        # Arrange
+        mrd = await self._make_mock_mrd(
+            mock_grpc_client, mock_cls_async_read_object_stream
+        )  # mock mrd is already opened
+        mrd.read_obj_str.close = AsyncMock()
+
+        # Act
+        await mrd.close()
+
+        # Assert
+        assert not mrd.is_stream_open
+
+    @mock.patch(
+        "google.cloud.storage._experimental.asyncio.async_grpc_client.AsyncGrpcClient.grpc_client"
+    )
+    @pytest.mark.asyncio
+    async def test_close_mrd_not_opened_should_throw_error(self, mock_grpc_client):
+        # Arrange
+        mrd = AsyncMultiRangeDownloader(
+            mock_grpc_client, _TEST_BUCKET_NAME, _TEST_OBJECT_NAME
+        )
+
+        # Act + Assert
+        with pytest.raises(ValueError) as exc:
+            await mrd.close()
+
+        # Assert
+        assert str(exc.value) == "Underlying bidi-gRPC stream is not open"
+        assert not mrd.is_stream_open
+
+    @mock.patch(
+        "google.cloud.storage._experimental.asyncio.async_grpc_client.AsyncGrpcClient.grpc_client"
+    )
+    @pytest.mark.asyncio
+    async def test_downloading_without_opening_should_throw_error(
+        self, mock_grpc_client
+    ):
+        # Arrange
+        mrd = AsyncMultiRangeDownloader(
+            mock_grpc_client, _TEST_BUCKET_NAME, _TEST_OBJECT_NAME
+        )
+
+        # Act + Assert
+        with pytest.raises(ValueError) as exc:
+            await mrd.download_ranges([(0, 18, BytesIO())])
+
+        # Assert
+        assert str(exc.value) == "Underlying bidi-gRPC stream is not open"
+        assert not mrd.is_stream_open