# Copyright 2025 Google LLC
#
# Licensed under the Apache License, Version 2.0 (the "License");
# you may not use this file except in compliance with the License.
# You may obtain a copy of the License at
#
#     http://www.apache.org/licenses/LICENSE-2.0
#
# Unless required by applicable law or agreed to in writing, software
# distributed under the License is distributed on an "AS IS" BASIS,
# WITHOUT WARRANTIES OR CONDITIONS OF ANY KIND, either express or implied.
# See the License for the specific language governing permissions and
# limitations under the License.

import pytest
from unittest import mock
from unittest.mock import AsyncMock
from google.cloud import _storage_v2

from google.cloud.storage._experimental.asyncio.async_multi_range_downloader import (
    AsyncMultiRangeDownloader,
)
from io import BytesIO


_TEST_BUCKET_NAME = "test-bucket"
_TEST_OBJECT_NAME = "test-object"
_TEST_GENERATION_NUMBER = 123456789
_TEST_READ_HANDLE = b"test-handle"


class TestAsyncMultiRangeDownloader:
<<<<<<< HEAD
    def create_read_ranges(self, num_ranges):
        ranges = []
        for i in range(num_ranges):
            ranges.append(
                _storage_v2.ReadRange(read_offset=i, read_length=1, read_id=i)
            )
        return ranges

=======
>>>>>>> 9c8856af
    # helper method
    @pytest.mark.asyncio
    async def _make_mock_mrd(
        self,
        mock_grpc_client,
        mock_cls_async_read_object_stream,
        bucket_name=_TEST_BUCKET_NAME,
        object_name=_TEST_OBJECT_NAME,
        generation_number=_TEST_GENERATION_NUMBER,
        read_handle=_TEST_READ_HANDLE,
    ):
        mock_stream = mock_cls_async_read_object_stream.return_value
        mock_stream.open = AsyncMock()
        mock_stream.generation_number = _TEST_GENERATION_NUMBER
        mock_stream.read_handle = _TEST_READ_HANDLE

        mrd = await AsyncMultiRangeDownloader.create_mrd(
            mock_grpc_client, bucket_name, object_name, generation_number, read_handle
        )

        return mrd

    @mock.patch(
        "google.cloud.storage._experimental.asyncio.async_multi_range_downloader._AsyncReadObjectStream"
<<<<<<< HEAD
    )
    @mock.patch(
        "google.cloud.storage._experimental.asyncio.async_grpc_client.AsyncGrpcClient.grpc_client"
    )
=======
    )
    @mock.patch(
        "google.cloud.storage._experimental.asyncio.async_grpc_client.AsyncGrpcClient.grpc_client"
    )
>>>>>>> 9c8856af
    @pytest.mark.asyncio
    async def test_create_mrd(
        self, mock_grpc_client, mock_cls_async_read_object_stream
    ):
        # Arrange & Act
        mrd = await self._make_mock_mrd(
            mock_grpc_client, mock_cls_async_read_object_stream
        )

        # Assert
        mock_cls_async_read_object_stream.assert_called_once_with(
            client=mock_grpc_client,
            bucket_name=_TEST_BUCKET_NAME,
            object_name=_TEST_OBJECT_NAME,
            generation_number=_TEST_GENERATION_NUMBER,
            read_handle=_TEST_READ_HANDLE,
        )

        mrd.read_obj_str.open.assert_called_once()

        assert mrd.client == mock_grpc_client
        assert mrd.bucket_name == _TEST_BUCKET_NAME
        assert mrd.object_name == _TEST_OBJECT_NAME
        assert mrd.generation_number == _TEST_GENERATION_NUMBER
        assert mrd.read_handle == _TEST_READ_HANDLE
<<<<<<< HEAD
        assert mrd.is_stream_open

    @mock.patch(
        "google.cloud.storage._experimental.asyncio.async_multi_range_downloader._AsyncReadObjectStream"
    )
    @mock.patch(
        "google.cloud.storage._experimental.asyncio.async_grpc_client.AsyncGrpcClient.grpc_client"
    )
    @pytest.mark.asyncio
    async def test_download_ranges(
        self, mock_grpc_client, mock_cls_async_read_object_stream
    ):
        # Arrange
        mock_mrd = await self._make_mock_mrd(
            mock_grpc_client, mock_cls_async_read_object_stream
        )
        mock_mrd.read_obj_str.send = AsyncMock()
        mock_mrd.read_obj_str.recv = AsyncMock()
        mock_mrd.read_obj_str.recv.return_value = _storage_v2.BidiReadObjectResponse(
            object_data_ranges=[
                _storage_v2.ObjectRangeData(
                    checksummed_data=_storage_v2.ChecksummedData(
                        content=b"these_are_18_chars", crc32c=123
                    ),
                    range_end=True,
                    read_range=_storage_v2.ReadRange(
                        read_offset=0, read_length=18, read_id=0
                    ),
                )
            ],
        )

        # Act
        buffer = BytesIO()
        results = await mock_mrd.download_ranges([(0, 18, buffer)])

        # Assert
        mock_mrd.read_obj_str.send.assert_called_once_with(
            _storage_v2.BidiReadObjectRequest(
                read_ranges=[
                    _storage_v2.ReadRange(read_offset=0, read_length=18, read_id=0)
                ]
            )
        )
        assert len(results) == 1
        assert results[0].bytes_requested == 18
        assert results[0].bytes_written == 18
        assert buffer.getvalue() == b"these_are_18_chars"

    @mock.patch(
        "google.cloud.storage._experimental.asyncio.async_grpc_client.AsyncGrpcClient.grpc_client"
    )
=======

    @mock.patch(
        "google.cloud.storage._experimental.asyncio.async_multi_range_downloader._AsyncReadObjectStream"
    )
    @mock.patch(
        "google.cloud.storage._experimental.asyncio.async_grpc_client.AsyncGrpcClient.grpc_client"
    )
    @pytest.mark.asyncio
    async def test_download_ranges(
        self, mock_grpc_client, mock_cls_async_read_object_stream
    ):
        # Arrange
        mock_mrd = await self._make_mock_mrd(
            mock_grpc_client, mock_cls_async_read_object_stream
        )
        mock_mrd.read_obj_str.send = AsyncMock()
        mock_mrd.read_obj_str.recv = AsyncMock()
        mock_mrd.read_obj_str.recv.return_value = _storage_v2.BidiReadObjectResponse(
            object_data_ranges=[
                _storage_v2.ObjectRangeData(
                    checksummed_data=_storage_v2.ChecksummedData(
                        content=b"these_are_18_chars", crc32c=123
                    ),
                    range_end=True,
                    read_range=_storage_v2.ReadRange(
                        read_offset=0, read_length=18, read_id=0
                    ),
                )
            ],
        )

        # Act
        buffer = BytesIO()
        results = await mock_mrd.download_ranges([(0, 18, buffer)])

        # Assert
        mock_mrd.read_obj_str.send.assert_called_once_with(
            _storage_v2.BidiReadObjectRequest(
                read_ranges=[
                    _storage_v2.ReadRange(read_offset=0, read_length=18, read_id=0)
                ]
            )
        )
        assert len(results) == 1
        assert results[0].bytes_requested == 18
        assert results[0].bytes_written == 18
        assert buffer.getvalue() == b"these_are_18_chars"

    def create_read_ranges(self, num_ranges):
        ranges = []
        for i in range(num_ranges):
            ranges.append(
                _storage_v2.ReadRange(read_offset=i, read_length=1, read_id=i)
            )
        return ranges

    @mock.patch(
        "google.cloud.storage._experimental.asyncio.async_grpc_client.AsyncGrpcClient.grpc_client"
    )
>>>>>>> 9c8856af
    @pytest.mark.asyncio
    async def test_downloading_ranges_with_more_than_1000_should_throw_error(
        self, mock_grpc_client
    ):
        # Arrange
        mrd = AsyncMultiRangeDownloader(
            mock_grpc_client, _TEST_BUCKET_NAME, _TEST_OBJECT_NAME
        )

        # Act + Assert
        with pytest.raises(ValueError) as exc:
            await mrd.download_ranges(self.create_read_ranges(1001))
<<<<<<< HEAD

        # Assert
        assert (
            str(exc.value)
            == "Invalid input - length of read_ranges cannot be more than 1000"
        )

    @mock.patch(
        "google.cloud.storage._experimental.asyncio.async_multi_range_downloader._AsyncReadObjectStream"
    )
    @mock.patch(
        "google.cloud.storage._experimental.asyncio.async_grpc_client.AsyncGrpcClient.grpc_client"
    )
    @pytest.mark.asyncio
    async def test_opening_mrd_more_than_once_should_throw_error(
        self, mock_grpc_client, mock_cls_async_read_object_stream
    ):
        # Arrange
        mrd = await self._make_mock_mrd(
            mock_grpc_client, mock_cls_async_read_object_stream
        )  # mock mrd is already opened

        # Act + Assert
        with pytest.raises(ValueError) as exc:
            await mrd.open()

        # Assert
        assert str(exc.value) == "Underlying bidi-gRPC stream is already open"

    @mock.patch(
        "google.cloud.storage._experimental.asyncio.async_multi_range_downloader._AsyncReadObjectStream"
    )
    @mock.patch(
        "google.cloud.storage._experimental.asyncio.async_grpc_client.AsyncGrpcClient.grpc_client"
    )
    @pytest.mark.asyncio
    async def test_close_mrd(self, mock_grpc_client, mock_cls_async_read_object_stream):
        # Arrange
        mrd = await self._make_mock_mrd(
            mock_grpc_client, mock_cls_async_read_object_stream
        )  # mock mrd is already opened
        mrd.read_obj_str.close = AsyncMock()

        # Act
        await mrd.close()

        # Assert
        assert not mrd.is_stream_open

    @mock.patch(
        "google.cloud.storage._experimental.asyncio.async_grpc_client.AsyncGrpcClient.grpc_client"
    )
    @pytest.mark.asyncio
    async def test_close_mrd_not_opened_should_throw_error(self, mock_grpc_client):
        # Arrange
        mrd = AsyncMultiRangeDownloader(
            mock_grpc_client, _TEST_BUCKET_NAME, _TEST_OBJECT_NAME
        )

        # Act + Assert
        with pytest.raises(ValueError) as exc:
            await mrd.close()

        # Assert
        assert str(exc.value) == "Underlying bidi-gRPC stream is not open"
        assert not mrd.is_stream_open

    @mock.patch(
        "google.cloud.storage._experimental.asyncio.async_grpc_client.AsyncGrpcClient.grpc_client"
    )
    @pytest.mark.asyncio
    async def test_downloading_without_opening_should_throw_error(
        self, mock_grpc_client
    ):
        # Arrange
        mrd = AsyncMultiRangeDownloader(
            mock_grpc_client, _TEST_BUCKET_NAME, _TEST_OBJECT_NAME
        )

        # Act + Assert
        with pytest.raises(ValueError) as exc:
            await mrd.download_ranges([(0, 18, BytesIO())])

        # Assert
        assert str(exc.value) == "Underlying bidi-gRPC stream is not open"
        assert not mrd.is_stream_open
=======

        # Assert
        assert (
            str(exc.value)
            == "Invalid input - length of read_ranges cannot be more than 1000"
        )
>>>>>>> 9c8856af
<|MERGE_RESOLUTION|>--- conflicted
+++ resolved
@@ -30,7 +30,6 @@
 
 
 class TestAsyncMultiRangeDownloader:
-<<<<<<< HEAD
     def create_read_ranges(self, num_ranges):
         ranges = []
         for i in range(num_ranges):
@@ -39,8 +38,6 @@
             )
         return ranges
 
-=======
->>>>>>> 9c8856af
     # helper method
     @pytest.mark.asyncio
     async def _make_mock_mrd(
@@ -65,17 +62,10 @@
 
     @mock.patch(
         "google.cloud.storage._experimental.asyncio.async_multi_range_downloader._AsyncReadObjectStream"
-<<<<<<< HEAD
-    )
-    @mock.patch(
-        "google.cloud.storage._experimental.asyncio.async_grpc_client.AsyncGrpcClient.grpc_client"
-    )
-=======
-    )
-    @mock.patch(
-        "google.cloud.storage._experimental.asyncio.async_grpc_client.AsyncGrpcClient.grpc_client"
-    )
->>>>>>> 9c8856af
+    )
+    @mock.patch(
+        "google.cloud.storage._experimental.asyncio.async_grpc_client.AsyncGrpcClient.grpc_client"
+    )
     @pytest.mark.asyncio
     async def test_create_mrd(
         self, mock_grpc_client, mock_cls_async_read_object_stream
@@ -95,13 +85,22 @@
         )
 
         mrd.read_obj_str.open.assert_called_once()
+        # Assert
+        mock_cls_async_read_object_stream.assert_called_once_with(
+            client=mock_grpc_client,
+            bucket_name=_TEST_BUCKET_NAME,
+            object_name=_TEST_OBJECT_NAME,
+            generation_number=_TEST_GENERATION_NUMBER,
+            read_handle=_TEST_READ_HANDLE,
+        )
+
+        mrd.read_obj_str.open.assert_called_once()
 
         assert mrd.client == mock_grpc_client
         assert mrd.bucket_name == _TEST_BUCKET_NAME
         assert mrd.object_name == _TEST_OBJECT_NAME
         assert mrd.generation_number == _TEST_GENERATION_NUMBER
         assert mrd.read_handle == _TEST_READ_HANDLE
-<<<<<<< HEAD
         assert mrd.is_stream_open
 
     @mock.patch(
@@ -154,67 +153,6 @@
     @mock.patch(
         "google.cloud.storage._experimental.asyncio.async_grpc_client.AsyncGrpcClient.grpc_client"
     )
-=======
-
-    @mock.patch(
-        "google.cloud.storage._experimental.asyncio.async_multi_range_downloader._AsyncReadObjectStream"
-    )
-    @mock.patch(
-        "google.cloud.storage._experimental.asyncio.async_grpc_client.AsyncGrpcClient.grpc_client"
-    )
-    @pytest.mark.asyncio
-    async def test_download_ranges(
-        self, mock_grpc_client, mock_cls_async_read_object_stream
-    ):
-        # Arrange
-        mock_mrd = await self._make_mock_mrd(
-            mock_grpc_client, mock_cls_async_read_object_stream
-        )
-        mock_mrd.read_obj_str.send = AsyncMock()
-        mock_mrd.read_obj_str.recv = AsyncMock()
-        mock_mrd.read_obj_str.recv.return_value = _storage_v2.BidiReadObjectResponse(
-            object_data_ranges=[
-                _storage_v2.ObjectRangeData(
-                    checksummed_data=_storage_v2.ChecksummedData(
-                        content=b"these_are_18_chars", crc32c=123
-                    ),
-                    range_end=True,
-                    read_range=_storage_v2.ReadRange(
-                        read_offset=0, read_length=18, read_id=0
-                    ),
-                )
-            ],
-        )
-
-        # Act
-        buffer = BytesIO()
-        results = await mock_mrd.download_ranges([(0, 18, buffer)])
-
-        # Assert
-        mock_mrd.read_obj_str.send.assert_called_once_with(
-            _storage_v2.BidiReadObjectRequest(
-                read_ranges=[
-                    _storage_v2.ReadRange(read_offset=0, read_length=18, read_id=0)
-                ]
-            )
-        )
-        assert len(results) == 1
-        assert results[0].bytes_requested == 18
-        assert results[0].bytes_written == 18
-        assert buffer.getvalue() == b"these_are_18_chars"
-
-    def create_read_ranges(self, num_ranges):
-        ranges = []
-        for i in range(num_ranges):
-            ranges.append(
-                _storage_v2.ReadRange(read_offset=i, read_length=1, read_id=i)
-            )
-        return ranges
-
-    @mock.patch(
-        "google.cloud.storage._experimental.asyncio.async_grpc_client.AsyncGrpcClient.grpc_client"
-    )
->>>>>>> 9c8856af
     @pytest.mark.asyncio
     async def test_downloading_ranges_with_more_than_1000_should_throw_error(
         self, mock_grpc_client
@@ -227,7 +165,6 @@
         # Act + Assert
         with pytest.raises(ValueError) as exc:
             await mrd.download_ranges(self.create_read_ranges(1001))
-<<<<<<< HEAD
 
         # Assert
         assert (
@@ -314,11 +251,25 @@
         # Assert
         assert str(exc.value) == "Underlying bidi-gRPC stream is not open"
         assert not mrd.is_stream_open
-=======
+
+    @mock.patch(
+        "google.cloud.storage._experimental.asyncio.async_grpc_client.AsyncGrpcClient.grpc_client"
+    )
+    @pytest.mark.asyncio
+    async def test_downloading_ranges_with_more_than_1000_should_throw_error(
+        self, mock_grpc_client
+    ):
+        # Arrange
+        mrd = AsyncMultiRangeDownloader(
+            mock_grpc_client, _TEST_BUCKET_NAME, _TEST_OBJECT_NAME
+        )
+
+        # Act + Assert
+        with pytest.raises(ValueError) as exc:
+            await mrd.download_ranges(self.create_read_ranges(1001))
 
         # Assert
         assert (
             str(exc.value)
             == "Invalid input - length of read_ranges cannot be more than 1000"
-        )
->>>>>>> 9c8856af
+        )