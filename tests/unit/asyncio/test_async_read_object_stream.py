--- conflicted
+++ resolved
@@ -28,11 +28,7 @@
 
 
 async def instantiate_read_obj_stream(mock_client, mock_cls_async_bidi_rpc, open=True):
-<<<<<<< HEAD
-    """Helper to instance an instance of _AsyncReadObjectStream and open it by default."""
-=======
     """Helper to create an instance of _AsyncReadObjectStream and open it by default."""
->>>>>>> 9c8856af
     socket_like_rpc = AsyncMock()
     mock_cls_async_bidi_rpc.return_value = socket_like_rpc
     socket_like_rpc.open = AsyncMock()
