# Copyright 2025 Google LLC
#
# Licensed under the Apache License, Version 2.0 (the "License");
# you may not use this file except in compliance with the License.
# You may obtain a copy of the License at
#
#     http://www.apache.org/licenses/LICENSE-2.0
#
# Unless required by applicable law or agreed to in writing, software
# distributed under the License is distributed on an "AS IS" BASIS,
# WITHOUT WARRANTIES OR CONDITIONS OF ANY KIND, either express or implied.
# See the License for the specific language governing permissions and
# limitations under the License.

import pytest
from unittest import mock
from unittest.mock import AsyncMock
from google.cloud import _storage_v2

from google.cloud.storage._experimental.asyncio.async_read_object_stream import (
    _AsyncReadObjectStream,
)

_TEST_BUCKET_NAME = "test-bucket"
_TEST_OBJECT_NAME = "test-object"
_TEST_GENERATION_NUMBER = 12345
_TEST_READ_HANDLE = b"test-read-handle"


async def instantiate_read_obj_stream(mock_client, mock_cls_async_bidi_rpc, open=True):
<<<<<<< HEAD
    """Helper to instance an instance of _AsyncReadObjectStream and open it by default."""
=======
    """Helper to create an instance of _AsyncReadObjectStream and open it by default."""
>>>>>>> aba4c6b7
    socket_like_rpc = AsyncMock()
    mock_cls_async_bidi_rpc.return_value = socket_like_rpc
    socket_like_rpc.open = AsyncMock()

    recv_response = mock.MagicMock(spec=_storage_v2.BidiReadObjectResponse)
    recv_response.metadata = mock.MagicMock(spec=_storage_v2.Object)
    recv_response.metadata.generation = _TEST_GENERATION_NUMBER
    recv_response.read_handle = _TEST_READ_HANDLE
    socket_like_rpc.recv = AsyncMock(return_value=recv_response)

    read_obj_stream = _AsyncReadObjectStream(
        client=mock_client,
        bucket_name=_TEST_BUCKET_NAME,
        object_name=_TEST_OBJECT_NAME,
    )

    if open:
        await read_obj_stream.open()

    return read_obj_stream


@mock.patch(
    "google.cloud.storage._experimental.asyncio.async_read_object_stream.AsyncBidiRpc"
)
@mock.patch(
    "google.cloud.storage._experimental.asyncio.async_grpc_client.AsyncGrpcClient.grpc_client"
)
def test_init_with_bucket_object_generation(mock_client, mock_async_bidi_rpc):
    # Arrange
    rpc_sentinel = mock.sentinel.A
    mock_client._client._transport.bidi_read_object = "bidi_read_object_rpc"
    mock_client._client._transport._wrapped_methods = {
        "bidi_read_object_rpc": rpc_sentinel,
    }
    full_bucket_name = f"projects/_/buckets/{_TEST_BUCKET_NAME}"
    first_bidi_read_req = _storage_v2.BidiReadObjectRequest(
        read_object_spec=_storage_v2.BidiReadObjectSpec(
            bucket=full_bucket_name, object=_TEST_OBJECT_NAME
        ),
    )

    # Act
    read_obj_stream = _AsyncReadObjectStream(
        client=mock_client,
        bucket_name=_TEST_BUCKET_NAME,
        object_name=_TEST_OBJECT_NAME,
        generation_number=_TEST_GENERATION_NUMBER,
        read_handle=_TEST_READ_HANDLE,
    )

    # Assert
    assert read_obj_stream.bucket_name == _TEST_BUCKET_NAME
    assert read_obj_stream.object_name == _TEST_OBJECT_NAME
    assert read_obj_stream.generation_number == _TEST_GENERATION_NUMBER
    assert read_obj_stream.read_handle == _TEST_READ_HANDLE
    assert read_obj_stream.first_bidi_read_req == first_bidi_read_req
    assert read_obj_stream.rpc == rpc_sentinel


@mock.patch(
    "google.cloud.storage._experimental.asyncio.async_read_object_stream.AsyncBidiRpc"
)
@mock.patch(
    "google.cloud.storage._experimental.asyncio.async_grpc_client.AsyncGrpcClient.grpc_client"
)
@pytest.mark.asyncio
async def test_open(mock_client, mock_cls_async_bidi_rpc):
    # arrange
    read_obj_stream = await instantiate_read_obj_stream(
        mock_client, mock_cls_async_bidi_rpc, open=False
    )

    # act
    await read_obj_stream.open()

    # assert
    read_obj_stream.socket_like_rpc.open.assert_called_once()
    read_obj_stream.socket_like_rpc.recv.assert_called_once()

    assert read_obj_stream.generation_number == _TEST_GENERATION_NUMBER
    assert read_obj_stream.read_handle == _TEST_READ_HANDLE
<<<<<<< HEAD
    assert read_obj_stream.is_stream_open == True
=======
    assert read_obj_stream.is_stream_open
>>>>>>> aba4c6b7


@mock.patch(
    "google.cloud.storage._experimental.asyncio.async_read_object_stream.AsyncBidiRpc"
)
@mock.patch(
    "google.cloud.storage._experimental.asyncio.async_grpc_client.AsyncGrpcClient.grpc_client"
)
@pytest.mark.asyncio
async def test_open_when_already_open_should_raise_error(
    mock_client, mock_cls_async_bidi_rpc
):
    # arrange
    read_obj_stream = await instantiate_read_obj_stream(
        mock_client, mock_cls_async_bidi_rpc, open=True
    )

    # act + assert (pythonic)
    with pytest.raises(ValueError) as exc:
        await read_obj_stream.open()

    # assert
    assert str(exc.value) == "Stream is already open"


@mock.patch(
    "google.cloud.storage._experimental.asyncio.async_read_object_stream.AsyncBidiRpc"
)
@mock.patch(
    "google.cloud.storage._experimental.asyncio.async_grpc_client.AsyncGrpcClient.grpc_client"
)
@pytest.mark.asyncio
async def test_close(mock_client, mock_cls_async_bidi_rpc):
    # arrange
    read_obj_stream = await instantiate_read_obj_stream(
        mock_client, mock_cls_async_bidi_rpc, open=True
    )

    # act
    await read_obj_stream.close()

    # assert
    read_obj_stream.socket_like_rpc.close.assert_called_once()
<<<<<<< HEAD
    assert read_obj_stream.is_stream_open == False
=======
    assert not read_obj_stream.is_stream_open
>>>>>>> aba4c6b7


@mock.patch(
    "google.cloud.storage._experimental.asyncio.async_read_object_stream.AsyncBidiRpc"
)
@mock.patch(
    "google.cloud.storage._experimental.asyncio.async_grpc_client.AsyncGrpcClient.grpc_client"
)
@pytest.mark.asyncio
async def test_close_without_open_should_raise_error(
    mock_client, mock_cls_async_bidi_rpc
):
    # arrange
    read_obj_stream = await instantiate_read_obj_stream(
        mock_client, mock_cls_async_bidi_rpc, open=False
    )

    # act + assert (pythonic)
    with pytest.raises(ValueError) as exc:
        await read_obj_stream.close()

    # assert
    assert str(exc.value) == "Stream is not open"


@mock.patch(
    "google.cloud.storage._experimental.asyncio.async_read_object_stream.AsyncBidiRpc"
)
@mock.patch(
    "google.cloud.storage._experimental.asyncio.async_grpc_client.AsyncGrpcClient.grpc_client"
)
@pytest.mark.asyncio
async def test_send(mock_client, mock_cls_async_bidi_rpc):
    # arrange
    read_obj_stream = await instantiate_read_obj_stream(
        mock_client, mock_cls_async_bidi_rpc, open=True
    )

    # act
    bidi_read_object_request = _storage_v2.BidiReadObjectRequest()
    await read_obj_stream.send(bidi_read_object_request)

    # assert
    read_obj_stream.socket_like_rpc.send.assert_called_once_with(
        bidi_read_object_request
    )


@mock.patch(
    "google.cloud.storage._experimental.asyncio.async_read_object_stream.AsyncBidiRpc"
)
@mock.patch(
    "google.cloud.storage._experimental.asyncio.async_grpc_client.AsyncGrpcClient.grpc_client"
)
@pytest.mark.asyncio
async def test_send_without_open_should_raise_error(
    mock_client, mock_cls_async_bidi_rpc
):
    # arrange
    read_obj_stream = await instantiate_read_obj_stream(
        mock_client, mock_cls_async_bidi_rpc, open=False
    )

    # act + assert (pythonic)
    with pytest.raises(ValueError) as exc:
        await read_obj_stream.send(_storage_v2.BidiReadObjectRequest())

    # assert
    assert str(exc.value) == "Stream is not open"


@mock.patch(
    "google.cloud.storage._experimental.asyncio.async_read_object_stream.AsyncBidiRpc"
)
@mock.patch(
    "google.cloud.storage._experimental.asyncio.async_grpc_client.AsyncGrpcClient.grpc_client"
)
@pytest.mark.asyncio
async def test_recv(mock_client, mock_cls_async_bidi_rpc):
    # arrange
    read_obj_stream = await instantiate_read_obj_stream(
        mock_client, mock_cls_async_bidi_rpc, open=True
    )
    bidi_read_object_response = _storage_v2.BidiReadObjectResponse()
    read_obj_stream.socket_like_rpc.recv = AsyncMock(
        return_value=bidi_read_object_response
    )

    # act
    response = await read_obj_stream.recv()

    # assert
    read_obj_stream.socket_like_rpc.recv.assert_called_once()
    assert response == bidi_read_object_response


@mock.patch(
    "google.cloud.storage._experimental.asyncio.async_read_object_stream.AsyncBidiRpc"
)
@mock.patch(
    "google.cloud.storage._experimental.asyncio.async_grpc_client.AsyncGrpcClient.grpc_client"
)
@pytest.mark.asyncio
async def test_recv_without_open_should_raise_error(
    mock_client, mock_cls_async_bidi_rpc
):
    # arrange
    read_obj_stream = await instantiate_read_obj_stream(
        mock_client, mock_cls_async_bidi_rpc, open=False
    )

    # act + assert (pythonic)
    with pytest.raises(ValueError) as exc:
        await read_obj_stream.recv()

    # assert
    assert str(exc.value) == "Stream is not open"<|MERGE_RESOLUTION|>--- conflicted
+++ resolved
@@ -28,11 +28,7 @@
 
 
 async def instantiate_read_obj_stream(mock_client, mock_cls_async_bidi_rpc, open=True):
-<<<<<<< HEAD
-    """Helper to instance an instance of _AsyncReadObjectStream and open it by default."""
-=======
     """Helper to create an instance of _AsyncReadObjectStream and open it by default."""
->>>>>>> aba4c6b7
     socket_like_rpc = AsyncMock()
     mock_cls_async_bidi_rpc.return_value = socket_like_rpc
     socket_like_rpc.open = AsyncMock()
@@ -115,11 +111,7 @@
 
     assert read_obj_stream.generation_number == _TEST_GENERATION_NUMBER
     assert read_obj_stream.read_handle == _TEST_READ_HANDLE
-<<<<<<< HEAD
-    assert read_obj_stream.is_stream_open == True
-=======
     assert read_obj_stream.is_stream_open
->>>>>>> aba4c6b7
 
 
 @mock.patch(
@@ -163,11 +155,7 @@
 
     # assert
     read_obj_stream.socket_like_rpc.close.assert_called_once()
-<<<<<<< HEAD
-    assert read_obj_stream.is_stream_open == False
-=======
     assert not read_obj_stream.is_stream_open
->>>>>>> aba4c6b7
 
 
 @mock.patch(
