# Copyright 2025 Google LLC
#
# Licensed under the Apache License, Version 2.0 (the "License");
# you may not use this file except in compliance with the License.
# You may obtain a copy of the License at
#
#     http://www.apache.org/licenses/LICENSE-2.0
#
# Unless required by applicable law or agreed to in writing, software
# distributed under the License is distributed on an "AS IS" BASIS,
# WITHOUT WARRANTIES OR CONDITIONS OF ANY KIND, either express or implied.
# See the License for the specific language governing permissions and
# limitations under the License.

from io import BytesIO
import pytest
from unittest import mock

from google_crc32c import Checksum

from google.api_core import exceptions
from google.cloud.storage._experimental.asyncio.async_appendable_object_writer import (
    AsyncAppendableObjectWriter,
)
from google.cloud.storage._experimental.asyncio.async_appendable_object_writer import (
    _MAX_CHUNK_SIZE_BYTES,
<<<<<<< HEAD
    _DEFAULT_FLUSH_INTERVAL_BYTES,
=======
>>>>>>> f7095faf
)
from google.cloud import _storage_v2


BUCKET = "test-bucket"
OBJECT = "test-object"
GENERATION = 123
WRITE_HANDLE = b"test-write-handle"
PERSISTED_SIZE = 456
EIGHT_MIB = 8 * 1024 * 1024


@pytest.fixture
def mock_client():
    """Mock the async gRPC client."""
    return mock.AsyncMock()


@mock.patch(
    "google.cloud.storage._experimental.asyncio.async_appendable_object_writer._AsyncWriteObjectStream"
)
def test_init(mock_write_object_stream, mock_client):
    """Test the constructor of AsyncAppendableObjectWriter."""
    writer = AsyncAppendableObjectWriter(mock_client, BUCKET, OBJECT)

    assert writer.client == mock_client
    assert writer.bucket_name == BUCKET
    assert writer.object_name == OBJECT
    assert writer.generation is None
    assert writer.write_handle is None
    assert not writer._is_stream_open
    assert writer.offset is None
    assert writer.persisted_size is None
    assert writer.bytes_appended_since_last_flush == 0

    mock_write_object_stream.assert_called_once_with(
        client=mock_client,
        bucket_name=BUCKET,
        object_name=OBJECT,
        generation_number=None,
        write_handle=None,
    )
    assert writer.write_obj_stream == mock_write_object_stream.return_value


@mock.patch(
    "google.cloud.storage._experimental.asyncio.async_appendable_object_writer._AsyncWriteObjectStream"
)
def test_init_with_optional_args(mock_write_object_stream, mock_client):
    """Test the constructor with optional arguments."""
    writer = AsyncAppendableObjectWriter(
        mock_client,
        BUCKET,
        OBJECT,
        generation=GENERATION,
        write_handle=WRITE_HANDLE,
    )

    assert writer.generation == GENERATION
    assert writer.write_handle == WRITE_HANDLE
    assert writer.bytes_appended_since_last_flush == 0

    mock_write_object_stream.assert_called_once_with(
        client=mock_client,
        bucket_name=BUCKET,
        object_name=OBJECT,
        generation_number=GENERATION,
        write_handle=WRITE_HANDLE,
    )


@mock.patch(
    "google.cloud.storage._experimental.asyncio.async_appendable_object_writer._AsyncWriteObjectStream"
)
def test_init_with_writer_options(mock_write_object_stream, mock_client):
    """Test the constructor with optional arguments."""
    writer = AsyncAppendableObjectWriter(
        mock_client,
        BUCKET,
        OBJECT,
        writer_options={"FLUSH_INTERVAL_BYTES": EIGHT_MIB},
    )

    assert writer.flush_interval == EIGHT_MIB
    assert writer.bytes_appended_since_last_flush == 0

    mock_write_object_stream.assert_called_once_with(
        client=mock_client,
        bucket_name=BUCKET,
        object_name=OBJECT,
        generation_number=None,
        write_handle=None,
    )


@mock.patch(
    "google.cloud.storage._experimental.asyncio.async_appendable_object_writer._AsyncWriteObjectStream"
)
def test_init_with_flush_interval_less_than_chunk_size_raises_error(mock_client):
    """Test that an OutOfRange error is raised if flush_interval is less than the chunk size."""

    with pytest.raises(exceptions.OutOfRange):
        AsyncAppendableObjectWriter(
            mock_client,
            BUCKET,
            OBJECT,
            writer_options={"FLUSH_INTERVAL_BYTES": _MAX_CHUNK_SIZE_BYTES - 1},
        )


@mock.patch(
    "google.cloud.storage._experimental.asyncio.async_appendable_object_writer._AsyncWriteObjectStream"
)
def test_init_with_flush_interval_not_multiple_of_chunk_size_raises_error(mock_client):
    """Test that an OutOfRange error is raised if flush_interval is not a multiple of the chunk size."""

    with pytest.raises(exceptions.OutOfRange):
        AsyncAppendableObjectWriter(
            mock_client,
            BUCKET,
            OBJECT,
            writer_options={"FLUSH_INTERVAL_BYTES": _MAX_CHUNK_SIZE_BYTES + 1},
        )


@mock.patch("google.cloud.storage._experimental.asyncio._utils.google_crc32c")
@mock.patch(
    "google.cloud.storage._experimental.asyncio.async_grpc_client.AsyncGrpcClient.grpc_client"
)
def test_init_raises_if_crc32c_c_extension_is_missing(
    mock_grpc_client, mock_google_crc32c
):
    mock_google_crc32c.implementation = "python"

    with pytest.raises(exceptions.FailedPrecondition) as exc_info:
        AsyncAppendableObjectWriter(mock_grpc_client, "bucket", "object")

    assert "The google-crc32c package is not installed with C support" in str(
        exc_info.value
    )


@pytest.mark.asyncio
@mock.patch(
    "google.cloud.storage._experimental.asyncio.async_appendable_object_writer._AsyncWriteObjectStream"
)
async def test_state_lookup(mock_write_object_stream, mock_client):
    """Test state_lookup method."""
    # Arrange
    writer = AsyncAppendableObjectWriter(mock_client, BUCKET, OBJECT)
    writer._is_stream_open = True
    mock_stream = mock_write_object_stream.return_value
    mock_stream.send = mock.AsyncMock()
    mock_stream.recv = mock.AsyncMock(
        return_value=_storage_v2.BidiWriteObjectResponse(persisted_size=PERSISTED_SIZE)
    )

    expected_request = _storage_v2.BidiWriteObjectRequest(state_lookup=True)

    # Act
    response = await writer.state_lookup()

    # Assert
    mock_stream.send.assert_awaited_once_with(expected_request)
    mock_stream.recv.assert_awaited_once()
    assert writer.persisted_size == PERSISTED_SIZE
    assert response == PERSISTED_SIZE


@pytest.mark.asyncio
async def test_state_lookup_without_open_raises_value_error(mock_client):
    """Test that state_lookup raises an error if the stream is not open."""
    writer = AsyncAppendableObjectWriter(mock_client, BUCKET, OBJECT)
    with pytest.raises(
        ValueError,
        match="Stream is not open. Call open\\(\\) before state_lookup\\(\\).",
    ):
        await writer.state_lookup()


@pytest.mark.asyncio
@mock.patch(
    "google.cloud.storage._experimental.asyncio.async_appendable_object_writer._AsyncWriteObjectStream"
)
async def test_open_appendable_object_writer(mock_write_object_stream, mock_client):
    """Test the open method."""
    # Arrange
    writer = AsyncAppendableObjectWriter(mock_client, BUCKET, OBJECT)
    mock_stream = mock_write_object_stream.return_value
    mock_stream.open = mock.AsyncMock()

    mock_stream.generation_number = GENERATION
    mock_stream.write_handle = WRITE_HANDLE
    mock_stream.persisted_size = 0

    # Act
    await writer.open()

    # Assert
    mock_stream.open.assert_awaited_once()
    assert writer._is_stream_open
    assert writer.generation == GENERATION
    assert writer.write_handle == WRITE_HANDLE
    assert writer.persisted_size == 0


@pytest.mark.asyncio
@mock.patch(
    "google.cloud.storage._experimental.asyncio.async_appendable_object_writer._AsyncWriteObjectStream"
)
async def test_open_appendable_object_writer_existing_object(
    mock_write_object_stream, mock_client
):
    """Test the open method."""
    # Arrange
    writer = AsyncAppendableObjectWriter(
        mock_client, BUCKET, OBJECT, generation=GENERATION
    )
    mock_stream = mock_write_object_stream.return_value
    mock_stream.open = mock.AsyncMock()

    mock_stream.generation_number = GENERATION
    mock_stream.write_handle = WRITE_HANDLE
    mock_stream.persisted_size = PERSISTED_SIZE

    # Act
    await writer.open()

    # Assert
    mock_stream.open.assert_awaited_once()
    assert writer._is_stream_open
    assert writer.generation == GENERATION
    assert writer.write_handle == WRITE_HANDLE
    assert writer.persisted_size == PERSISTED_SIZE


@pytest.mark.asyncio
@mock.patch(
    "google.cloud.storage._experimental.asyncio.async_appendable_object_writer._AsyncWriteObjectStream"
)
async def test_open_when_already_open_raises_error(
    mock_write_object_stream, mock_client
):
    """Test that opening an already open writer raises a ValueError."""
    # Arrange
    writer = AsyncAppendableObjectWriter(mock_client, BUCKET, OBJECT)
    writer._is_stream_open = True  # Manually set to open

    # Act & Assert
    with pytest.raises(ValueError, match="Underlying bidi-gRPC stream is already open"):
        await writer.open()


@pytest.mark.asyncio
async def test_unimplemented_methods_raise_error(mock_client):
    """Test that all currently unimplemented methods raise NotImplementedError."""
    writer = AsyncAppendableObjectWriter(mock_client, BUCKET, OBJECT)

    with pytest.raises(NotImplementedError):
        await writer.append_from_string("data")

    with pytest.raises(NotImplementedError):
        await writer.append_from_stream(mock.Mock())


@pytest.mark.asyncio
@mock.patch(
    "google.cloud.storage._experimental.asyncio.async_appendable_object_writer._AsyncWriteObjectStream"
)
async def test_flush(mock_write_object_stream, mock_client):
    """Test that flush sends the correct request and updates state."""
    writer = AsyncAppendableObjectWriter(mock_client, BUCKET, OBJECT)
    writer._is_stream_open = True
    mock_stream = mock_write_object_stream.return_value
    mock_stream.send = mock.AsyncMock()
    mock_stream.recv = mock.AsyncMock(
        return_value=_storage_v2.BidiWriteObjectResponse(persisted_size=1024)
    )

    persisted_size = await writer.flush()

    expected_request = _storage_v2.BidiWriteObjectRequest(flush=True, state_lookup=True)
    mock_stream.send.assert_awaited_once_with(expected_request)
    mock_stream.recv.assert_awaited_once()
    assert writer.persisted_size == 1024
    assert writer.offset == 1024
    assert persisted_size == 1024


@pytest.mark.asyncio
async def test_flush_without_open_raises_value_error(mock_client):
    """Test that flush raises an error if the stream is not open."""
    writer = AsyncAppendableObjectWriter(mock_client, BUCKET, OBJECT)
    with pytest.raises(
        ValueError, match="Stream is not open. Call open\\(\\) before flush\\(\\)."
    ):
        await writer.flush()


@pytest.mark.asyncio
@mock.patch(
    "google.cloud.storage._experimental.asyncio.async_appendable_object_writer._AsyncWriteObjectStream"
)
async def test_simple_flush(mock_write_object_stream, mock_client):
    """Test that flush sends the correct request and updates state."""
    # Arrange
    writer = AsyncAppendableObjectWriter(mock_client, BUCKET, OBJECT)
    writer._is_stream_open = True
    mock_stream = mock_write_object_stream.return_value
    mock_stream.send = mock.AsyncMock()

    # Act
    await writer.simple_flush()

    # Assert
    mock_stream.send.assert_awaited_once_with(
        _storage_v2.BidiWriteObjectRequest(flush=True)
    )


@pytest.mark.asyncio
async def test_simple_flush_without_open_raises_value_error(mock_client):
    """Test that flush raises an error if the stream is not open."""
    writer = AsyncAppendableObjectWriter(mock_client, BUCKET, OBJECT)
    with pytest.raises(
        ValueError,
        match="Stream is not open. Call open\\(\\) before simple_flush\\(\\).",
    ):
        await writer.simple_flush()


@pytest.mark.asyncio
@mock.patch(
    "google.cloud.storage._experimental.asyncio.async_appendable_object_writer._AsyncWriteObjectStream"
)
async def test_close(mock_write_object_stream, mock_client):
    writer = AsyncAppendableObjectWriter(mock_client, BUCKET, OBJECT)
    writer._is_stream_open = True
    writer.offset = 1024
    mock_stream = mock_write_object_stream.return_value
    mock_stream.send = mock.AsyncMock()
    mock_stream.recv = mock.AsyncMock(
        return_value=_storage_v2.BidiWriteObjectResponse(persisted_size=1024)
    )
    mock_stream.close = mock.AsyncMock()
    writer.finalize = mock.AsyncMock()

    persisted_size = await writer.close()

    writer.finalize.assert_not_awaited()
    mock_stream.close.assert_awaited_once()
    assert writer.offset is None
    assert persisted_size == 1024
    assert not writer._is_stream_open


@pytest.mark.asyncio
async def test_close_without_open_raises_value_error(mock_client):
    """Test that close raises an error if the stream is not open."""
    writer = AsyncAppendableObjectWriter(mock_client, BUCKET, OBJECT)
    with pytest.raises(
        ValueError, match="Stream is not open. Call open\\(\\) before close\\(\\)."
    ):
        await writer.close()


@pytest.mark.asyncio
@mock.patch(
    "google.cloud.storage._experimental.asyncio.async_appendable_object_writer._AsyncWriteObjectStream"
)
async def test_finalize_on_close(mock_write_object_stream, mock_client):
    """Test close with finalizing."""
    # Arrange
    mock_resource = _storage_v2.Object(name=OBJECT, bucket=BUCKET, size=2048)
    writer = AsyncAppendableObjectWriter(mock_client, BUCKET, OBJECT)
    writer._is_stream_open = True
    writer.offset = 1024
    mock_stream = mock_write_object_stream.return_value
    mock_stream.send = mock.AsyncMock()
    mock_stream.recv = mock.AsyncMock(
        return_value=_storage_v2.BidiWriteObjectResponse(resource=mock_resource)
    )
    mock_stream.close = mock.AsyncMock()

    # Act
    result = await writer.close(finalize_on_close=True)

    # Assert
    mock_stream.close.assert_awaited_once()
    assert not writer._is_stream_open
    assert writer.offset is None
    assert writer.object_resource == mock_resource
    assert writer.persisted_size == 2048
    assert result == mock_resource


@pytest.mark.asyncio
@mock.patch(
    "google.cloud.storage._experimental.asyncio.async_appendable_object_writer._AsyncWriteObjectStream"
)
async def test_finalize(mock_write_object_stream, mock_client):
    """Test that finalize sends the correct request and updates state."""
    writer = AsyncAppendableObjectWriter(mock_client, BUCKET, OBJECT)
    writer._is_stream_open = True
    mock_resource = _storage_v2.Object(name=OBJECT, bucket=BUCKET, size=123)
    mock_stream = mock_write_object_stream.return_value
    mock_stream.send = mock.AsyncMock()
    mock_stream.recv = mock.AsyncMock(
        return_value=_storage_v2.BidiWriteObjectResponse(resource=mock_resource)
    )

    gcs_object = await writer.finalize()

    mock_stream.send.assert_awaited_once_with(
        _storage_v2.BidiWriteObjectRequest(finish_write=True)
    )
    mock_stream.recv.assert_awaited_once()
    assert writer.object_resource == mock_resource
    assert writer.persisted_size == 123
    assert gcs_object == mock_resource


@pytest.mark.asyncio
async def test_finalize_without_open_raises_value_error(mock_client):
    """Test that finalize raises an error if the stream is not open."""
    writer = AsyncAppendableObjectWriter(mock_client, BUCKET, OBJECT)
    with pytest.raises(
        ValueError, match="Stream is not open. Call open\\(\\) before finalize\\(\\)."
    ):
        await writer.finalize()


@pytest.mark.asyncio
@mock.patch(
    "google.cloud.storage._experimental.asyncio.async_appendable_object_writer._AsyncWriteObjectStream"
)
async def test_append_raises_error_if_not_open(mock_write_object_stream, mock_client):
    """Test that append raises an error if the stream is not open."""
    writer = AsyncAppendableObjectWriter(mock_client, BUCKET, OBJECT)
    with pytest.raises(
        ValueError, match="Stream is not open. Call open\\(\\) before append\\(\\)."
    ):
        await writer.append(b"some data")


@pytest.mark.asyncio
@mock.patch(
    "google.cloud.storage._experimental.asyncio.async_appendable_object_writer._AsyncWriteObjectStream"
)
async def test_append_with_empty_data(mock_write_object_stream, mock_client):
    """Test that append does nothing if data is empty."""
    writer = AsyncAppendableObjectWriter(mock_client, BUCKET, OBJECT)
    writer._is_stream_open = True
    mock_stream = mock_write_object_stream.return_value
    mock_stream.send = mock.AsyncMock()

    await writer.append(b"")

    mock_stream.send.assert_not_awaited()


@pytest.mark.asyncio
@mock.patch(
    "google.cloud.storage._experimental.asyncio.async_appendable_object_writer._AsyncWriteObjectStream"
)
async def test_append_sends_data_in_chunks(mock_write_object_stream, mock_client):
    """Test that append sends data in chunks and updates offset."""
    from google.cloud.storage._experimental.asyncio.async_appendable_object_writer import (
        _MAX_CHUNK_SIZE_BYTES,
    )

    writer = AsyncAppendableObjectWriter(mock_client, BUCKET, OBJECT)
    writer._is_stream_open = True
    writer.persisted_size = 100
    mock_stream = mock_write_object_stream.return_value
    mock_stream.send = mock.AsyncMock()
    writer.simple_flush = mock.AsyncMock()

    data = b"a" * (_MAX_CHUNK_SIZE_BYTES + 1)
    await writer.append(data)

    assert mock_stream.send.await_count == 2
    first_call = mock_stream.send.await_args_list[0]
    second_call = mock_stream.send.await_args_list[1]

    # First chunk
    assert first_call[0][0].write_offset == 100
    assert len(first_call[0][0].checksummed_data.content) == _MAX_CHUNK_SIZE_BYTES
    assert first_call[0][0].checksummed_data.crc32c == int.from_bytes(
        Checksum(data[:_MAX_CHUNK_SIZE_BYTES]).digest(), byteorder="big"
    )
    # Second chunk
    assert second_call[0][0].write_offset == 100 + _MAX_CHUNK_SIZE_BYTES
    assert len(second_call[0][0].checksummed_data.content) == 1
    assert second_call[0][0].checksummed_data.crc32c == int.from_bytes(
        Checksum(data[_MAX_CHUNK_SIZE_BYTES:]).digest(), byteorder="big"
    )

    assert writer.offset == 100 + len(data)
    writer.simple_flush.assert_not_awaited()


@pytest.mark.asyncio
@mock.patch(
    "google.cloud.storage._experimental.asyncio.async_appendable_object_writer._AsyncWriteObjectStream"
)
async def test_append_flushes_when_buffer_is_full(
    mock_write_object_stream, mock_client
):
    """Test that append flushes the stream when the buffer size is reached."""
<<<<<<< HEAD
=======
    from google.cloud.storage._experimental.asyncio.async_appendable_object_writer import (
        _DEFAULT_FLUSH_INTERVAL_BYTES,
    )
>>>>>>> f7095faf

    writer = AsyncAppendableObjectWriter(mock_client, BUCKET, OBJECT)
    writer._is_stream_open = True
    writer.persisted_size = 0
    mock_stream = mock_write_object_stream.return_value
    mock_stream.send = mock.AsyncMock()
    writer.simple_flush = mock.AsyncMock()

    data = b"a" * _DEFAULT_FLUSH_INTERVAL_BYTES
    await writer.append(data)

    writer.simple_flush.assert_awaited_once()


@pytest.mark.asyncio
@mock.patch(
    "google.cloud.storage._experimental.asyncio.async_appendable_object_writer._AsyncWriteObjectStream"
)
async def test_append_handles_large_data(mock_write_object_stream, mock_client):
    """Test that append handles data larger than the buffer size."""
    from google.cloud.storage._experimental.asyncio.async_appendable_object_writer import (
        _DEFAULT_FLUSH_INTERVAL_BYTES,
    )

    writer = AsyncAppendableObjectWriter(mock_client, BUCKET, OBJECT)
    writer._is_stream_open = True
    writer.persisted_size = 0
    mock_stream = mock_write_object_stream.return_value
    mock_stream.send = mock.AsyncMock()
    writer.simple_flush = mock.AsyncMock()

    data = b"a" * (_DEFAULT_FLUSH_INTERVAL_BYTES * 2 + 1)
    await writer.append(data)

    assert writer.simple_flush.await_count == 2


@pytest.mark.asyncio
@mock.patch(
    "google.cloud.storage._experimental.asyncio.async_appendable_object_writer._AsyncWriteObjectStream"
)
async def test_append_data_two_times(mock_write_object_stream, mock_client):
    """Test that append sends data correctly when called multiple times."""
    from google.cloud.storage._experimental.asyncio.async_appendable_object_writer import (
        _MAX_CHUNK_SIZE_BYTES,
    )

    writer = AsyncAppendableObjectWriter(mock_client, BUCKET, OBJECT)
    writer._is_stream_open = True
    writer.persisted_size = 0
    mock_stream = mock_write_object_stream.return_value
    mock_stream.send = mock.AsyncMock()
    writer.simple_flush = mock.AsyncMock()

    data1 = b"a" * (_MAX_CHUNK_SIZE_BYTES + 10)
    await writer.append(data1)

    data2 = b"b" * (_MAX_CHUNK_SIZE_BYTES + 20)
    await writer.append(data2)

    total_data_length = len(data1) + len(data2)
    assert writer.offset == total_data_length
    assert writer.simple_flush.await_count == 0


@pytest.mark.asyncio
@pytest.mark.parametrize(
    "file_size, block_size",
    [
        (10, 4 * 1024),
        (0, _DEFAULT_FLUSH_INTERVAL_BYTES),
        (20 * 1024 * 1024, _DEFAULT_FLUSH_INTERVAL_BYTES),
        (16 * 1024 * 1024, _DEFAULT_FLUSH_INTERVAL_BYTES),
    ],
)
async def test_append_from_file(file_size, block_size, mock_client):
    # arrange
    fp = BytesIO(b"a" * file_size)
    writer = AsyncAppendableObjectWriter(mock_client, BUCKET, OBJECT)
    writer._is_stream_open = True
    writer.append = mock.AsyncMock()

    # act
    await writer.append_from_file(fp, block_size=block_size)

    # assert
    exepected_calls = (
        file_size // block_size
        if file_size % block_size == 0
        else file_size // block_size + 1
    )
    assert writer.append.await_count == exepected_calls<|MERGE_RESOLUTION|>--- conflicted
+++ resolved
@@ -24,10 +24,7 @@
 )
 from google.cloud.storage._experimental.asyncio.async_appendable_object_writer import (
     _MAX_CHUNK_SIZE_BYTES,
-<<<<<<< HEAD
     _DEFAULT_FLUSH_INTERVAL_BYTES,
-=======
->>>>>>> f7095faf
 )
 from google.cloud import _storage_v2
 
@@ -538,12 +535,6 @@
     mock_write_object_stream, mock_client
 ):
     """Test that append flushes the stream when the buffer size is reached."""
-<<<<<<< HEAD
-=======
-    from google.cloud.storage._experimental.asyncio.async_appendable_object_writer import (
-        _DEFAULT_FLUSH_INTERVAL_BYTES,
-    )
->>>>>>> f7095faf
 
     writer = AsyncAppendableObjectWriter(mock_client, BUCKET, OBJECT)
     writer._is_stream_open = True
@@ -564,9 +555,6 @@
 )
 async def test_append_handles_large_data(mock_write_object_stream, mock_client):
     """Test that append handles data larger than the buffer size."""
-    from google.cloud.storage._experimental.asyncio.async_appendable_object_writer import (
-        _DEFAULT_FLUSH_INTERVAL_BYTES,
-    )
 
     writer = AsyncAppendableObjectWriter(mock_client, BUCKET, OBJECT)
     writer._is_stream_open = True
