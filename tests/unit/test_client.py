# Copyright 2015 Google LLC
#
# Licensed under the Apache License, Version 2.0 (the "License");
# you may not use this file except in compliance with the License.
# You may obtain a copy of the License at
#
#     http://www.apache.org/licenses/LICENSE-2.0
#
# Unless required by applicable law or agreed to in writing, software
# distributed under the License is distributed on an "AS IS" BASIS,
# WITHOUT WARRANTIES OR CONDITIONS OF ANY KIND, either express or implied.
# See the License for the specific language governing permissions and
# limitations under the License.

import base64
import io
import json
import mock
import pytest
import re
import requests
import unittest
from six.moves import http_client

from google.oauth2.service_account import Credentials
from . import _read_local_json

_SERVICE_ACCOUNT_JSON = _read_local_json("url_signer_v4_test_account.json")
_CONFORMANCE_TESTS = _read_local_json("url_signer_v4_test_data.json")
_POST_POLICY_TESTS = [test for test in _CONFORMANCE_TESTS if "policyInput" in test]
_DUMMY_CREDENTIALS = Credentials.from_service_account_info(_SERVICE_ACCOUNT_JSON)


def _make_credentials():
    import google.auth.credentials

    return mock.Mock(spec=google.auth.credentials.Credentials)


def _create_signing_credentials():
    import google.auth.credentials

    class _SigningCredentials(
        google.auth.credentials.Credentials, google.auth.credentials.Signing
    ):
        pass

    credentials = mock.Mock(spec=_SigningCredentials)
    credentials.sign_bytes = mock.Mock(return_value=b"Signature_bytes")
    credentials.signer_email = "test@mail.com"
    return credentials


def _make_connection(*responses):
    import google.cloud.storage._http
    from google.cloud.exceptions import NotFound

    mock_conn = mock.create_autospec(google.cloud.storage._http.Connection)
    mock_conn.user_agent = "testing 1.2.3"
    mock_conn.api_request.side_effect = list(responses) + [NotFound("miss")]
    return mock_conn


def _make_response(status=http_client.OK, content=b"", headers={}):
    response = requests.Response()
    response.status_code = status
    response._content = content
    response.headers = headers
    response.request = requests.Request()
    return response


def _make_json_response(data, status=http_client.OK, headers=None):
    headers = headers or {}
    headers["Content-Type"] = "application/json"
    return _make_response(
        status=status, content=json.dumps(data).encode("utf-8"), headers=headers
    )


def _make_requests_session(responses):
    session = mock.create_autospec(requests.Session, instance=True)
    session.request.side_effect = responses
    return session


class TestClient(unittest.TestCase):
    @staticmethod
    def _get_target_class():
        from google.cloud.storage.client import Client

        return Client

    @staticmethod
    def _get_default_timeout():
        from google.cloud.storage.constants import _DEFAULT_TIMEOUT

        return _DEFAULT_TIMEOUT

    def _make_one(self, *args, **kw):
        return self._get_target_class()(*args, **kw)

    def test_ctor_connection_type(self):
        from google.cloud._http import ClientInfo
        from google.cloud.storage._http import Connection

        PROJECT = "PROJECT"
        credentials = _make_credentials()

        client = self._make_one(project=PROJECT, credentials=credentials)

        self.assertEqual(client.project, PROJECT)
        self.assertIsInstance(client._connection, Connection)
        self.assertIs(client._connection.credentials, credentials)
        self.assertIsNone(client.current_batch)
        self.assertEqual(list(client._batch_stack), [])
        self.assertIsInstance(client._connection._client_info, ClientInfo)
        self.assertEqual(
            client._connection.API_BASE_URL, Connection.DEFAULT_API_ENDPOINT
        )

    def test_ctor_w_empty_client_options(self):
        from google.api_core.client_options import ClientOptions

        PROJECT = "PROJECT"
        credentials = _make_credentials()
        client_options = ClientOptions()

        client = self._make_one(
            project=PROJECT, credentials=credentials, client_options=client_options
        )

        self.assertEqual(
            client._connection.API_BASE_URL, client._connection.DEFAULT_API_ENDPOINT
        )

    def test_ctor_w_client_options_dict(self):

        PROJECT = "PROJECT"
        credentials = _make_credentials()
        client_options = {"api_endpoint": "https://www.foo-googleapis.com"}

        client = self._make_one(
            project=PROJECT, credentials=credentials, client_options=client_options
        )

        self.assertEqual(
            client._connection.API_BASE_URL, "https://www.foo-googleapis.com"
        )

    def test_ctor_w_client_options_object(self):
        from google.api_core.client_options import ClientOptions

        PROJECT = "PROJECT"
        credentials = _make_credentials()
        client_options = ClientOptions(api_endpoint="https://www.foo-googleapis.com")

        client = self._make_one(
            project=PROJECT, credentials=credentials, client_options=client_options
        )

        self.assertEqual(
            client._connection.API_BASE_URL, "https://www.foo-googleapis.com"
        )

    def test_ctor_wo_project(self):
        from google.cloud.storage._http import Connection

        PROJECT = "PROJECT"
        credentials = _make_credentials()

        ddp_patch = mock.patch(
            "google.cloud.client._determine_default_project", return_value=PROJECT
        )

        with ddp_patch:
            client = self._make_one(credentials=credentials)

        self.assertEqual(client.project, PROJECT)
        self.assertIsInstance(client._connection, Connection)
        self.assertIs(client._connection.credentials, credentials)
        self.assertIsNone(client.current_batch)
        self.assertEqual(list(client._batch_stack), [])

    def test_ctor_w_project_explicit_none(self):
        from google.cloud.storage._http import Connection

        credentials = _make_credentials()

        client = self._make_one(project=None, credentials=credentials)

        self.assertIsNone(client.project)
        self.assertIsInstance(client._connection, Connection)
        self.assertIs(client._connection.credentials, credentials)
        self.assertIsNone(client.current_batch)
        self.assertEqual(list(client._batch_stack), [])

    def test_ctor_w_client_info(self):
        from google.cloud._http import ClientInfo
        from google.cloud.storage._http import Connection

        credentials = _make_credentials()
        client_info = ClientInfo()

        client = self._make_one(
            project=None, credentials=credentials, client_info=client_info
        )

        self.assertIsNone(client.project)
        self.assertIsInstance(client._connection, Connection)
        self.assertIs(client._connection.credentials, credentials)
        self.assertIsNone(client.current_batch)
        self.assertEqual(list(client._batch_stack), [])
        self.assertIs(client._connection._client_info, client_info)

    def test_create_anonymous_client(self):
        from google.auth.credentials import AnonymousCredentials
        from google.cloud.storage._http import Connection

        klass = self._get_target_class()
        client = klass.create_anonymous_client()

        self.assertIsNone(client.project)
        self.assertIsInstance(client._connection, Connection)
        self.assertIsInstance(client._connection.credentials, AnonymousCredentials)

    def test__push_batch_and__pop_batch(self):
        from google.cloud.storage.batch import Batch

        PROJECT = "PROJECT"
        CREDENTIALS = _make_credentials()

        client = self._make_one(project=PROJECT, credentials=CREDENTIALS)
        batch1 = Batch(client)
        batch2 = Batch(client)
        client._push_batch(batch1)
        self.assertEqual(list(client._batch_stack), [batch1])
        self.assertIs(client.current_batch, batch1)
        client._push_batch(batch2)
        self.assertIs(client.current_batch, batch2)
        # list(_LocalStack) returns in reverse order.
        self.assertEqual(list(client._batch_stack), [batch2, batch1])
        self.assertIs(client._pop_batch(), batch2)
        self.assertEqual(list(client._batch_stack), [batch1])
        self.assertIs(client._pop_batch(), batch1)
        self.assertEqual(list(client._batch_stack), [])

    def test__connection_setter(self):
        PROJECT = "PROJECT"
        CREDENTIALS = _make_credentials()
        client = self._make_one(project=PROJECT, credentials=CREDENTIALS)
        client._base_connection = None  # Unset the value from the constructor
        client._connection = connection = object()
        self.assertIs(client._base_connection, connection)

    def test__connection_setter_when_set(self):
        PROJECT = "PROJECT"
        CREDENTIALS = _make_credentials()
        client = self._make_one(project=PROJECT, credentials=CREDENTIALS)
        self.assertRaises(ValueError, setattr, client, "_connection", None)

    def test__connection_getter_no_batch(self):
        PROJECT = "PROJECT"
        CREDENTIALS = _make_credentials()
        client = self._make_one(project=PROJECT, credentials=CREDENTIALS)
        self.assertIs(client._connection, client._base_connection)
        self.assertIsNone(client.current_batch)

    def test__connection_getter_with_batch(self):
        from google.cloud.storage.batch import Batch

        PROJECT = "PROJECT"
        CREDENTIALS = _make_credentials()
        client = self._make_one(project=PROJECT, credentials=CREDENTIALS)
        batch = Batch(client)
        client._push_batch(batch)
        self.assertIsNot(client._connection, client._base_connection)
        self.assertIs(client._connection, batch)
        self.assertIs(client.current_batch, batch)

    def test_get_service_account_email_wo_project(self):
        PROJECT = "PROJECT"
        CREDENTIALS = _make_credentials()
        EMAIL = "storage-user-123@example.com"
        RESOURCE = {"kind": "storage#serviceAccount", "email_address": EMAIL}

        client = self._make_one(project=PROJECT, credentials=CREDENTIALS)
        http = _make_requests_session([_make_json_response(RESOURCE)])
        client._http_internal = http

        service_account_email = client.get_service_account_email(timeout=42)

        self.assertEqual(service_account_email, EMAIL)
        URI = "/".join(
            [
                client._connection.API_BASE_URL,
                "storage",
                client._connection.API_VERSION,
                "projects/%s/serviceAccount" % (PROJECT,),
            ]
        )
        http.request.assert_called_once_with(
            method="GET", url=URI, data=None, headers=mock.ANY, timeout=42
        )

    def test_get_service_account_email_w_project(self):
        PROJECT = "PROJECT"
        OTHER_PROJECT = "OTHER_PROJECT"
        CREDENTIALS = _make_credentials()
        EMAIL = "storage-user-123@example.com"
        RESOURCE = {"kind": "storage#serviceAccount", "email_address": EMAIL}

        client = self._make_one(project=PROJECT, credentials=CREDENTIALS)
        http = _make_requests_session([_make_json_response(RESOURCE)])
        client._http_internal = http

        service_account_email = client.get_service_account_email(project=OTHER_PROJECT)

        self.assertEqual(service_account_email, EMAIL)
        URI = "/".join(
            [
                client._connection.API_BASE_URL,
                "storage",
                client._connection.API_VERSION,
                "projects/%s/serviceAccount" % (OTHER_PROJECT,),
            ]
        )
        http.request.assert_called_once_with(
            method="GET",
            url=URI,
            data=None,
            headers=mock.ANY,
            timeout=self._get_default_timeout(),
        )

    def test_bucket(self):
        from google.cloud.storage.bucket import Bucket

        PROJECT = "PROJECT"
        CREDENTIALS = _make_credentials()
        BUCKET_NAME = "BUCKET_NAME"

        client = self._make_one(project=PROJECT, credentials=CREDENTIALS)
        bucket = client.bucket(BUCKET_NAME)
        self.assertIsInstance(bucket, Bucket)
        self.assertIs(bucket.client, client)
        self.assertEqual(bucket.name, BUCKET_NAME)
        self.assertIsNone(bucket.user_project)

    def test_bucket_w_user_project(self):
        from google.cloud.storage.bucket import Bucket

        PROJECT = "PROJECT"
        USER_PROJECT = "USER_PROJECT"
        CREDENTIALS = _make_credentials()
        BUCKET_NAME = "BUCKET_NAME"

        client = self._make_one(project=PROJECT, credentials=CREDENTIALS)
        bucket = client.bucket(BUCKET_NAME, user_project=USER_PROJECT)
        self.assertIsInstance(bucket, Bucket)
        self.assertIs(bucket.client, client)
        self.assertEqual(bucket.name, BUCKET_NAME)
        self.assertEqual(bucket.user_project, USER_PROJECT)

    def test_batch(self):
        from google.cloud.storage.batch import Batch

        PROJECT = "PROJECT"
        CREDENTIALS = _make_credentials()

        client = self._make_one(project=PROJECT, credentials=CREDENTIALS)
        batch = client.batch()
        self.assertIsInstance(batch, Batch)
        self.assertIs(batch._client, client)

    def test_get_bucket_with_string_miss(self):
        from google.cloud.exceptions import NotFound

        PROJECT = "PROJECT"
        CREDENTIALS = _make_credentials()
        client = self._make_one(project=PROJECT, credentials=CREDENTIALS)

        NONESUCH = "nonesuch"
        URI = "/".join(
            [
                client._connection.API_BASE_URL,
                "storage",
                client._connection.API_VERSION,
                "b",
                "nonesuch?projection=noAcl",
            ]
        )
        http = _make_requests_session(
            [_make_json_response({}, status=http_client.NOT_FOUND)]
        )
        client._http_internal = http

        with self.assertRaises(NotFound):
            client.get_bucket(NONESUCH, timeout=42)

        http.request.assert_called_once_with(
            method="GET", url=URI, data=mock.ANY, headers=mock.ANY, timeout=42
        )

    def test_get_bucket_with_string_hit(self):
        from google.cloud.storage.bucket import Bucket

        PROJECT = "PROJECT"
        CREDENTIALS = _make_credentials()
        client = self._make_one(project=PROJECT, credentials=CREDENTIALS)

        BUCKET_NAME = "bucket-name"
        URI = "/".join(
            [
                client._connection.API_BASE_URL,
                "storage",
                client._connection.API_VERSION,
                "b",
                "%s?projection=noAcl" % (BUCKET_NAME,),
            ]
        )

        data = {"name": BUCKET_NAME}
        http = _make_requests_session([_make_json_response(data)])
        client._http_internal = http

        bucket = client.get_bucket(BUCKET_NAME)

        self.assertIsInstance(bucket, Bucket)
        self.assertEqual(bucket.name, BUCKET_NAME)
        http.request.assert_called_once_with(
            method="GET",
            url=URI,
            data=mock.ANY,
            headers=mock.ANY,
            timeout=self._get_default_timeout(),
        )

    def test_get_bucket_with_object_miss(self):
        from google.cloud.exceptions import NotFound
        from google.cloud.storage.bucket import Bucket

        project = "PROJECT"
        credentials = _make_credentials()
        client = self._make_one(project=project, credentials=credentials)

        nonesuch = "nonesuch"
        bucket_obj = Bucket(client, nonesuch)
        URI = "/".join(
            [
                client._connection.API_BASE_URL,
                "storage",
                client._connection.API_VERSION,
                "b",
                "nonesuch?projection=noAcl",
            ]
        )
        http = _make_requests_session(
            [_make_json_response({}, status=http_client.NOT_FOUND)]
        )
        client._http_internal = http

        with self.assertRaises(NotFound):
            client.get_bucket(bucket_obj)

        http.request.assert_called_once_with(
            method="GET",
            url=URI,
            data=mock.ANY,
            headers=mock.ANY,
            timeout=self._get_default_timeout(),
        )

    def test_get_bucket_with_object_hit(self):
        from google.cloud.storage.bucket import Bucket

        project = "PROJECT"
        credentials = _make_credentials()
        client = self._make_one(project=project, credentials=credentials)

        bucket_name = "bucket-name"
        bucket_obj = Bucket(client, bucket_name)
        URI = "/".join(
            [
                client._connection.API_BASE_URL,
                "storage",
                client._connection.API_VERSION,
                "b",
                "%s?projection=noAcl" % (bucket_name,),
            ]
        )

        data = {"name": bucket_name}
        http = _make_requests_session([_make_json_response(data)])
        client._http_internal = http

        bucket = client.get_bucket(bucket_obj)

        self.assertIsInstance(bucket, Bucket)
        self.assertEqual(bucket.name, bucket_name)
        http.request.assert_called_once_with(
            method="GET",
            url=URI,
            data=mock.ANY,
            headers=mock.ANY,
            timeout=self._get_default_timeout(),
        )

    def test_lookup_bucket_miss(self):
        PROJECT = "PROJECT"
        CREDENTIALS = _make_credentials()
        client = self._make_one(project=PROJECT, credentials=CREDENTIALS)

        NONESUCH = "nonesuch"
        URI = "/".join(
            [
                client._connection.API_BASE_URL,
                "storage",
                client._connection.API_VERSION,
                "b",
                "nonesuch?projection=noAcl",
            ]
        )
        http = _make_requests_session(
            [_make_json_response({}, status=http_client.NOT_FOUND)]
        )
        client._http_internal = http

        bucket = client.lookup_bucket(NONESUCH, timeout=42)

        self.assertIsNone(bucket)
        http.request.assert_called_once_with(
            method="GET", url=URI, data=mock.ANY, headers=mock.ANY, timeout=42
        )

    def test_lookup_bucket_hit(self):
        from google.cloud.storage.bucket import Bucket

        PROJECT = "PROJECT"
        CREDENTIALS = _make_credentials()
        client = self._make_one(project=PROJECT, credentials=CREDENTIALS)

        BUCKET_NAME = "bucket-name"
        URI = "/".join(
            [
                client._connection.API_BASE_URL,
                "storage",
                client._connection.API_VERSION,
                "b",
                "%s?projection=noAcl" % (BUCKET_NAME,),
            ]
        )
        data = {"name": BUCKET_NAME}
        http = _make_requests_session([_make_json_response(data)])
        client._http_internal = http

        bucket = client.lookup_bucket(BUCKET_NAME)

        self.assertIsInstance(bucket, Bucket)
        self.assertEqual(bucket.name, BUCKET_NAME)
        http.request.assert_called_once_with(
            method="GET",
            url=URI,
            data=mock.ANY,
            headers=mock.ANY,
            timeout=self._get_default_timeout(),
        )

    def test_create_bucket_w_missing_client_project(self):
        credentials = _make_credentials()
        client = self._make_one(project=None, credentials=credentials)

        with self.assertRaises(ValueError):
            client.create_bucket("bucket")

    def test_create_bucket_w_conflict(self):
        from google.cloud.exceptions import Conflict

        project = "PROJECT"
        user_project = "USER_PROJECT"
        other_project = "OTHER_PROJECT"
        credentials = _make_credentials()
        client = self._make_one(project=project, credentials=credentials)
        connection = _make_connection()
        client._base_connection = connection
        connection.api_request.side_effect = Conflict("testing")

        bucket_name = "bucket-name"
        data = {"name": bucket_name}

        with self.assertRaises(Conflict):
            client.create_bucket(
                bucket_name, project=other_project, user_project=user_project
            )

        connection.api_request.assert_called_once_with(
            method="POST",
            path="/b",
            query_params={"project": other_project, "userProject": user_project},
            data=data,
            _target_object=mock.ANY,
            timeout=self._get_default_timeout(),
        )

    @mock.patch("warnings.warn")
    def test_create_requester_pays_deprecated(self, mock_warn):
        from google.cloud.storage.bucket import Bucket

        project = "PROJECT"
        credentials = _make_credentials()
        client = self._make_one(project=project, credentials=credentials)
        bucket_name = "bucket-name"
        json_expected = {"name": bucket_name, "billing": {"requesterPays": True}}
        http = _make_requests_session([_make_json_response(json_expected)])
        client._http_internal = http

        URI = "/".join(
            [
                client._connection.API_BASE_URL,
                "storage",
                client._connection.API_VERSION,
                "b?project=%s" % (project,),
            ]
        )

        bucket = client.create_bucket(bucket_name, requester_pays=True)

        self.assertIsInstance(bucket, Bucket)
        self.assertEqual(bucket.name, bucket_name)
        self.assertTrue(bucket.requester_pays)
        http.request.assert_called_once_with(
            method="POST", url=URI, data=mock.ANY, headers=mock.ANY, timeout=mock.ANY
        )
        json_sent = http.request.call_args_list[0][1]["data"]
        self.assertEqual(json_expected, json.loads(json_sent))

        mock_warn.assert_called_with(
            "requester_pays arg is deprecated. Use Bucket().requester_pays instead.",
            PendingDeprecationWarning,
            stacklevel=1,
        )

    def test_create_bucket_w_predefined_acl_invalid(self):
        project = "PROJECT"
        bucket_name = "bucket-name"
        credentials = _make_credentials()
        client = self._make_one(project=project, credentials=credentials)

        with self.assertRaises(ValueError):
            client.create_bucket(bucket_name, predefined_acl="bogus")

    def test_create_bucket_w_predefined_acl_valid(self):
        project = "PROJECT"
        bucket_name = "bucket-name"
        data = {"name": bucket_name}

        credentials = _make_credentials()
        client = self._make_one(project=project, credentials=credentials)
        connection = _make_connection(data)
        client._base_connection = connection
        bucket = client.create_bucket(
            bucket_name, predefined_acl="publicRead", timeout=42
        )

        connection.api_request.assert_called_once_with(
            method="POST",
            path="/b",
            query_params={"project": project, "predefinedAcl": "publicRead"},
            data=data,
            _target_object=bucket,
            timeout=42,
        )

    def test_create_bucket_w_predefined_default_object_acl_invalid(self):
        project = "PROJECT"
        bucket_name = "bucket-name"

        credentials = _make_credentials()
        client = self._make_one(project=project, credentials=credentials)

        with self.assertRaises(ValueError):
            client.create_bucket(bucket_name, predefined_default_object_acl="bogus")

    def test_create_bucket_w_predefined_default_object_acl_valid(self):
        project = "PROJECT"
        bucket_name = "bucket-name"
        data = {"name": bucket_name}

        credentials = _make_credentials()
        client = self._make_one(project=project, credentials=credentials)
        connection = _make_connection(data)
        client._base_connection = connection
        bucket = client.create_bucket(
            bucket_name, predefined_default_object_acl="publicRead"
        )

        connection.api_request.assert_called_once_with(
            method="POST",
            path="/b",
            query_params={
                "project": project,
                "predefinedDefaultObjectAcl": "publicRead",
            },
            data=data,
            _target_object=bucket,
            timeout=self._get_default_timeout(),
        )

    def test_create_bucket_w_explicit_location(self):
        project = "PROJECT"
        bucket_name = "bucket-name"
        location = "us-central1"
        data = {"location": location, "name": bucket_name}

        connection = _make_connection(
            data, "{'location': 'us-central1', 'name': 'bucket-name'}"
        )

        credentials = _make_credentials()
        client = self._make_one(project=project, credentials=credentials)
        client._base_connection = connection

        bucket = client.create_bucket(bucket_name, location=location)

        connection.api_request.assert_called_once_with(
            method="POST",
            path="/b",
            data=data,
            _target_object=bucket,
            query_params={"project": project},
            timeout=self._get_default_timeout(),
        )
        self.assertEqual(bucket.location, location)

    def test_create_bucket_w_explicit_project(self):
        from google.cloud.storage.client import Client

        PROJECT = "PROJECT"
        OTHER_PROJECT = "other-project-123"
        BUCKET_NAME = "bucket-name"
        DATA = {"name": BUCKET_NAME}
        connection = _make_connection(DATA)

        client = Client(project=PROJECT)
        client._base_connection = connection

        bucket = client.create_bucket(BUCKET_NAME, project=OTHER_PROJECT)
        connection.api_request.assert_called_once_with(
            method="POST",
            path="/b",
            query_params={"project": OTHER_PROJECT},
            data=DATA,
            _target_object=bucket,
            timeout=self._get_default_timeout(),
        )

    def test_create_w_extra_properties(self):
        from google.cloud.storage.client import Client
        from google.cloud.storage.bucket import Bucket

        BUCKET_NAME = "bucket-name"
        PROJECT = "PROJECT"
        CORS = [
            {
                "maxAgeSeconds": 60,
                "methods": ["*"],
                "origin": ["https://example.com/frontend"],
                "responseHeader": ["X-Custom-Header"],
            }
        ]
        LIFECYCLE_RULES = [{"action": {"type": "Delete"}, "condition": {"age": 365}}]
        LOCATION = "eu"
        LABELS = {"color": "red", "flavor": "cherry"}
        STORAGE_CLASS = "NEARLINE"
        DATA = {
            "name": BUCKET_NAME,
            "cors": CORS,
            "lifecycle": {"rule": LIFECYCLE_RULES},
            "location": LOCATION,
            "storageClass": STORAGE_CLASS,
            "versioning": {"enabled": True},
            "billing": {"requesterPays": True},
            "labels": LABELS,
        }

        connection = _make_connection(DATA)
        client = Client(project=PROJECT)
        client._base_connection = connection

        bucket = Bucket(client=client, name=BUCKET_NAME)
        bucket.cors = CORS
        bucket.lifecycle_rules = LIFECYCLE_RULES
        bucket.storage_class = STORAGE_CLASS
        bucket.versioning_enabled = True
        bucket.requester_pays = True
        bucket.labels = LABELS
        client.create_bucket(bucket, location=LOCATION)

        connection.api_request.assert_called_once_with(
            method="POST",
            path="/b",
            query_params={"project": PROJECT},
            data=DATA,
            _target_object=bucket,
            timeout=self._get_default_timeout(),
        )

    def test_create_hit(self):
        from google.cloud.storage.client import Client

        PROJECT = "PROJECT"
        BUCKET_NAME = "bucket-name"
        DATA = {"name": BUCKET_NAME}
        connection = _make_connection(DATA)
        client = Client(project=PROJECT)
        client._base_connection = connection

        bucket = client.create_bucket(BUCKET_NAME)

        connection.api_request.assert_called_once_with(
            method="POST",
            path="/b",
            query_params={"project": PROJECT},
            data=DATA,
            _target_object=bucket,
            timeout=self._get_default_timeout(),
        )

    def test_create_bucket_w_string_success(self):
        from google.cloud.storage.bucket import Bucket

        project = "PROJECT"
        credentials = _make_credentials()
        client = self._make_one(project=project, credentials=credentials)

        bucket_name = "bucket-name"
        URI = "/".join(
            [
                client._connection.API_BASE_URL,
                "storage",
                client._connection.API_VERSION,
                "b?project=%s" % (project,),
            ]
        )
        json_expected = {"name": bucket_name}
        data = json_expected
        http = _make_requests_session([_make_json_response(data)])
        client._http_internal = http

        bucket = client.create_bucket(bucket_name)

        self.assertIsInstance(bucket, Bucket)
        self.assertEqual(bucket.name, bucket_name)
        http.request.assert_called_once_with(
            method="POST", url=URI, data=mock.ANY, headers=mock.ANY, timeout=mock.ANY
        )
        json_sent = http.request.call_args_list[0][1]["data"]
        self.assertEqual(json_expected, json.loads(json_sent))

    def test_create_bucket_w_object_success(self):
        from google.cloud.storage.bucket import Bucket

        project = "PROJECT"
        credentials = _make_credentials()
        client = self._make_one(project=project, credentials=credentials)

        bucket_name = "bucket-name"
        bucket_obj = Bucket(client, bucket_name)
        bucket_obj.storage_class = "COLDLINE"
        bucket_obj.requester_pays = True

        URI = "/".join(
            [
                client._connection.API_BASE_URL,
                "storage",
                client._connection.API_VERSION,
                "b?project=%s" % (project,),
            ]
        )
        json_expected = {
            "name": bucket_name,
            "billing": {"requesterPays": True},
            "storageClass": "COLDLINE",
        }
        data = json_expected
        http = _make_requests_session([_make_json_response(data)])
        client._http_internal = http

        bucket = client.create_bucket(bucket_obj)

        self.assertIsInstance(bucket, Bucket)
        self.assertEqual(bucket.name, bucket_name)
        self.assertTrue(bucket.requester_pays)
        http.request.assert_called_once_with(
            method="POST", url=URI, data=mock.ANY, headers=mock.ANY, timeout=mock.ANY
        )
        json_sent = http.request.call_args_list[0][1]["data"]
        self.assertEqual(json_expected, json.loads(json_sent))

    def test_download_blob_to_file_with_blob(self):
        project = "PROJECT"
        credentials = _make_credentials()
        client = self._make_one(project=project, credentials=credentials)
        blob = mock.Mock()
        file_obj = io.BytesIO()

        client.download_blob_to_file(blob, file_obj)
        blob.download_to_file.assert_called_once_with(
            file_obj, client=client, start=None, end=None
        )

    def test_download_blob_to_file_with_uri(self):
        project = "PROJECT"
        credentials = _make_credentials()
        client = self._make_one(project=project, credentials=credentials)
        blob = mock.Mock()
        file_obj = io.BytesIO()

        with mock.patch(
            "google.cloud.storage.client.Blob.from_string", return_value=blob
        ):
            client.download_blob_to_file("gs://bucket_name/path/to/object", file_obj)

        blob.download_to_file.assert_called_once_with(
            file_obj, client=client, start=None, end=None
        )

    def test_download_blob_to_file_with_invalid_uri(self):
        project = "PROJECT"
        credentials = _make_credentials()
        client = self._make_one(project=project, credentials=credentials)
        file_obj = io.BytesIO()

        with pytest.raises(ValueError, match="URI scheme must be gs"):
            client.download_blob_to_file("http://bucket_name/path/to/object", file_obj)

    def test_list_blobs(self):
        from google.cloud.storage.bucket import Bucket

        BUCKET_NAME = "bucket-name"

        credentials = _make_credentials()
        client = self._make_one(project="PROJECT", credentials=credentials)
        connection = _make_connection({"items": []})

        with mock.patch(
            "google.cloud.storage.client.Client._connection",
            new_callable=mock.PropertyMock,
        ) as client_mock:
            client_mock.return_value = connection

            bucket_obj = Bucket(client, BUCKET_NAME)
            iterator = client.list_blobs(bucket_obj)
            blobs = list(iterator)

            self.assertEqual(blobs, [])
            connection.api_request.assert_called_once_with(
                method="GET",
                path="/b/%s/o" % BUCKET_NAME,
                query_params={"projection": "noAcl"},
                timeout=self._get_default_timeout(),
            )

    def test_list_blobs_w_all_arguments_and_user_project(self):
        from google.cloud.storage.bucket import Bucket

        BUCKET_NAME = "name"
        USER_PROJECT = "user-project-123"
        MAX_RESULTS = 10
        PAGE_TOKEN = "ABCD"
        PREFIX = "subfolder"
        DELIMITER = "/"
        VERSIONS = True
        PROJECTION = "full"
        FIELDS = "items/contentLanguage,nextPageToken"
        EXPECTED = {
            "maxResults": 10,
            "pageToken": PAGE_TOKEN,
            "prefix": PREFIX,
            "delimiter": DELIMITER,
            "versions": VERSIONS,
            "projection": PROJECTION,
            "fields": FIELDS,
            "userProject": USER_PROJECT,
        }

        credentials = _make_credentials()
        client = self._make_one(project=USER_PROJECT, credentials=credentials)
        connection = _make_connection({"items": []})

        with mock.patch(
            "google.cloud.storage.client.Client._connection",
            new_callable=mock.PropertyMock,
        ) as client_mock:
            client_mock.return_value = connection

            bucket = Bucket(client, BUCKET_NAME, user_project=USER_PROJECT)
            iterator = client.list_blobs(
                bucket_or_name=bucket,
                max_results=MAX_RESULTS,
                page_token=PAGE_TOKEN,
                prefix=PREFIX,
                delimiter=DELIMITER,
                versions=VERSIONS,
                projection=PROJECTION,
                fields=FIELDS,
                timeout=42,
            )
            blobs = list(iterator)

            self.assertEqual(blobs, [])
            connection.api_request.assert_called_once_with(
                method="GET",
                path="/b/%s/o" % BUCKET_NAME,
                query_params=EXPECTED,
                timeout=42,
            )

    def test_list_buckets_wo_project(self):
        CREDENTIALS = _make_credentials()
        client = self._make_one(project=None, credentials=CREDENTIALS)

        with self.assertRaises(ValueError):
            client.list_buckets()

    def test_list_buckets_empty(self):
        from six.moves.urllib.parse import parse_qs
        from six.moves.urllib.parse import urlparse

        PROJECT = "PROJECT"
        CREDENTIALS = _make_credentials()
        client = self._make_one(project=PROJECT, credentials=CREDENTIALS)

        http = _make_requests_session([_make_json_response({})])
        client._http_internal = http

        buckets = list(client.list_buckets())

        self.assertEqual(len(buckets), 0)

        http.request.assert_called_once_with(
            method="GET",
            url=mock.ANY,
            data=mock.ANY,
            headers=mock.ANY,
            timeout=mock.ANY,
        )

        requested_url = http.request.mock_calls[0][2]["url"]
        expected_base_url = "/".join(
            [
                client._connection.API_BASE_URL,
                "storage",
                client._connection.API_VERSION,
                "b",
            ]
        )
        self.assertTrue(requested_url.startswith(expected_base_url))

        expected_query = {"project": [PROJECT], "projection": ["noAcl"]}
        uri_parts = urlparse(requested_url)
        self.assertEqual(parse_qs(uri_parts.query), expected_query)

    def test_list_buckets_explicit_project(self):
        from six.moves.urllib.parse import parse_qs
        from six.moves.urllib.parse import urlparse

        PROJECT = "PROJECT"
        OTHER_PROJECT = "OTHER_PROJECT"
        CREDENTIALS = _make_credentials()
        client = self._make_one(project=PROJECT, credentials=CREDENTIALS)

        http = _make_requests_session([_make_json_response({})])
        client._http_internal = http

        buckets = list(client.list_buckets(project=OTHER_PROJECT))

        self.assertEqual(len(buckets), 0)

        http.request.assert_called_once_with(
            method="GET",
            url=mock.ANY,
            data=mock.ANY,
            headers=mock.ANY,
            timeout=mock.ANY,
        )

        requested_url = http.request.mock_calls[0][2]["url"]
        expected_base_url = "/".join(
            [
                client._connection.API_BASE_URL,
                "storage",
                client._connection.API_VERSION,
                "b",
            ]
        )
        self.assertTrue(requested_url.startswith(expected_base_url))

        expected_query = {"project": [OTHER_PROJECT], "projection": ["noAcl"]}
        uri_parts = urlparse(requested_url)
        self.assertEqual(parse_qs(uri_parts.query), expected_query)

    def test_list_buckets_non_empty(self):
        PROJECT = "PROJECT"
        CREDENTIALS = _make_credentials()
        client = self._make_one(project=PROJECT, credentials=CREDENTIALS)

        BUCKET_NAME = "bucket-name"

        data = {"items": [{"name": BUCKET_NAME}]}
        http = _make_requests_session([_make_json_response(data)])
        client._http_internal = http

        buckets = list(client.list_buckets())

        self.assertEqual(len(buckets), 1)
        self.assertEqual(buckets[0].name, BUCKET_NAME)

        http.request.assert_called_once_with(
            method="GET",
            url=mock.ANY,
            data=mock.ANY,
            headers=mock.ANY,
            timeout=self._get_default_timeout(),
        )

    def test_list_buckets_all_arguments(self):
        from six.moves.urllib.parse import parse_qs
        from six.moves.urllib.parse import urlparse

        PROJECT = "foo-bar"
        CREDENTIALS = _make_credentials()
        client = self._make_one(project=PROJECT, credentials=CREDENTIALS)

        MAX_RESULTS = 10
        PAGE_TOKEN = "ABCD"
        PREFIX = "subfolder"
        PROJECTION = "full"
        FIELDS = "items/id,nextPageToken"

        data = {"items": []}
        http = _make_requests_session([_make_json_response(data)])
        client._http_internal = http
        iterator = client.list_buckets(
            max_results=MAX_RESULTS,
            page_token=PAGE_TOKEN,
            prefix=PREFIX,
            projection=PROJECTION,
            fields=FIELDS,
            timeout=42,
        )
        buckets = list(iterator)
        self.assertEqual(buckets, [])
        http.request.assert_called_once_with(
            method="GET", url=mock.ANY, data=mock.ANY, headers=mock.ANY, timeout=42
        )

        requested_url = http.request.mock_calls[0][2]["url"]
        expected_base_url = "/".join(
            [
                client._connection.API_BASE_URL,
                "storage",
                client._connection.API_VERSION,
                "b",
            ]
        )
        self.assertTrue(requested_url.startswith(expected_base_url))

        expected_query = {
            "project": [PROJECT],
            "maxResults": [str(MAX_RESULTS)],
            "pageToken": [PAGE_TOKEN],
            "prefix": [PREFIX],
            "projection": [PROJECTION],
            "fields": [FIELDS],
        }
        uri_parts = urlparse(requested_url)
        self.assertEqual(parse_qs(uri_parts.query), expected_query)

    def test_list_buckets_page_empty_response(self):
        from google.api_core import page_iterator

        project = "PROJECT"
        credentials = _make_credentials()
        client = self._make_one(project=project, credentials=credentials)
        iterator = client.list_buckets()
        page = page_iterator.Page(iterator, (), None)
        iterator._page = page
        self.assertEqual(list(page), [])

    def test_list_buckets_page_non_empty_response(self):
        import six
        from google.cloud.storage.bucket import Bucket

        project = "PROJECT"
        credentials = _make_credentials()
        client = self._make_one(project=project, credentials=credentials)

        blob_name = "bucket-name"
        response = {"items": [{"name": blob_name}]}

        def dummy_response():
            return response

        iterator = client.list_buckets()
        iterator._get_next_page_response = dummy_response

        page = six.next(iterator.pages)
        self.assertEqual(page.num_items, 1)
        bucket = six.next(page)
        self.assertEqual(page.remaining, 0)
        self.assertIsInstance(bucket, Bucket)
        self.assertEqual(bucket.name, blob_name)

    def _create_hmac_key_helper(
        self, explicit_project=None, user_project=None, timeout=None
    ):
        import datetime
        from pytz import UTC
        from six.moves.urllib.parse import urlencode
        from google.cloud.storage.hmac_key import HMACKeyMetadata

        PROJECT = "PROJECT"
        ACCESS_ID = "ACCESS-ID"
        CREDENTIALS = _make_credentials()
        EMAIL = "storage-user-123@example.com"
        SECRET = "a" * 40
        now = datetime.datetime.utcnow().replace(tzinfo=UTC)
        now_stamp = "{}Z".format(now.isoformat())

        if explicit_project is not None:
            expected_project = explicit_project
        else:
            expected_project = PROJECT

        RESOURCE = {
            "kind": "storage#hmacKey",
            "metadata": {
                "accessId": ACCESS_ID,
                "etag": "ETAG",
                "id": "projects/{}/hmacKeys/{}".format(PROJECT, ACCESS_ID),
                "project": expected_project,
                "state": "ACTIVE",
                "serviceAccountEmail": EMAIL,
                "timeCreated": now_stamp,
                "updated": now_stamp,
            },
            "secret": SECRET,
        }

        client = self._make_one(project=PROJECT, credentials=CREDENTIALS)
        http = _make_requests_session([_make_json_response(RESOURCE)])
        client._http_internal = http

        kwargs = {}
        if explicit_project is not None:
            kwargs["project_id"] = explicit_project

        if user_project is not None:
            kwargs["user_project"] = user_project

        if timeout is None:
            timeout = self._get_default_timeout()
        kwargs["timeout"] = timeout

        metadata, secret = client.create_hmac_key(service_account_email=EMAIL, **kwargs)

        self.assertIsInstance(metadata, HMACKeyMetadata)
        self.assertIs(metadata._client, client)
        self.assertEqual(metadata._properties, RESOURCE["metadata"])
        self.assertEqual(secret, RESOURCE["secret"])

        URI = "/".join(
            [
                client._connection.API_BASE_URL,
                "storage",
                client._connection.API_VERSION,
                "projects",
                expected_project,
                "hmacKeys",
            ]
        )
        qs_params = {"serviceAccountEmail": EMAIL}

        if user_project is not None:
            qs_params["userProject"] = user_project

        FULL_URI = "{}?{}".format(URI, urlencode(qs_params))
        http.request.assert_called_once_with(
            method="POST", url=FULL_URI, data=None, headers=mock.ANY, timeout=timeout
        )

    def test_create_hmac_key_defaults(self):
        self._create_hmac_key_helper()

    def test_create_hmac_key_explicit_project(self):
        self._create_hmac_key_helper(explicit_project="other-project-456")

    def test_create_hmac_key_user_project(self):
        self._create_hmac_key_helper(user_project="billed-project", timeout=42)

    def test_list_hmac_keys_defaults_empty(self):
        PROJECT = "PROJECT"
        CREDENTIALS = _make_credentials()
        client = self._make_one(project=PROJECT, credentials=CREDENTIALS)

        http = _make_requests_session([_make_json_response({})])
        client._http_internal = http

        metadatas = list(client.list_hmac_keys())

        self.assertEqual(len(metadatas), 0)

        URI = "/".join(
            [
                client._connection.API_BASE_URL,
                "storage",
                client._connection.API_VERSION,
                "projects",
                PROJECT,
                "hmacKeys",
            ]
        )
        http.request.assert_called_once_with(
            method="GET",
            url=URI,
            data=None,
            headers=mock.ANY,
            timeout=self._get_default_timeout(),
        )

    def test_list_hmac_keys_explicit_non_empty(self):
        from six.moves.urllib.parse import parse_qsl
        from google.cloud.storage.hmac_key import HMACKeyMetadata

        PROJECT = "PROJECT"
        OTHER_PROJECT = "other-project-456"
        MAX_RESULTS = 3
        EMAIL = "storage-user-123@example.com"
        ACCESS_ID = "ACCESS-ID"
        USER_PROJECT = "billed-project"
        CREDENTIALS = _make_credentials()
        client = self._make_one(project=PROJECT, credentials=CREDENTIALS)

        response = {
            "kind": "storage#hmacKeysMetadata",
            "items": [
                {
                    "kind": "storage#hmacKeyMetadata",
                    "accessId": ACCESS_ID,
                    "serviceAccountEmail": EMAIL,
                }
            ],
        }

        http = _make_requests_session([_make_json_response(response)])
        client._http_internal = http

        metadatas = list(
            client.list_hmac_keys(
                max_results=MAX_RESULTS,
                service_account_email=EMAIL,
                show_deleted_keys=True,
                project_id=OTHER_PROJECT,
                user_project=USER_PROJECT,
                timeout=42,
            )
        )

        self.assertEqual(len(metadatas), len(response["items"]))

        for metadata, resource in zip(metadatas, response["items"]):
            self.assertIsInstance(metadata, HMACKeyMetadata)
            self.assertIs(metadata._client, client)
            self.assertEqual(metadata._properties, resource)

        URI = "/".join(
            [
                client._connection.API_BASE_URL,
                "storage",
                client._connection.API_VERSION,
                "projects",
                OTHER_PROJECT,
                "hmacKeys",
            ]
        )
        EXPECTED_QPARAMS = {
            "maxResults": str(MAX_RESULTS),
            "serviceAccountEmail": EMAIL,
            "showDeletedKeys": "True",
            "userProject": USER_PROJECT,
        }
        http.request.assert_called_once_with(
            method="GET", url=mock.ANY, data=None, headers=mock.ANY, timeout=42
        )
        kwargs = http.request.mock_calls[0].kwargs
        uri = kwargs["url"]
        base, qparam_str = uri.split("?")
        qparams = dict(parse_qsl(qparam_str))
        self.assertEqual(base, URI)
        self.assertEqual(qparams, EXPECTED_QPARAMS)

    def test_get_hmac_key_metadata_wo_project(self):
        from google.cloud.storage.hmac_key import HMACKeyMetadata

        PROJECT = "PROJECT"
        EMAIL = "storage-user-123@example.com"
        ACCESS_ID = "ACCESS-ID"
        CREDENTIALS = _make_credentials()
        client = self._make_one(project=PROJECT, credentials=CREDENTIALS)

        resource = {
            "kind": "storage#hmacKeyMetadata",
            "accessId": ACCESS_ID,
            "projectId": PROJECT,
            "serviceAccountEmail": EMAIL,
        }

        http = _make_requests_session([_make_json_response(resource)])
        client._http_internal = http

        metadata = client.get_hmac_key_metadata(ACCESS_ID, timeout=42)

        self.assertIsInstance(metadata, HMACKeyMetadata)
        self.assertIs(metadata._client, client)
        self.assertEqual(metadata.access_id, ACCESS_ID)
        self.assertEqual(metadata.project, PROJECT)

        URI = "/".join(
            [
                client._connection.API_BASE_URL,
                "storage",
                client._connection.API_VERSION,
                "projects",
                PROJECT,
                "hmacKeys",
                ACCESS_ID,
            ]
        )
        http.request.assert_called_once_with(
            method="GET", url=URI, data=None, headers=mock.ANY, timeout=42
        )

    def test_get_hmac_key_metadata_w_project(self):
        from six.moves.urllib.parse import urlencode
        from google.cloud.storage.hmac_key import HMACKeyMetadata

        PROJECT = "PROJECT"
        OTHER_PROJECT = "other-project-456"
        EMAIL = "storage-user-123@example.com"
        ACCESS_ID = "ACCESS-ID"
        USER_PROJECT = "billed-project"
        CREDENTIALS = _make_credentials()
        client = self._make_one(project=PROJECT, credentials=CREDENTIALS)

        resource = {
            "kind": "storage#hmacKeyMetadata",
            "accessId": ACCESS_ID,
            "projectId": OTHER_PROJECT,
            "serviceAccountEmail": EMAIL,
        }

        http = _make_requests_session([_make_json_response(resource)])
        client._http_internal = http

        metadata = client.get_hmac_key_metadata(
            ACCESS_ID, project_id=OTHER_PROJECT, user_project=USER_PROJECT
        )

        self.assertIsInstance(metadata, HMACKeyMetadata)
        self.assertIs(metadata._client, client)
        self.assertEqual(metadata.access_id, ACCESS_ID)
        self.assertEqual(metadata.project, OTHER_PROJECT)

        URI = "/".join(
            [
                client._connection.API_BASE_URL,
                "storage",
                client._connection.API_VERSION,
                "projects",
                OTHER_PROJECT,
                "hmacKeys",
                ACCESS_ID,
            ]
        )

        qs_params = {"userProject": USER_PROJECT}
        FULL_URI = "{}?{}".format(URI, urlencode(qs_params))

        http.request.assert_called_once_with(
            method="GET",
            url=FULL_URI,
            data=None,
            headers=mock.ANY,
            timeout=self._get_default_timeout(),
        )

    def test_get_signed_policy_v4(self):
        import datetime

        BUCKET_NAME = "bucket-name"
        BLOB_NAME = "object-name"

        client = self._make_one(project="PROJECT")

        dtstamps_patch, now_patch, expire_secs_patch = _time_functions_patches()
        with dtstamps_patch, now_patch, expire_secs_patch:
            policy = client.generate_signed_post_policy_v4(
                BUCKET_NAME,
                BLOB_NAME,
                conditions=[
                    {"bucket": BUCKET_NAME},
                    {"acl": "private"},
                    ["starts-with", "$Content-Type", "text/plain"],
                ],
                expiration=datetime.datetime(2020, 3, 12),
                credentials=_create_signing_credentials(),
            )
        self.assertEqual(
            policy["url"], "https://storage.googleapis.com/" + BUCKET_NAME + "/"
        )
        fields = policy["fields"]

        self.assertEqual(fields["key"], BLOB_NAME)
        self.assertEqual(fields["x-goog-algorithm"], "GOOG4-RSA-SHA256")
        self.assertEqual(fields["x-goog-date"], "20200312T114716Z")
        self.assertEqual(
            fields["x-goog-credential"],
            "test@mail.com/20200312/auto/storage/goog4_request",
        )
        self.assertEqual(fields["x-goog-signature"], "5369676e61747572655f6279746573")
        self.assertEqual(
            fields["policy"],
            b"eyJjb25kaXRpb25zIjpbeyJidWNrZXQiOiJidWNrZXQtbmFtZSJ9LHsiYWNsIjoicHJpdmF0ZSJ9LFsic3RhcnRzLXdpdGgiLCIkQ29udGVudC1UeXBlIiwidGV4dC9wbGFpbiJdLHsia2V5Ijoib2JqZWN0LW5hbWUifSx7IngtZ29vZy1kYXRlIjoiMjAyMDAzMTJUMTE0NzE2WiJ9LHsieC1nb29nLWNyZWRlbnRpYWwiOiJ0ZXN0QG1haWwuY29tLzIwMjAwMzEyL2F1dG8vc3RvcmFnZS9nb29nNF9yZXF1ZXN0In0seyJ4LWdvb2ctYWxnb3JpdGhtIjoiR09PRzQtUlNBLVNIQTI1NiJ9XSwiZXhwaXJhdGlvbiI6IjIwMjAtMDMtMjZUMDA6MDA6MTBaIn0=",
        )

    def test_get_signed_policy_v4_without_credentials(self):
        import datetime

        BUCKET_NAME = "bucket-name"
        BLOB_NAME = "object-name"

        client = self._make_one(
            project="PROJECT", credentials=_create_signing_credentials()
        )

        dtstamps_patch, now_patch, expire_secs_patch = _time_functions_patches()
        with dtstamps_patch, now_patch, expire_secs_patch:
            policy = client.generate_signed_post_policy_v4(
                BUCKET_NAME,
                BLOB_NAME,
                conditions=[
                    {"bucket": BUCKET_NAME},
                    {"acl": "private"},
                    ["starts-with", "$Content-Type", "text/plain"],
                ],
                expiration=datetime.datetime(2020, 3, 12),
            )
        self.assertEqual(
            policy["url"], "https://storage.googleapis.com/" + BUCKET_NAME + "/"
        )
        fields = policy["fields"]

        self.assertEqual(fields["key"], BLOB_NAME)
        self.assertEqual(fields["x-goog-algorithm"], "GOOG4-RSA-SHA256")
        self.assertEqual(fields["x-goog-date"], "20200312T114716Z")
        self.assertEqual(
            fields["x-goog-credential"],
            "test@mail.com/20200312/auto/storage/goog4_request",
        )
        self.assertEqual(fields["x-goog-signature"], "5369676e61747572655f6279746573")
        self.assertEqual(
            fields["policy"],
            b"eyJjb25kaXRpb25zIjpbeyJidWNrZXQiOiJidWNrZXQtbmFtZSJ9LHsiYWNsIjoicHJpdmF0ZSJ9LFsic3RhcnRzLXdpdGgiLCIkQ29udGVudC1UeXBlIiwidGV4dC9wbGFpbiJdLHsia2V5Ijoib2JqZWN0LW5hbWUifSx7IngtZ29vZy1kYXRlIjoiMjAyMDAzMTJUMTE0NzE2WiJ9LHsieC1nb29nLWNyZWRlbnRpYWwiOiJ0ZXN0QG1haWwuY29tLzIwMjAwMzEyL2F1dG8vc3RvcmFnZS9nb29nNF9yZXF1ZXN0In0seyJ4LWdvb2ctYWxnb3JpdGhtIjoiR09PRzQtUlNBLVNIQTI1NiJ9XSwiZXhwaXJhdGlvbiI6IjIwMjAtMDMtMjZUMDA6MDA6MTBaIn0=",
        )

    def test_get_signed_policy_v4_with_fields(self):
        import datetime

        BUCKET_NAME = "bucket-name"
        BLOB_NAME = "object-name"
        FIELD1_VALUE = "Value1"

        client = self._make_one(project="PROJECT")

        dtstamps_patch, now_patch, expire_secs_patch = _time_functions_patches()
        with dtstamps_patch, now_patch, expire_secs_patch:
            policy = client.generate_signed_post_policy_v4(
                BUCKET_NAME,
                BLOB_NAME,
                conditions=[
                    {"bucket": BUCKET_NAME},
                    {"acl": "private"},
                    ["starts-with", "$Content-Type", "text/plain"],
                ],
                expiration=datetime.datetime(2020, 3, 12),
                fields={"field1": FIELD1_VALUE, "x-ignore-field": "Ignored_value"},
                credentials=_create_signing_credentials(),
            )
        self.assertEqual(
            policy["url"], "https://storage.googleapis.com/" + BUCKET_NAME + "/"
        )
        fields = policy["fields"]

        self.assertEqual(fields["key"], BLOB_NAME)
        self.assertEqual(fields["x-goog-algorithm"], "GOOG4-RSA-SHA256")
        self.assertEqual(fields["x-goog-date"], "20200312T114716Z")
        self.assertEqual(fields["field1"], FIELD1_VALUE)
        self.assertNotIn("x-ignore-field", fields.keys())
        self.assertEqual(
            fields["x-goog-credential"],
            "test@mail.com/20200312/auto/storage/goog4_request",
        )
        self.assertEqual(fields["x-goog-signature"], "5369676e61747572655f6279746573")
        self.assertEqual(
            fields["policy"],
            b"eyJjb25kaXRpb25zIjpbeyJidWNrZXQiOiJidWNrZXQtbmFtZSJ9LHsiYWNsIjoicHJpdmF0ZSJ9LFsic3RhcnRzLXdpdGgiLCIkQ29udGVudC1UeXBlIiwidGV4dC9wbGFpbiJdLHsiZmllbGQxIjoiVmFsdWUxIn0seyJrZXkiOiJvYmplY3QtbmFtZSJ9LHsieC1nb29nLWRhdGUiOiIyMDIwMDMxMlQxMTQ3MTZaIn0seyJ4LWdvb2ctY3JlZGVudGlhbCI6InRlc3RAbWFpbC5jb20vMjAyMDAzMTIvYXV0by9zdG9yYWdlL2dvb2c0X3JlcXVlc3QifSx7IngtZ29vZy1hbGdvcml0aG0iOiJHT09HNC1SU0EtU0hBMjU2In1dLCJleHBpcmF0aW9uIjoiMjAyMC0wMy0yNlQwMDowMDoxMFoifQ==",
        )

    def test_get_signed_policy_v4_virtual_hosted_style(self):
        import datetime

        BUCKET_NAME = "bucket-name"

        client = self._make_one(project="PROJECT")

        dtstamps_patch, _, _ = _time_functions_patches()
        with dtstamps_patch:
            policy = client.generate_signed_post_policy_v4(
                BUCKET_NAME,
                "object-name",
                conditions=[],
                expiration=datetime.datetime(2020, 3, 12),
                virtual_hosted_style=True,
                credentials=_create_signing_credentials(),
            )
        self.assertEqual(
            policy["url"], "https://{}.storage.googleapis.com/".format(BUCKET_NAME)
        )

    def test_get_signed_policy_v4_bucket_bound_hostname(self):
        import datetime

        client = self._make_one(project="PROJECT")

        dtstamps_patch, _, _ = _time_functions_patches()
        with dtstamps_patch:
            policy = client.generate_signed_post_policy_v4(
                "bucket-name",
                "object-name",
                conditions=[],
                expiration=datetime.datetime(2020, 3, 12),
                bucket_bound_hostname="https://bucket.bound_hostname",
                credentials=_create_signing_credentials(),
            )
        self.assertEqual(policy["url"], "https://bucket.bound_hostname")

    def test_get_signed_policy_v4_bucket_bound_hostname_with_scheme(self):
        import datetime

        client = self._make_one(project="PROJECT")

        dtstamps_patch, _, _ = _time_functions_patches()
        with dtstamps_patch:
            policy = client.generate_signed_post_policy_v4(
                "bucket-name",
                "object-name",
                conditions=[],
                expiration=datetime.datetime(2020, 3, 12),
                bucket_bound_hostname="bucket.bound_hostname",
                scheme="http",
                credentials=_create_signing_credentials(),
            )
        self.assertEqual(policy["url"], "http://bucket.bound_hostname/")

    def test_get_signed_policy_v4_no_expiration(self):
        BUCKET_NAME = "bucket-name"

        client = self._make_one(project="PROJECT")

        dtstamps_patch, now_patch, expire_secs_patch = _time_functions_patches()
        with dtstamps_patch, now_patch, expire_secs_patch:
            policy = client.generate_signed_post_policy_v4(
                BUCKET_NAME,
                "object-name",
                conditions=[],
                expiration=None,
                credentials=_create_signing_credentials(),
            )

        self.assertEqual(
            policy["url"], "https://storage.googleapis.com/" + BUCKET_NAME + "/"
        )
        self.assertEqual(
            policy["fields"]["policy"],
            b"eyJjb25kaXRpb25zIjpbeyJrZXkiOiJvYmplY3QtbmFtZSJ9LHsieC1nb29nLWRhdGUiOiIyMDIwMDMxMlQxMTQ3MTZaIn0seyJ4LWdvb2ctY3JlZGVudGlhbCI6InRlc3RAbWFpbC5jb20vMjAyMDAzMTIvYXV0by9zdG9yYWdlL2dvb2c0X3JlcXVlc3QifSx7IngtZ29vZy1hbGdvcml0aG0iOiJHT09HNC1SU0EtU0hBMjU2In1dLCJleHBpcmF0aW9uIjoiMjAyMC0wMy0yNlQwMDowMDoxMFoifQ==",
        )

    def test_get_signed_policy_v4_with_access_token(self):
        import datetime

        BUCKET_NAME = "bucket-name"
        BLOB_NAME = "object-name"

        client = self._make_one(project="PROJECT")

        dtstamps_patch, now_patch, expire_secs_patch = _time_functions_patches()
        with dtstamps_patch, now_patch, expire_secs_patch:
            with mock.patch(
                "google.cloud.storage.client._sign_message", return_value=b"DEADBEEF"
            ):
                policy = client.generate_signed_post_policy_v4(
                    BUCKET_NAME,
                    BLOB_NAME,
                    conditions=[
                        {"bucket": BUCKET_NAME},
                        {"acl": "private"},
                        ["starts-with", "$Content-Type", "text/plain"],
                    ],
                    expiration=datetime.datetime(2020, 3, 12),
                    credentials=_create_signing_credentials(),
                    service_account_email="test@mail.com",
                    access_token="token",
                )
        self.assertEqual(
            policy["url"], "https://storage.googleapis.com/" + BUCKET_NAME + "/"
        )
        fields = policy["fields"]

        self.assertEqual(fields["key"], BLOB_NAME)
        self.assertEqual(fields["x-goog-algorithm"], "GOOG4-RSA-SHA256")
        self.assertEqual(fields["x-goog-date"], "20200312T114716Z")
        self.assertEqual(
            fields["x-goog-credential"],
            "test@mail.com/20200312/auto/storage/goog4_request",
        )
        self.assertEqual(fields["x-goog-signature"], "0c4003044105")
        self.assertEqual(
            fields["policy"],
            b"eyJjb25kaXRpb25zIjpbeyJidWNrZXQiOiJidWNrZXQtbmFtZSJ9LHsiYWNsIjoicHJpdmF0ZSJ9LFsic3RhcnRzLXdpdGgiLCIkQ29udGVudC1UeXBlIiwidGV4dC9wbGFpbiJdLHsia2V5Ijoib2JqZWN0LW5hbWUifSx7IngtZ29vZy1kYXRlIjoiMjAyMDAzMTJUMTE0NzE2WiJ9LHsieC1nb29nLWNyZWRlbnRpYWwiOiJ0ZXN0QG1haWwuY29tLzIwMjAwMzEyL2F1dG8vc3RvcmFnZS9nb29nNF9yZXF1ZXN0In0seyJ4LWdvb2ctYWxnb3JpdGhtIjoiR09PRzQtUlNBLVNIQTI1NiJ9XSwiZXhwaXJhdGlvbiI6IjIwMjAtMDMtMjZUMDA6MDA6MTBaIn0=",
        )


<<<<<<< HEAD
@pytest.mark.parametrize("test_data", _POST_POLICY_TESTS)
def test_conformance_post_policy(test_data):
    import datetime
    from google.cloud.storage.client import Client

    in_data = test_data["policyInput"]
    timestamp = datetime.datetime.strptime(in_data["timestamp"], "%Y-%m-%dT%H:%M:%SZ")

    client = Client(credentials=_DUMMY_CREDENTIALS)

    # mocking time functions
    with mock.patch("google.cloud.storage._signing.NOW", return_value=timestamp):
        with mock.patch(
            "google.cloud.storage.client.get_expiration_seconds_v4",
            return_value=in_data["expiration"],
        ):
            with mock.patch("google.cloud.storage.client._NOW", return_value=timestamp):

                policy = client.generate_signed_post_policy_v4(
                    bucket_name=in_data["bucket"],
                    blob_name=in_data["object"],
                    conditions=_prepare_conditions(in_data),
                    fields=in_data.get("fields"),
                    credentials=_DUMMY_CREDENTIALS,
                    expiration=in_data["expiration"],
                    virtual_hosted_style=in_data.get("urlStyle")
                    == "VIRTUAL_HOSTED_STYLE",
                    bucket_bound_hostname=in_data.get("bucketBoundHostname"),
                    scheme=in_data.get("scheme"),
                )
    fields = policy["fields"]

    for field in (
        "x-goog-algorithm",
        "x-goog-credential",
        "x-goog-date",
        "x-goog-signature",
    ):
        assert fields[field] == test_data["policyOutput"]["fields"][field]

    out_data = test_data["policyOutput"]
    decoded_policy = base64.b64decode(fields["policy"]).decode("unicode_escape")
    assert decoded_policy == out_data["expectedDecodedPolicy"]
    assert policy["url"] == out_data["url"]


def _prepare_conditions(in_data):
    """Helper for V4 POST policy generation conformance tests.

    Сonvert conformance test data conditions dict into list.

    Args:
        in_data (dict): conditions arg from conformance test data.

    Returns:
        list: conditions arg to pass into generate_signed_post_policy_v4().
    """
    if "conditions" in in_data:
        conditions = []
        for key, value in in_data["conditions"].items():
            # camel case to snake case with "-" separator
            field = re.sub(r"(?<!^)(?=[A-Z])", "-", key).lower()

            if isinstance(value, list):
                conditions.append([field] + value)
            else:
                conditions.append({field: value})

        return conditions

    assert fields["x-goog-signature"] == out_fields["x-goog-signature"]
=======

def _time_functions_patches():
    """Helper for POST policy generation - returns all necessary time functions patches."""
    import datetime

    dtstamps_patch = mock.patch(
        "google.cloud.storage.client.get_v4_now_dtstamps",
        return_value=("20200312T114716Z", "20200312"),
    )
    now_patch = mock.patch(
        "google.cloud.storage.client._NOW", return_value=datetime.datetime(2020, 3, 26)
    )
    expire_secs_patch = mock.patch(
        "google.cloud.storage.client.get_expiration_seconds_v4", return_value=10
    )
    return dtstamps_patch, now_patch, expire_secs_patch
>>>>>>> 55a6d425
<|MERGE_RESOLUTION|>--- conflicted
+++ resolved
@@ -1741,7 +1741,6 @@
         )
 
 
-<<<<<<< HEAD
 @pytest.mark.parametrize("test_data", _POST_POLICY_TESTS)
 def test_conformance_post_policy(test_data):
     import datetime
@@ -1812,8 +1811,6 @@
 
         return conditions
 
-    assert fields["x-goog-signature"] == out_fields["x-goog-signature"]
-=======
 
 def _time_functions_patches():
     """Helper for POST policy generation - returns all necessary time functions patches."""
@@ -1829,5 +1826,4 @@
     expire_secs_patch = mock.patch(
         "google.cloud.storage.client.get_expiration_seconds_v4", return_value=10
     )
-    return dtstamps_patch, now_patch, expire_secs_patch
->>>>>>> 55a6d425
+    return dtstamps_patch, now_patch, expire_secs_patch