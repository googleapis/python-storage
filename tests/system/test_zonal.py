--- conflicted
+++ resolved
@@ -120,67 +120,6 @@
 @pytest.mark.parametrize(
     "object_size",
     [
-<<<<<<< HEAD
-        20 * 1024 * 1024,  # greater than _MAX_BUFFER_SIZE
-    ],
-)
-@pytest.mark.parametrize(
-    "attempt_direct_path",
-    [True],
-)
-async def test_basic_wrd_in_slices(
-    storage_client, blobs_to_delete, attempt_direct_path, object_size
-):
-    object_name = f"test_basic_wrd-{str(uuid.uuid4())}"
-
-    # Client instantiation; it cannot be part of fixture because.
-    # grpc_client's event loop and event loop of coroutine running it
-    # (i.e. this test) must be same.
-    # Note:
-    # 1. @pytest.mark.asyncio ensures new event loop for each test.
-    # 2. we can keep the same event loop for entire module but that may
-    #  create issues if tests are run in parallel and one test hogs the event
-    #  loop slowing down other tests.
-    object_data = os.urandom(object_size)
-    object_checksum = google_crc32c.value(object_data)
-    grpc_client = AsyncGrpcClient(attempt_direct_path=attempt_direct_path).grpc_client
-
-    writer = AsyncAppendableObjectWriter(grpc_client, _ZONAL_BUCKET, object_name)
-    await writer.open()
-    mark1, mark2 = _get_equal_dist(0, object_size)
-    await writer.append(object_data[0:mark1])
-    await writer.append(object_data[mark1:mark2])
-    await writer.append(object_data[mark2:])
-    object_metadata = await writer.close(finalize_on_close=True)
-    assert object_metadata.size == object_size
-    assert int(object_metadata.checksums.crc32c) == object_checksum
-
-    mrd = AsyncMultiRangeDownloader(grpc_client, _ZONAL_BUCKET, object_name)
-    buffer = BytesIO()
-    await mrd.open()
-    # (0, 0) means read the whole object
-    await mrd.download_ranges([(0, 0, buffer)])
-    await mrd.close()
-    assert buffer.getvalue() == object_data
-    assert mrd.persisted_size == object_size
-
-    # Clean up; use json client (i.e. `storage_client` fixture) to delete.
-    blobs_to_delete.append(storage_client.bucket(_ZONAL_BUCKET).blob(object_name))
-
-
-@pytest.mark.asyncio
-@pytest.mark.parametrize(
-    "flush_interval",
-    [2 * 1024 * 1024, 4 * 1024 * 1024, 8 * 1024 * 1024, _DEFAULT_FLUSH_INTERVAL_BYTES],
-)
-async def test_wrd_with_non_default_flush_interval(
-    storage_client,
-    blobs_to_delete,
-    flush_interval,
-):
-    object_name = f"test_basic_wrd-{str(uuid.uuid4())}"
-    object_size = 9 * 1024 * 1024
-=======
         10,  # less than _chunk size,
         10 * 1024 * 1024,  # less than _MAX_BUFFER_SIZE_BYTES
         20 * 1024 * 1024,  # greater than _MAX_BUFFER_SIZE_BYTES
@@ -188,7 +127,6 @@
 )
 async def test_basic_wrd_in_slices(storage_client, blobs_to_delete, object_size):
     object_name = f"test_basic_wrd-{str(uuid.uuid4())}"
->>>>>>> a0668ece
 
     # Client instantiation; it cannot be part of fixture because.
     # grpc_client's event loop and event loop of coroutine running it
@@ -202,16 +140,7 @@
     object_checksum = google_crc32c.value(object_data)
     grpc_client = AsyncGrpcClient().grpc_client
 
-<<<<<<< HEAD
-    writer = AsyncAppendableObjectWriter(
-        grpc_client,
-        _ZONAL_BUCKET,
-        object_name,
-        writer_options={"FLUSH_INTERVAL_BYTES": flush_interval},
-    )
-=======
     writer = AsyncAppendableObjectWriter(grpc_client, _ZONAL_BUCKET, object_name)
->>>>>>> a0668ece
     await writer.open()
     mark1, mark2 = _get_equal_dist(0, object_size)
     await writer.append(object_data[0:mark1])
@@ -235,6 +164,59 @@
 
 
 @pytest.mark.asyncio
+@pytest.mark.parametrize(
+    "flush_interval",
+    [2 * 1024 * 1024, 4 * 1024 * 1024, 8 * 1024 * 1024, _DEFAULT_FLUSH_INTERVAL_BYTES],
+)
+async def test_wrd_with_non_default_flush_interval(
+    storage_client,
+    blobs_to_delete,
+    flush_interval,
+):
+    object_name = f"test_basic_wrd-{str(uuid.uuid4())}"
+    object_size = 9 * 1024 * 1024
+
+    # Client instantiation; it cannot be part of fixture because.
+    # grpc_client's event loop and event loop of coroutine running it
+    # (i.e. this test) must be same.
+    # Note:
+    # 1. @pytest.mark.asyncio ensures new event loop for each test.
+    # 2. we can keep the same event loop for entire module but that may
+    #  create issues if tests are run in parallel and one test hogs the event
+    #  loop slowing down other tests.
+    object_data = os.urandom(object_size)
+    object_checksum = google_crc32c.value(object_data)
+    grpc_client = AsyncGrpcClient().grpc_client
+
+    writer = AsyncAppendableObjectWriter(
+        grpc_client,
+        _ZONAL_BUCKET,
+        object_name,
+        writer_options={"FLUSH_INTERVAL_BYTES": flush_interval},
+    )
+    await writer.open()
+    mark1, mark2 = _get_equal_dist(0, object_size)
+    await writer.append(object_data[0:mark1])
+    await writer.append(object_data[mark1:mark2])
+    await writer.append(object_data[mark2:])
+    object_metadata = await writer.close(finalize_on_close=True)
+    assert object_metadata.size == object_size
+    assert int(object_metadata.checksums.crc32c) == object_checksum
+
+    mrd = AsyncMultiRangeDownloader(grpc_client, _ZONAL_BUCKET, object_name)
+    buffer = BytesIO()
+    await mrd.open()
+    # (0, 0) means read the whole object
+    await mrd.download_ranges([(0, 0, buffer)])
+    await mrd.close()
+    assert buffer.getvalue() == object_data
+    assert mrd.persisted_size == object_size
+
+    # Clean up; use json client (i.e. `storage_client` fixture) to delete.
+    blobs_to_delete.append(storage_client.bucket(_ZONAL_BUCKET).blob(object_name))
+
+
+@pytest.mark.asyncio
 async def test_read_unfinalized_appendable_object(storage_client, blobs_to_delete):
     object_name = f"read_unfinalized_appendable_object-{str(uuid.uuid4())[:4]}"
     grpc_client = AsyncGrpcClient(attempt_direct_path=True).grpc_client
