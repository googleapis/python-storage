--- conflicted
+++ resolved
@@ -888,7 +888,6 @@
             with open(file_data["path"], "rb") as file_obj:
                 blob.upload_from_file(file_obj, if_metageneration_match=3)
 
-<<<<<<< HEAD
     def test_file_size_greater_than_max_multipart_size_write_from_stream(self):
         from google.cloud.storage import blob
 
@@ -903,7 +902,7 @@
 
         uploaded_blob = self.bucket.get_blob(blob.name)
         self.assertEqual(uploaded_blob.size, size)
-=======
+
     def test_upload_blob_owner(self):
         blob = self.bucket.blob("MyBuffer")
         file_contents = b"Hello World"
@@ -915,7 +914,6 @@
         user_email = Config.CLIENT._credentials.service_account_email
         owner = same_blob.owner
         self.assertIn(user_email, owner["entity"])
->>>>>>> d8e4033b
 
 
 class TestUnicode(unittest.TestCase):
