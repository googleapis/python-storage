--- conflicted
+++ resolved
@@ -83,15 +83,12 @@
         CURRENT_DIRECTORY / "testing" / f"constraints-{session.python}.txt"
     )
     # Install all test dependencies, then install this package in-place.
-<<<<<<< HEAD
     session.install("mock", "pytest", "pytest-cov", "brotli", "-c", constraints_path)
-=======
     session.install("mock", "pytest", "pytest-cov", "-c", constraints_path)
 
     if install_extras:
         session.install("opentelemetry-api", "opentelemetry-sdk")
 
->>>>>>> 0cfddf4b
     session.install("-e", ".", "-c", constraints_path)
 
     # This dependency is included in setup.py for backwards compatibility only
