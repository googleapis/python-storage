--- conflicted
+++ resolved
@@ -32,14 +32,11 @@
     "google-auth >= 1.11.0, < 2.0dev",
     "google-cloud-core >= 1.4.1, < 2.0dev",
     "google-resumable-media >= 1.0.0, < 2.0dev",
-<<<<<<< HEAD
     "google-api-core[grpc] >= 1.21.0, < 2.0.0dev",
     "grpc-google-iam-v1 >= 0.12.3",
     "proto-plus >= 1.3.0",
     "pytz",
-=======
     "requests >= 2.18.0, < 3.0.0dev",
->>>>>>> ec52b38d
 ]
 extras = {}
 
