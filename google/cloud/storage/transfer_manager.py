--- conflicted
+++ resolved
@@ -22,12 +22,9 @@
 import warnings
 import pickle
 import copyreg
-<<<<<<< HEAD
 import struct
 import base64
-=======
 import functools
->>>>>>> a3a1159c
 
 from google.api_core import exceptions
 from google.cloud.storage import Client
