--- conflicted
+++ resolved
@@ -38,11 +38,7 @@
     This class provides a unix socket-like interface to a GCS ``Object``, with
     methods like ``open``, ``close``, ``send``, and ``recv``.
 
-<<<<<<< HEAD
     :type client: :class:`~google.cloud.storage._experimental.asyncio.async_grpc_client.AsyncGrpcClient.grpc_client`
-=======
-    :type client: :class:`~google.cloud.storage.asyncio.AsyncGrpcClient.grpc_client`
->>>>>>> 0e60694e
     :param client: async grpc client to use for making API requests.
 
     :type bucket_name: str
