--- conflicted
+++ resolved
@@ -22,14 +22,9 @@
 
 """
 
-<<<<<<< HEAD
-from typing import Optional
-
-=======
 from typing import Any, Optional
 from google.cloud import _storage_v2
 from google.cloud.storage._experimental.asyncio.async_grpc_client import AsyncGrpcClient
->>>>>>> d69cd633
 from google.cloud.storage._experimental.asyncio.async_abstract_object_stream import (
     _AsyncAbstractObjectStream,
 )
@@ -67,15 +62,9 @@
 
     def __init__(
         self,
-<<<<<<< HEAD
-        client: AsyncGrpcClient,
-        bucket_name: Optional[str] = None,
-        object_name: Optional[str] = None,
-=======
         client: AsyncGrpcClient.grpc_client,
         bucket_name: str,
         object_name: str,
->>>>>>> d69cd633
         generation_number: Optional[int] = None,
         read_handle: Optional[bytes] = None,
     ) -> None:
@@ -103,7 +92,6 @@
         )
 
     async def open(self) -> None:
-<<<<<<< HEAD
         """Opens the bidi-gRPC connection to read from the object.
 
         This method sends an initial request to start the stream and receives
@@ -122,17 +110,10 @@
         """Closes the bidi-gRPC connection."""
         await self.socket_like_rpc.close()
         return
-=======
-        pass
-
-    async def close(self) -> None:
-        pass
->>>>>>> d69cd633
 
     async def send(
         self, bidi_read_object_request: _storage_v2.BidiReadObjectRequest
     ) -> None:
-<<<<<<< HEAD
         """Sends a request message on the stream.
 
         Args:
@@ -154,10 +135,4 @@
                 The response message from the server.
         """
         bidi_read_object_response = await self.socket_like_rpc.recv()
-        return bidi_read_object_response
-=======
-        pass
-
-    async def recv(self) -> Any:
-        pass
->>>>>>> d69cd633
+        return bidi_read_object_response