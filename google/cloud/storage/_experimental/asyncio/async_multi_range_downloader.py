--- conflicted
+++ resolved
@@ -16,10 +16,6 @@
 import asyncio
 from typing import List, Optional, Tuple
 
-<<<<<<< HEAD
-from google.api_core import exceptions
-=======
->>>>>>> 139390cb
 from google_crc32c import Checksum
 
 from ._utils import raise_if_no_fast_crc32c
