# Copyright 2025 Google LLC
#
# Licensed under the Apache License, Version 2.0 (the "License");
# you may not use this file except in compliance with the License.
# You may obtain a copy of the License at
#
#     http://www.apache.org/licenses/LICENSE-2.0
#
# Unless required by applicable law or agreed to in writing, software
# distributed under the License is distributed on an "AS IS" BASIS,
# WITHOUT WARRANTIES OR CONDITIONS OF ANY KIND, either express or implied.
# See the License for the specific language governing permissions and
# limitations under the License.

from __future__ import annotations

from typing import List, Optional, Tuple

from google.cloud.storage._experimental.asyncio.async_read_object_stream import (
    _AsyncReadObjectStream,
)
from google.cloud.storage._experimental.asyncio.async_grpc_client import (
    AsyncGrpcClient,
)

from io import BytesIO
from google.cloud import _storage_v2


_MAX_READ_RANGES_PER_BIDI_READ_REQUEST = 100


class Result:
    """An instance of this class will be populated and retured for each
    `read_range` provided to ``download_ranges`` method.

    """

    def __init__(self, bytes_requested: int):
        # only while instantiation, should not be edited later.
        # hence there's no setter, only getter is provided.
        self._bytes_requested: int = bytes_requested
        self._bytes_written: int = 0

    @property
    def bytes_requested(self) -> int:
        return self._bytes_requested

    @property
    def bytes_written(self) -> int:
        return self._bytes_written

    @bytes_written.setter
    def bytes_written(self, value: int):
        self._bytes_written = value

    def __repr__(self):
        return f"bytes_requested: {self._bytes_requested}, bytes_written: {self._bytes_written}"


class AsyncMultiRangeDownloader:
    """Provides an interface for downloading multiple ranges of a GCS ``Object``
    concurrently.

    Example usage:

    .. code-block:: python

        client = AsyncGrpcClient().grpc_client
        mrd = await AsyncMultiRangeDownloader.create_mrd(
            client, bucket_name="chandrasiri-rs", object_name="test_open9"
        )
        my_buff1 = open('my_fav_file.txt', 'wb')
        my_buff2 = BytesIO()
        my_buff3 = BytesIO()
        my_buff4 = any_object_which_provides_BytesIO_like_interface()
        results_arr, error_obj = await mrd.download_ranges(
            [
                # (start_byte, bytes_to_read, writeable_buffer)
                (0, 100, my_buff1),
                (100, 20, my_buff2),
                (200, 123, my_buff3),
                (300, 789, my_buff4),
            ]
        )
        if error_obj:
            print("Error occurred: ")
            print(error_obj)
            print(
                "please issue call to `download_ranges` with updated"
                "`read_ranges` based on diff of (bytes_requested - bytes_written)"
            )

        for result in results_arr:
            print("downloaded bytes", result)


    """

    @classmethod
    async def create_mrd(
        cls,
        client: AsyncGrpcClient.grpc_client,
        bucket_name: str,
        object_name: str,
        generation_number: Optional[int] = None,
        read_handle: Optional[bytes] = None,
    ) -> AsyncMultiRangeDownloader:
        """Initializes a MultiRangeDownloader and opens the underlying bidi-gRPC
        object for reading.

        :type client: :class:`~google.cloud.storage._experimental.asyncio.async_grpc_client.AsyncGrpcClient.grpc_client`
        :param client: The asynchronous client to use for making API requests.

        :type bucket_name: str
        :param bucket_name: The name of the bucket containing the object.

        :type object_name: str
        :param object_name: The name of the object to be read.

        :type generation_number: int
        :param generation_number: (Optional) If present, selects a specific
                                  revision of this object.

        :type read_handle: bytes
        :param read_handle: (Optional) An existing handle for reading the object.
                            If provided, opening the bidi-gRPC connection will be faster.

        :rtype: :class:`~google.cloud.storage._experimental.asyncio.async_multi_range_downloader.AsyncMultiRangeDownloader`
        :returns: An initialized AsyncMultiRangeDownloader instance for reading.
        """
        mrd = cls(client, bucket_name, object_name, generation_number, read_handle)
        await mrd.open()
        return mrd

    def __init__(
        self,
        client: AsyncGrpcClient.grpc_client,
        bucket_name: str,
        object_name: str,
        generation_number: Optional[int] = None,
        read_handle: Optional[bytes] = None,
    ) -> None:
        """Constructor for AsyncMultiRangeDownloader, clients are not adviced to
         use it directly. Instead it's adviced to use the classmethod `create_mrd`.

        :type client: :class:`~google.cloud.storage._experimental.asyncio.async_grpc_client.AsyncGrpcClient.grpc_client`
        :param client: The asynchronous client to use for making API requests.

        :type bucket_name: str
        :param bucket_name: The name of the bucket containing the object.

        :type object_name: str
        :param object_name: The name of the object to be read.

        :type generation_number: int
        :param generation_number: (Optional) If present, selects a specific revision of
                                  this object.

        :type read_handle: bytes
        :param read_handle: (Optional) An existing read handle.
        """
        self.client = client
        self.bucket_name = bucket_name
        self.object_name = object_name
        self.generation_number = generation_number
        self.read_handle = read_handle
        self.read_obj_str: Optional[_AsyncReadObjectStream] = None
        self._is_stream_open: bool = False

    async def open(self) -> None:
        """Opens the bidi-gRPC connection to read from the object.

        This method initializes and opens an `_AsyncReadObjectStream` (bidi-gRPC stream) to
        for downloading ranges of data from GCS ``Object``.

        "Opening" constitutes fetching object metadata such as generation number
        and read handle and sets them as attributes if not already set.
        """
        if self._is_stream_open:
            raise ValueError("Underlying bidi-gRPC stream is already open")

        if self.read_obj_str is None:
            self.read_obj_str = _AsyncReadObjectStream(
                client=self.client,
                bucket_name=self.bucket_name,
                object_name=self.object_name,
                generation_number=self.generation_number,
                read_handle=self.read_handle,
            )
        await self.read_obj_str.open()
        self._is_stream_open = True
        if self.generation_number is None:
            self.generation_number = self.read_obj_str.generation_number
        self.read_handle = self.read_obj_str.read_handle
        return

    async def download_ranges(
        self, read_ranges: List[Tuple[int, int, BytesIO]]
    ) -> List[Result]:
        """Downloads multiple byte ranges from the object into the buffers
        provided by user.

        :type read_ranges: List[Tuple[int, int, "BytesIO"]]
        :param read_ranges: A list of tuples, where each tuple represents a
            byte range (start_byte, bytes_to_read, writeable_buffer). Buffer has
            to be provided by the user, and user has to make sure appropriate
            memory is available in the application to avoid out-of-memory crash.

        :rtype: List[:class:`~google.cloud.storage._experimental.asyncio.async_multi_range_downloader.Result`]
        :returns: A list of ``Result`` objects, where each object corresponds
                  to a requested range.

        """
<<<<<<< HEAD

=======
>>>>>>> 9c8856af
        if len(read_ranges) > 1000:
            raise ValueError(
                "Invalid input - length of read_ranges cannot be more than 1000"
            )

<<<<<<< HEAD
        if not self._is_stream_open:
            raise ValueError("Underlying bidi-gRPC stream is not open")

=======
>>>>>>> 9c8856af
        read_id_to_writable_buffer_dict = {}
        results = []
        for i in range(0, len(read_ranges), _MAX_READ_RANGES_PER_BIDI_READ_REQUEST):
            read_ranges_segment = read_ranges[
                i : i + _MAX_READ_RANGES_PER_BIDI_READ_REQUEST
            ]

            read_ranges_for_bidi_req = []
            for j, read_range in enumerate(read_ranges_segment):
                read_id = i + j
                read_id_to_writable_buffer_dict[read_id] = read_range[2]
                bytes_requested = read_range[1]
                results.append(Result(bytes_requested))
                read_ranges_for_bidi_req.append(
                    _storage_v2.ReadRange(
                        read_offset=read_range[0],
                        read_length=bytes_requested,
                        read_id=read_id,
                    )
                )
            await self.read_obj_str.send(
                _storage_v2.BidiReadObjectRequest(read_ranges=read_ranges_for_bidi_req)
            )

        while len(read_id_to_writable_buffer_dict) > 0:
            response = await self.read_obj_str.recv()

            if response is None:
                raise Exception("None response received, something went wrong.")

            for object_data_range in response.object_data_ranges:
                if object_data_range.read_range is None:
                    raise Exception("Invalid response, read_range is None")

                data = object_data_range.checksummed_data.content
                read_id = object_data_range.read_range.read_id
                buffer = read_id_to_writable_buffer_dict[read_id]
                buffer.write(data)
                results[read_id].bytes_written += len(data)

                if object_data_range.range_end:
                    del read_id_to_writable_buffer_dict[
                        object_data_range.read_range.read_id
                    ]
<<<<<<< HEAD

        return results

    async def close(self):
        """
        Closes the underlying bidi-gRPC connection.
        """
        if not self._is_stream_open:
            raise ValueError("Underlying bidi-gRPC stream is not open")
        await self.read_obj_str.close()
        self._is_stream_open = False

    @property
    def is_stream_open(self) -> bool:
        return self._is_stream_open
=======
        return results
>>>>>>> 9c8856af
<|MERGE_RESOLUTION|>--- conflicted
+++ resolved
@@ -15,6 +15,7 @@
 from __future__ import annotations
 
 from typing import List, Optional, Tuple
+from typing import List, Optional, Tuple
 
 from google.cloud.storage._experimental.asyncio.async_read_object_stream import (
     _AsyncReadObjectStream,
@@ -58,6 +59,40 @@
         return f"bytes_requested: {self._bytes_requested}, bytes_written: {self._bytes_written}"
 
 
+from google.cloud import _storage_v2
+
+
+_MAX_READ_RANGES_PER_BIDI_READ_REQUEST = 100
+
+
+class Result:
+    """An instance of this class will be populated and retured for each
+    `read_range` provided to ``download_ranges`` method.
+
+    """
+
+    def __init__(self, bytes_requested: int):
+        # only while instantiation, should not be edited later.
+        # hence there's no setter, only getter is provided.
+        self._bytes_requested: int = bytes_requested
+        self._bytes_written: int = 0
+
+    @property
+    def bytes_requested(self) -> int:
+        return self._bytes_requested
+
+    @property
+    def bytes_written(self) -> int:
+        return self._bytes_written
+
+    @bytes_written.setter
+    def bytes_written(self, value: int):
+        self._bytes_written = value
+
+    def __repr__(self):
+        return f"bytes_requested: {self._bytes_requested}, bytes_written: {self._bytes_written}"
+
+
 class AsyncMultiRangeDownloader:
     """Provides an interface for downloading multiple ranges of a GCS ``Object``
     concurrently.
@@ -71,13 +106,20 @@
             client, bucket_name="chandrasiri-rs", object_name="test_open9"
         )
         my_buff1 = open('my_fav_file.txt', 'wb')
+        my_buff1 = open('my_fav_file.txt', 'wb')
         my_buff2 = BytesIO()
         my_buff3 = BytesIO()
         my_buff4 = any_object_which_provides_BytesIO_like_interface()
         results_arr, error_obj = await mrd.download_ranges(
+        my_buff4 = any_object_which_provides_BytesIO_like_interface()
+        results_arr, error_obj = await mrd.download_ranges(
             [
                 # (start_byte, bytes_to_read, writeable_buffer)
+                # (start_byte, bytes_to_read, writeable_buffer)
                 (0, 100, my_buff1),
+                (100, 20, my_buff2),
+                (200, 123, my_buff3),
+                (300, 789, my_buff4),
                 (100, 20, my_buff2),
                 (200, 123, my_buff3),
                 (300, 789, my_buff4),
@@ -94,6 +136,17 @@
         for result in results_arr:
             print("downloaded bytes", result)
 
+        if error_obj:
+            print("Error occurred: ")
+            print(error_obj)
+            print(
+                "please issue call to `download_ranges` with updated"
+                "`read_ranges` based on diff of (bytes_requested - bytes_written)"
+            )
+
+        for result in results_arr:
+            print("downloaded bytes", result)
+
 
     """
 
@@ -212,21 +265,15 @@
                   to a requested range.
 
         """
-<<<<<<< HEAD
-
-=======
->>>>>>> 9c8856af
+
         if len(read_ranges) > 1000:
             raise ValueError(
                 "Invalid input - length of read_ranges cannot be more than 1000"
             )
 
-<<<<<<< HEAD
         if not self._is_stream_open:
             raise ValueError("Underlying bidi-gRPC stream is not open")
 
-=======
->>>>>>> 9c8856af
         read_id_to_writable_buffer_dict = {}
         results = []
         for i in range(0, len(read_ranges), _MAX_READ_RANGES_PER_BIDI_READ_REQUEST):
@@ -271,7 +318,6 @@
                     del read_id_to_writable_buffer_dict[
                         object_data_range.read_range.read_id
                     ]
-<<<<<<< HEAD
 
         return results
 
@@ -286,7 +332,4 @@
 
     @property
     def is_stream_open(self) -> bool:
-        return self._is_stream_open
-=======
-        return results
->>>>>>> 9c8856af
+        return self._is_stream_open