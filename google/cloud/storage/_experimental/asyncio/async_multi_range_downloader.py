# Copyright 2025 Google LLC
#
# Licensed under the Apache License, Version 2.0 (the "License");
# you may not use this file except in compliance with the License.
# You may obtain a copy of the License at
#
#     http://www.apache.org/licenses/LICENSE-2.0
#
# Unless required by applicable law or agreed to in writing, software
# distributed under the License is distributed on an "AS IS" BASIS,
# WITHOUT WARRANTIES OR CONDITIONS OF ANY KIND, either express or implied.
# See the License for the specific language governing permissions and
# limitations under the License.

from __future__ import annotations

from typing import Any, List, Optional, Tuple

from google.cloud.storage._experimental.asyncio.async_read_object_stream import (
    _AsyncReadObjectStream,
)
from google.cloud.storage._experimental.asyncio.async_grpc_client import (
    AsyncGrpcClient,
)

from io import BytesIO
from google.cloud import _storage_v2
import sys
import asyncio


_MAX_READ_RANGES_PER_BIDI_READ_REQUEST = 100


class AsyncMultiRangeDownloader:
    """Provides an interface for downloading multiple ranges of a GCS ``Object``
    concurrently.

    Example usage:

    .. code-block:: python

        client = AsyncGrpcClient().grpc_client
        mrd = await AsyncMultiRangeDownloader.create_mrd(
            client, bucket_name="chandrasiri-rs", object_name="test_open9"
        )
        my_buff1 = BytesIO()
        my_buff2 = BytesIO()
        my_buff3 = BytesIO()
        my_buff4 = BytesIO()
        buffers = [my_buff1, my_buff2, my_buff3, my_buff4]
        await mrd.download_ranges(
            [
                (0, 100, my_buff1),
                (100, 200, my_buff2),
                (200, 300, my_buff3),
                (300, 400, my_buff4),
            ]
        )
        for buff in buffers:
            print("downloaded bytes", buff.getbuffer().nbytes)

    """

    @classmethod
    async def create_mrd(
        cls,
        client: AsyncGrpcClient.grpc_client,
        bucket_name: str,
        object_name: str,
        generation_number: Optional[int] = None,
        read_handle: Optional[bytes] = None,
    ) -> AsyncMultiRangeDownloader:
        """Initializes a MultiRangeDownloader and opens the underlying bidi-gRPC
        object for reading.

        :type client: :class:`~google.cloud.storage._experimental.asyncio.async_grpc_client.AsyncGrpcClient.grpc_client`
        :param client: The asynchronous client to use for making API requests.

        :type bucket_name: str
        :param bucket_name: The name of the bucket containing the object.

        :type object_name: str
        :param object_name: The name of the object to be read.

        :type generation_number: int
        :param generation_number: (Optional) If present, selects a specific
                                  revision of this object.

        :type read_handle: bytes
        :param read_handle: (Optional) An existing handle for reading the object.
                            If provided, opening the bidi-gRPC connection will be faster.

        :rtype: :class:`~google.cloud.storage._experimental.asyncio.async_multi_range_downloader.AsyncMultiRangeDownloader`
        :returns: An initialized AsyncMultiRangeDownloader instance for reading.
        """
        mrd = cls(client, bucket_name, object_name, generation_number, read_handle)
        await mrd.open()
        return mrd

    def __init__(
        self,
        client: AsyncGrpcClient.grpc_client,
        bucket_name: str,
        object_name: str,
        generation_number: Optional[int] = None,
        read_handle: Optional[bytes] = None,
    ) -> None:
        """Constructor for AsyncMultiRangeDownloader, clients are not adviced to
         use it directly. Instead it's adviced to use the classmethod `create_mrd`.

        :type client: :class:`~google.cloud.storage._experimental.asyncio.async_grpc_client.AsyncGrpcClient.grpc_client`
        :param client: The asynchronous client to use for making API requests.

        :type bucket_name: str
        :param bucket_name: The name of the bucket containing the object.

        :type object_name: str
        :param object_name: The name of the object to be read.

        :type generation_number: int
        :param generation_number: (Optional) If present, selects a specific revision of
                                  this object.

        :type read_handle: bytes
        :param read_handle: (Optional) An existing read handle.
        """
        self.client = client
        self.bucket_name = bucket_name
        self.object_name = object_name
        self.generation_number = generation_number
        self.read_handle = read_handle
        self.read_obj_str: _AsyncReadObjectStream = None

    async def open(self) -> None:
        """Opens the bidi-gRPC connection to read from the object.

        This method initializes and opens an `_AsyncReadObjectStream` (bidi-gRPC stream) to
        for downloading ranges of data from GCS ``Object``.

        "Opening" constitutes fetching object metadata such as generation number
        and read handle and sets them as attributes if not already set.
        """
        self.read_obj_str = _AsyncReadObjectStream(
            client=self.client,
            bucket_name=self.bucket_name,
            object_name=self.object_name,
            generation_number=self.generation_number,
            read_handle=self.read_handle,
        )
        await self.read_obj_str.open()
        if self.generation_number is None:
            self.generation_number = self.read_obj_str.generation_number
        self.read_handle = self.read_obj_str.read_handle
        return

    async def download_ranges(self, read_ranges: List[Tuple[int, int, BytesIO]]) -> Any:
        """Downloads multiple byte ranges from the object into the buffers
        provided by user.

<<<<<<< HEAD
        Args:
            read_ranges (List[Tuple[int, int, BytesIO]]): A list of tuples, where each
            tuple represents a byte range (start_byte, end_byte, buffer) to download.
=======
        :type read_ranges: List[Tuple[int, int, "BytesIO"]]
        :param read_ranges: A list of tuples, where each tuple represents a
            byte range (start_byte, end_byte, buffer) to download. Buffer has to
            be provided by the user, and user has to make sure appropriate
            memory is available in the application to avoid out-of-memory crash.
>>>>>>> 52494b47

        """
        if len(read_ranges) > 1000:
            raise Exception("Invalid Input - ranges cannot be more than 1000")

        read_id_to_writable_buffer_dict = {}
        for i in range(0, len(read_ranges), _MAX_READ_RANGES_PER_BIDI_READ_REQUEST):
            read_range_segment = read_ranges[
                i : i + _MAX_READ_RANGES_PER_BIDI_READ_REQUEST
            ]

            read_ranges_for_bidi_req = []
            for j, read_range in enumerate(read_range_segment):
                # generate read_id
                read_id = i + j
                read_id_to_writable_buffer_dict[read_id] = read_range[2]
                read_ranges_for_bidi_req.append(
                    _storage_v2.ReadRange(
                        read_offset=read_range[0],
                        read_length=read_range[1] - read_range[0],  # end - start
                        read_id=read_id,
                    )
                )
            print(read_ranges_for_bidi_req)
            await self.read_obj_str.send(
                _storage_v2.BidiReadObjectRequest(read_ranges=read_ranges_for_bidi_req)
            )
        while len(read_id_to_writable_buffer_dict) > 0:
            response = await self.read_obj_str.recv()
            if response is None:
                print("None response received, something went wrong.")
                sys.exit(1)
            for object_data_range in response.object_data_ranges:

                if object_data_range.read_range is None:
                    raise Exception("Invalid response, read_range is None")

                data = object_data_range.checksummed_data.content
                # bytes_received_in_curr_res = object_data_range.read_range.read_length
                read_id = object_data_range.read_range.read_id
                buffer = read_id_to_writable_buffer_dict[read_id]
                buffer.write(data)
                print(
                    "for read_id ",
                    read_id,
                    data,
                    object_data_range.checksummed_data.crc32c,
                )
                if object_data_range.range_end:
                    del read_id_to_writable_buffer_dict[
                        object_data_range.read_range.read_id
                    ]


async def test_mrd():
    client = AsyncGrpcClient()._grpc_client
    mrd = await AsyncMultiRangeDownloader.create_mrd(
        client, bucket_name="chandrasiri-rs", object_name="test_open9"
    )
    my_buff1 = BytesIO()
    my_buff2 = BytesIO()
    my_buff3 = BytesIO()
    my_buff4 = BytesIO()
    buffers = [my_buff1, my_buff2, my_buff3, my_buff4]
    await mrd.download_ranges(
        [
            (0, 100, my_buff1),
            (100, 200, my_buff2),
            (200, 300, my_buff3),
            (300, 400, my_buff4),
        ]
    )
    for buff in buffers:
        print("downloaded bytes", buff.getbuffer().nbytes)


if __name__ == "__main__":
    asyncio.run(test_mrd())<|MERGE_RESOLUTION|>--- conflicted
+++ resolved
@@ -158,17 +158,11 @@
         """Downloads multiple byte ranges from the object into the buffers
         provided by user.
 
-<<<<<<< HEAD
-        Args:
-            read_ranges (List[Tuple[int, int, BytesIO]]): A list of tuples, where each
-            tuple represents a byte range (start_byte, end_byte, buffer) to download.
-=======
         :type read_ranges: List[Tuple[int, int, "BytesIO"]]
         :param read_ranges: A list of tuples, where each tuple represents a
             byte range (start_byte, end_byte, buffer) to download. Buffer has to
             be provided by the user, and user has to make sure appropriate
             memory is available in the application to avoid out-of-memory crash.
->>>>>>> 52494b47
 
         """
         if len(read_ranges) > 1000:
