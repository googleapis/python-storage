# Copyright 2025 Google LLC
#
# Licensed under the Apache License, Version 2.0 (the "License");
# you may not use this file except in compliance with the License.
# You may obtain a copy of the License at
#
#     http://www.apache.org/licenses/LICENSE-2.0
#
# Unless required by applicable law or agreed to in writing, software
# distributed under the License is distributed on an "AS IS" BASIS,
# WITHOUT WARRANTIES OR CONDITIONS OF ANY KIND, either express or implied.
# See the License for the specific language governing permissions and
# limitations under the License.

from __future__ import annotations

from typing import List, Optional, Tuple

from google.cloud.storage._experimental.asyncio.async_read_object_stream import (
    _AsyncReadObjectStream,
)
from google.cloud.storage._experimental.asyncio.async_grpc_client import (
    AsyncGrpcClient,
)

from io import BytesIO
from google.cloud import _storage_v2


_MAX_READ_RANGES_PER_BIDI_READ_REQUEST = 100


class Result:
    """An instance of this class will be populated and retured for each
    `read_range` provided to ``download_ranges`` method.

    """

    def __init__(self, bytes_requested: int):
        # only while instantiation, should not be edited later.
        # hence there's no setter, only getter is provided.
        self._bytes_requested: int = bytes_requested
        self._bytes_written: int = 0

    @property
    def bytes_requested(self) -> int:
        return self._bytes_requested

    @property
    def bytes_written(self) -> int:
        return self._bytes_written

    @bytes_written.setter
    def bytes_written(self, value: int):
        self._bytes_written = value

    def __repr__(self):
        return f"bytes_requested: {self._bytes_requested}, bytes_written: {self._bytes_written}"


class AsyncMultiRangeDownloader:
    """Provides an interface for downloading multiple ranges of a GCS ``Object``
    concurrently.

    Example usage:

    .. code-block:: python

        client = AsyncGrpcClient().grpc_client
        mrd = await AsyncMultiRangeDownloader.create_mrd(
            client, bucket_name="chandrasiri-rs", object_name="test_open9"
        )
        my_buff1 = open('my_fav_file.txt', 'wb')
<<<<<<< HEAD
=======
        my_buff1 = open('my_fav_file.txt', 'wb')
>>>>>>> aba4c6b7
        my_buff2 = BytesIO()
        my_buff3 = BytesIO()
        my_buff4 = any_object_which_provides_BytesIO_like_interface()
        results_arr, error_obj = await mrd.download_ranges(
<<<<<<< HEAD
            [
                # (start_byte, bytes_to_read, writeable_buffer)
=======
        my_buff4 = any_object_which_provides_BytesIO_like_interface()
        results_arr, error_obj = await mrd.download_ranges(
            [
                # (start_byte, bytes_to_read, writeable_buffer)
                # (start_byte, bytes_to_read, writeable_buffer)
>>>>>>> aba4c6b7
                (0, 100, my_buff1),
                (100, 20, my_buff2),
                (200, 123, my_buff3),
                (300, 789, my_buff4),
<<<<<<< HEAD
=======
                (100, 20, my_buff2),
                (200, 123, my_buff3),
                (300, 789, my_buff4),
>>>>>>> aba4c6b7
            ]
        )
        if error_obj:
            print("Error occurred: ")
            print(error_obj)
            print(
                "please issue call to `download_ranges` with updated"
                "`read_ranges` based on diff of (bytes_requested - bytes_written)"
            )

        for result in results_arr:
            print("downloaded bytes", result)

<<<<<<< HEAD
=======
        if error_obj:
            print("Error occurred: ")
            print(error_obj)
            print(
                "please issue call to `download_ranges` with updated"
                "`read_ranges` based on diff of (bytes_requested - bytes_written)"
            )

        for result in results_arr:
            print("downloaded bytes", result)

>>>>>>> aba4c6b7

    """

    @classmethod
    async def create_mrd(
        cls,
        client: AsyncGrpcClient.grpc_client,
        bucket_name: str,
        object_name: str,
        generation_number: Optional[int] = None,
        read_handle: Optional[bytes] = None,
    ) -> AsyncMultiRangeDownloader:
        """Initializes a MultiRangeDownloader and opens the underlying bidi-gRPC
        object for reading.

        :type client: :class:`~google.cloud.storage._experimental.asyncio.async_grpc_client.AsyncGrpcClient.grpc_client`
        :param client: The asynchronous client to use for making API requests.

        :type bucket_name: str
        :param bucket_name: The name of the bucket containing the object.

        :type object_name: str
        :param object_name: The name of the object to be read.

        :type generation_number: int
        :param generation_number: (Optional) If present, selects a specific
                                  revision of this object.

        :type read_handle: bytes
        :param read_handle: (Optional) An existing handle for reading the object.
                            If provided, opening the bidi-gRPC connection will be faster.

        :rtype: :class:`~google.cloud.storage._experimental.asyncio.async_multi_range_downloader.AsyncMultiRangeDownloader`
        :returns: An initialized AsyncMultiRangeDownloader instance for reading.
        """
        mrd = cls(client, bucket_name, object_name, generation_number, read_handle)
        await mrd.open()
        return mrd

    def __init__(
        self,
        client: AsyncGrpcClient.grpc_client,
        bucket_name: str,
        object_name: str,
        generation_number: Optional[int] = None,
        read_handle: Optional[bytes] = None,
    ) -> None:
        """Constructor for AsyncMultiRangeDownloader, clients are not adviced to
         use it directly. Instead it's adviced to use the classmethod `create_mrd`.

        :type client: :class:`~google.cloud.storage._experimental.asyncio.async_grpc_client.AsyncGrpcClient.grpc_client`
        :param client: The asynchronous client to use for making API requests.

        :type bucket_name: str
        :param bucket_name: The name of the bucket containing the object.

        :type object_name: str
        :param object_name: The name of the object to be read.

        :type generation_number: int
        :param generation_number: (Optional) If present, selects a specific revision of
                                  this object.

        :type read_handle: bytes
        :param read_handle: (Optional) An existing read handle.
        """
        self.client = client
        self.bucket_name = bucket_name
        self.object_name = object_name
        self.generation_number = generation_number
        self.read_handle = read_handle
        self.read_obj_str: Optional[_AsyncReadObjectStream] = None
        self._is_stream_open: bool = False

    async def open(self) -> None:
        """Opens the bidi-gRPC connection to read from the object.

        This method initializes and opens an `_AsyncReadObjectStream` (bidi-gRPC stream) to
        for downloading ranges of data from GCS ``Object``.

        "Opening" constitutes fetching object metadata such as generation number
        and read handle and sets them as attributes if not already set.
        """
        if self._is_stream_open:
            raise ValueError("Underlying bidi-gRPC stream is already open")

        if self.read_obj_str is None:
            self.read_obj_str = _AsyncReadObjectStream(
                client=self.client,
                bucket_name=self.bucket_name,
                object_name=self.object_name,
                generation_number=self.generation_number,
                read_handle=self.read_handle,
            )
        await self.read_obj_str.open()
        self._is_stream_open = True
        if self.generation_number is None:
            self.generation_number = self.read_obj_str.generation_number
        self.read_handle = self.read_obj_str.read_handle
        return

    async def download_ranges(
        self, read_ranges: List[Tuple[int, int, BytesIO]]
<<<<<<< HEAD
    ) -> Tuple[List[Result], Exception]:
=======
    ) -> List[Result]:
>>>>>>> aba4c6b7
        """Downloads multiple byte ranges from the object into the buffers
        provided by user.

        :type read_ranges: List[Tuple[int, int, "BytesIO"]]
        :param read_ranges: A list of tuples, where each tuple represents a
            byte range (start_byte, bytes_to_read, writeable_buffer). Buffer has
            to be provided by the user, and user has to make sure appropriate
            memory is available in the application to avoid out-of-memory crash.

<<<<<<< HEAD
        """
        if not self._is_stream_open:
            raise ValueError("Underlying bidi-gRPC stream is not open")
        if len(read_ranges) > 1000:
            raise Exception(
                "Invalid input - length of read_ranges cannot be more than 1000"
            )

        read_id_to_writable_buffer_dict = {}
        exception = None
=======
        :rtype: List[:class:`~google.cloud.storage._experimental.asyncio.async_multi_range_downloader.Result`]
        :returns: A list of ``Result`` objects, where each object corresponds
                  to a requested range.

        """

        if len(read_ranges) > 1000:
            raise ValueError(
                "Invalid input - length of read_ranges cannot be more than 1000"
            )

        if not self._is_stream_open:
            raise ValueError("Underlying bidi-gRPC stream is not open")

        read_id_to_writable_buffer_dict = {}
>>>>>>> aba4c6b7
        results = []
        for i in range(0, len(read_ranges), _MAX_READ_RANGES_PER_BIDI_READ_REQUEST):
            read_ranges_segment = read_ranges[
                i : i + _MAX_READ_RANGES_PER_BIDI_READ_REQUEST
            ]

            read_ranges_for_bidi_req = []
            for j, read_range in enumerate(read_ranges_segment):
                read_id = i + j
                read_id_to_writable_buffer_dict[read_id] = read_range[2]
                bytes_requested = read_range[1]
                results.append(Result(bytes_requested))
                read_ranges_for_bidi_req.append(
                    _storage_v2.ReadRange(
                        read_offset=read_range[0],
                        read_length=bytes_requested,
                        read_id=read_id,
                    )
                )
            await self.read_obj_str.send(
                _storage_v2.BidiReadObjectRequest(read_ranges=read_ranges_for_bidi_req)
            )
<<<<<<< HEAD

        while len(read_id_to_writable_buffer_dict) > 0:
            try:
                response = await self.read_obj_str.recv()

                if response is None:
                    raise Exception("None response received, something went wrong.")

                for object_data_range in response.object_data_ranges:
                    if object_data_range.read_range is None:
                        raise Exception("Invalid response, read_range is None")

                    data = object_data_range.checksummed_data.content
                    read_id = object_data_range.read_range.read_id
                    buffer = read_id_to_writable_buffer_dict[read_id]
                    buffer.write(data)
                    results[read_id].bytes_written += len(data)

                    if object_data_range.range_end:
                        del read_id_to_writable_buffer_dict[
                            object_data_range.read_range.read_id
                        ]
            except Exception as exc:
                exception = exc
                break
        return results, exception
=======

        while len(read_id_to_writable_buffer_dict) > 0:
            response = await self.read_obj_str.recv()

            if response is None:
                raise Exception("None response received, something went wrong.")

            for object_data_range in response.object_data_ranges:
                if object_data_range.read_range is None:
                    raise Exception("Invalid response, read_range is None")

                data = object_data_range.checksummed_data.content
                read_id = object_data_range.read_range.read_id
                buffer = read_id_to_writable_buffer_dict[read_id]
                buffer.write(data)
                results[read_id].bytes_written += len(data)

                if object_data_range.range_end:
                    del read_id_to_writable_buffer_dict[
                        object_data_range.read_range.read_id
                    ]

        return results
>>>>>>> aba4c6b7

    async def close(self):
        """
        Closes the underlying bidi-gRPC connection.
        """
        if not self._is_stream_open:
            raise ValueError("Underlying bidi-gRPC stream is not open")
        await self.read_obj_str.close()
        self._is_stream_open = False
<<<<<<< HEAD
        return
=======
>>>>>>> aba4c6b7

    @property
    def is_stream_open(self) -> bool:
        return self._is_stream_open<|MERGE_RESOLUTION|>--- conflicted
+++ resolved
@@ -71,34 +71,16 @@
             client, bucket_name="chandrasiri-rs", object_name="test_open9"
         )
         my_buff1 = open('my_fav_file.txt', 'wb')
-<<<<<<< HEAD
-=======
-        my_buff1 = open('my_fav_file.txt', 'wb')
->>>>>>> aba4c6b7
         my_buff2 = BytesIO()
         my_buff3 = BytesIO()
         my_buff4 = any_object_which_provides_BytesIO_like_interface()
         results_arr, error_obj = await mrd.download_ranges(
-<<<<<<< HEAD
             [
                 # (start_byte, bytes_to_read, writeable_buffer)
-=======
-        my_buff4 = any_object_which_provides_BytesIO_like_interface()
-        results_arr, error_obj = await mrd.download_ranges(
-            [
-                # (start_byte, bytes_to_read, writeable_buffer)
-                # (start_byte, bytes_to_read, writeable_buffer)
->>>>>>> aba4c6b7
                 (0, 100, my_buff1),
                 (100, 20, my_buff2),
                 (200, 123, my_buff3),
                 (300, 789, my_buff4),
-<<<<<<< HEAD
-=======
-                (100, 20, my_buff2),
-                (200, 123, my_buff3),
-                (300, 789, my_buff4),
->>>>>>> aba4c6b7
             ]
         )
         if error_obj:
@@ -112,20 +94,6 @@
         for result in results_arr:
             print("downloaded bytes", result)
 
-<<<<<<< HEAD
-=======
-        if error_obj:
-            print("Error occurred: ")
-            print(error_obj)
-            print(
-                "please issue call to `download_ranges` with updated"
-                "`read_ranges` based on diff of (bytes_requested - bytes_written)"
-            )
-
-        for result in results_arr:
-            print("downloaded bytes", result)
-
->>>>>>> aba4c6b7
 
     """
 
@@ -229,11 +197,7 @@
 
     async def download_ranges(
         self, read_ranges: List[Tuple[int, int, BytesIO]]
-<<<<<<< HEAD
-    ) -> Tuple[List[Result], Exception]:
-=======
     ) -> List[Result]:
->>>>>>> aba4c6b7
         """Downloads multiple byte ranges from the object into the buffers
         provided by user.
 
@@ -243,18 +207,6 @@
             to be provided by the user, and user has to make sure appropriate
             memory is available in the application to avoid out-of-memory crash.
 
-<<<<<<< HEAD
-        """
-        if not self._is_stream_open:
-            raise ValueError("Underlying bidi-gRPC stream is not open")
-        if len(read_ranges) > 1000:
-            raise Exception(
-                "Invalid input - length of read_ranges cannot be more than 1000"
-            )
-
-        read_id_to_writable_buffer_dict = {}
-        exception = None
-=======
         :rtype: List[:class:`~google.cloud.storage._experimental.asyncio.async_multi_range_downloader.Result`]
         :returns: A list of ``Result`` objects, where each object corresponds
                   to a requested range.
@@ -270,7 +222,6 @@
             raise ValueError("Underlying bidi-gRPC stream is not open")
 
         read_id_to_writable_buffer_dict = {}
->>>>>>> aba4c6b7
         results = []
         for i in range(0, len(read_ranges), _MAX_READ_RANGES_PER_BIDI_READ_REQUEST):
             read_ranges_segment = read_ranges[
@@ -293,34 +244,6 @@
             await self.read_obj_str.send(
                 _storage_v2.BidiReadObjectRequest(read_ranges=read_ranges_for_bidi_req)
             )
-<<<<<<< HEAD
-
-        while len(read_id_to_writable_buffer_dict) > 0:
-            try:
-                response = await self.read_obj_str.recv()
-
-                if response is None:
-                    raise Exception("None response received, something went wrong.")
-
-                for object_data_range in response.object_data_ranges:
-                    if object_data_range.read_range is None:
-                        raise Exception("Invalid response, read_range is None")
-
-                    data = object_data_range.checksummed_data.content
-                    read_id = object_data_range.read_range.read_id
-                    buffer = read_id_to_writable_buffer_dict[read_id]
-                    buffer.write(data)
-                    results[read_id].bytes_written += len(data)
-
-                    if object_data_range.range_end:
-                        del read_id_to_writable_buffer_dict[
-                            object_data_range.read_range.read_id
-                        ]
-            except Exception as exc:
-                exception = exc
-                break
-        return results, exception
-=======
 
         while len(read_id_to_writable_buffer_dict) > 0:
             response = await self.read_obj_str.recv()
@@ -344,7 +267,6 @@
                     ]
 
         return results
->>>>>>> aba4c6b7
 
     async def close(self):
         """
@@ -354,10 +276,6 @@
             raise ValueError("Underlying bidi-gRPC stream is not open")
         await self.read_obj_str.close()
         self._is_stream_open = False
-<<<<<<< HEAD
-        return
-=======
->>>>>>> aba4c6b7
 
     @property
     def is_stream_open(self) -> bool:
