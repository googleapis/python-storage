--- conflicted
+++ resolved
@@ -742,52 +742,17 @@
             "Use Client.create_bucket() instead.",
             PendingDeprecationWarning,
             stacklevel=1,
-        )
+        )https://github.com/googleapis/python-storage/blob/master/google/cloud/storage/bucket.py
         if self.user_project is not None:
             raise ValueError("Cannot create bucket with 'user_project' set.")
 
         client = self._require_client(client)
-<<<<<<< HEAD
         client.create_bucket(
             bucket_or_name=self,
             project=project,
             location=location,
             predefined_acl=predefined_acl,
             predefined_default_object_acl=predefined_default_object_acl,
-=======
-
-        if project is None:
-            project = client.project
-
-        if project is None:
-            raise ValueError("Client project not set:  pass an explicit project.")
-
-        query_params = {"project": project}
-
-        if predefined_acl is not None:
-            predefined_acl = BucketACL.validate_predefined(predefined_acl)
-            query_params["predefinedAcl"] = predefined_acl
-
-        if predefined_default_object_acl is not None:
-            predefined_default_object_acl = DefaultObjectACL.validate_predefined(
-                predefined_default_object_acl
-            )
-            query_params["predefinedDefaultObjectAcl"] = predefined_default_object_acl
-
-        properties = {key: self._properties[key] for key in self._changes}
-        properties["name"] = self.name
-
-        if location is not None:
-            properties["location"] = location
-
-        api_response = client._connection.api_request(
-            method="POST",
-            path="/b",
-            query_params=query_params,
-            data=properties,
-            _target_object=self,
-            timeout=timeout,
->>>>>>> 63abf077
         )
 
     def patch(self, client=None, timeout=_DEFAULT_TIMEOUT):
