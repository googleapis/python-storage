--- conflicted
+++ resolved
@@ -1306,11 +1306,8 @@
         timeout=_DEFAULT_TIMEOUT,
         retry=DEFAULT_RETRY,
         match_glob=None,
-<<<<<<< HEAD
         include_folders_as_prefixes=None,
-=======
         soft_deleted=None,
->>>>>>> 3928aa06
     ):
         """Return an iterator used to find blobs in the bucket.
 
@@ -1392,19 +1389,17 @@
             The string value must be UTF-8 encoded. See:
             https://cloud.google.com/storage/docs/json_api/v1/objects/list#list-object-glob
 
-<<<<<<< HEAD
         :type include_folders_as_prefixes: bool
             (Optional) If true, includes Folders and Managed Folders in the set of
             ``prefixes`` returned by the query. Only applicable if ``delimiter`` is set to /.
             See: https://cloud.google.com/storage/docs/managed-folders
-=======
+
         :type soft_deleted: bool
         :param soft_deleted:
             (Optional) If true, only soft-deleted objects will be listed as distinct results in order of increasing
             generation number. This parameter can only be used successfully if the bucket has a soft delete policy.
             Note ``soft_deleted`` and ``versions`` cannot be set to True simultaneously. See:
             https://cloud.google.com/storage/docs/soft-delete
->>>>>>> 3928aa06
 
         :rtype: :class:`~google.api_core.page_iterator.Iterator`
         :returns: Iterator of all :class:`~google.cloud.storage.blob.Blob`
@@ -1426,11 +1421,8 @@
             timeout=timeout,
             retry=retry,
             match_glob=match_glob,
-<<<<<<< HEAD
             include_folders_as_prefixes=include_folders_as_prefixes,
-=======
             soft_deleted=soft_deleted,
->>>>>>> 3928aa06
         )
 
     def list_notifications(
