# Copyright 2014 Google LLC
#
# Licensed under the Apache License, Version 2.0 (the "License");
# you may not use this file except in compliance with the License.
# You may obtain a copy of the License at
#
#     http://www.apache.org/licenses/LICENSE-2.0
#
# Unless required by applicable law or agreed to in writing, software
# distributed under the License is distributed on an "AS IS" BASIS,
# WITHOUT WARRANTIES OR CONDITIONS OF ANY KIND, either express or implied.
# See the License for the specific language governing permissions and
# limitations under the License.

"""Create / interact with Google Cloud Storage buckets."""

import base64
import copy
import datetime
import functools
import json
import warnings

import six
from six.moves.urllib.parse import urlsplit

from google.api_core import page_iterator
from google.api_core import datetime_helpers
from google.cloud._helpers import _datetime_to_rfc3339
from google.cloud._helpers import _NOW
from google.cloud._helpers import _rfc3339_to_datetime
from google.cloud.exceptions import NotFound
from google.api_core.iam import Policy
from google.cloud.storage import _signing
from google.cloud.storage._helpers import _add_generation_match_parameters
from google.cloud.storage._helpers import _PropertyMixin
from google.cloud.storage._helpers import _scalar_property
from google.cloud.storage._helpers import _validate_name
from google.cloud.storage._signing import generate_signed_url_v2
from google.cloud.storage._signing import generate_signed_url_v4
from google.cloud.storage._helpers import _bucket_bound_hostname_url
from google.cloud.storage.acl import BucketACL
from google.cloud.storage.acl import DefaultObjectACL
from google.cloud.storage.blob import Blob
from google.cloud.storage.constants import _DEFAULT_TIMEOUT
from google.cloud.storage.constants import ARCHIVE_STORAGE_CLASS
from google.cloud.storage.constants import COLDLINE_STORAGE_CLASS
from google.cloud.storage.constants import DUAL_REGION_LOCATION_TYPE
from google.cloud.storage.constants import (
    DURABLE_REDUCED_AVAILABILITY_LEGACY_STORAGE_CLASS,
)
from google.cloud.storage.constants import MULTI_REGIONAL_LEGACY_STORAGE_CLASS
from google.cloud.storage.constants import MULTI_REGION_LOCATION_TYPE
from google.cloud.storage.constants import NEARLINE_STORAGE_CLASS
from google.cloud.storage.constants import REGIONAL_LEGACY_STORAGE_CLASS
from google.cloud.storage.constants import REGION_LOCATION_TYPE
from google.cloud.storage.constants import STANDARD_STORAGE_CLASS
from google.cloud.storage.notification import BucketNotification
from google.cloud.storage.notification import NONE_PAYLOAD_FORMAT


_UBLA_BPO_ENABLED_MESSAGE = (
    "Pass only one of 'uniform_bucket_level_access_enabled' / "
    "'bucket_policy_only_enabled' to 'IAMConfiguration'."
)
_BPO_ENABLED_MESSAGE = (
    "'IAMConfiguration.bucket_policy_only_enabled' is deprecated.  "
    "Instead, use 'IAMConfiguration.uniform_bucket_level_access_enabled'."
)
_UBLA_BPO_LOCK_TIME_MESSAGE = (
    "Pass only one of 'uniform_bucket_level_access_lock_time' / "
    "'bucket_policy_only_lock_time' to 'IAMConfiguration'."
)
_BPO_LOCK_TIME_MESSAGE = (
    "'IAMConfiguration.bucket_policy_only_lock_time' is deprecated.  "
    "Instead, use 'IAMConfiguration.uniform_bucket_level_access_lock_time'."
)
_LOCATION_SETTER_MESSAGE = (
    "Assignment to 'Bucket.location' is deprecated, as it is only "
    "valid before the bucket is created. Instead, pass the location "
    "to `Bucket.create`."
)
_API_ACCESS_ENDPOINT = "https://storage.googleapis.com"


def _blobs_page_start(iterator, page, response):
    """Grab prefixes after a :class:`~google.cloud.iterator.Page` started.

    :type iterator: :class:`~google.api_core.page_iterator.Iterator`
    :param iterator: The iterator that is currently in use.

    :type page: :class:`~google.cloud.api.core.page_iterator.Page`
    :param page: The page that was just created.

    :type response: dict
    :param response: The JSON API response for a page of blobs.
    """
    page.prefixes = tuple(response.get("prefixes", ()))
    iterator.prefixes.update(page.prefixes)


def _item_to_blob(iterator, item):
    """Convert a JSON blob to the native object.

    .. note::

        This assumes that the ``bucket`` attribute has been
        added to the iterator after being created.

    :type iterator: :class:`~google.api_core.page_iterator.Iterator`
    :param iterator: The iterator that has retrieved the item.

    :type item: dict
    :param item: An item to be converted to a blob.

    :rtype: :class:`.Blob`
    :returns: The next blob in the page.
    """
    name = item.get("name")
    blob = Blob(name, bucket=iterator.bucket)
    blob._set_properties(item)
    return blob


def _item_to_notification(iterator, item):
    """Convert a JSON blob to the native object.

    .. note::

        This assumes that the ``bucket`` attribute has been
        added to the iterator after being created.

    :type iterator: :class:`~google.api_core.page_iterator.Iterator`
    :param iterator: The iterator that has retrieved the item.

    :type item: dict
    :param item: An item to be converted to a blob.

    :rtype: :class:`.BucketNotification`
    :returns: The next notification being iterated.
    """
    return BucketNotification.from_api_repr(item, bucket=iterator.bucket)


class LifecycleRuleConditions(dict):
    """Map a single lifecycle rule for a bucket.

    See: https://cloud.google.com/storage/docs/lifecycle

    :type age: int
    :param age: (Optional) Apply rule action to items whos age, in days,
                exceeds this value.

    :type created_before: datetime.date
    :param created_before: (Optional) Apply rule action to items created
                           before this date.

    :type is_live: bool
    :param is_live: (Optional) If true, apply rule action to non-versioned
                    items, or to items with no newer versions. If false, apply
                    rule action to versioned items with at least one newer
                    version.

    :type matches_storage_class: list(str), one or more of
                                 :attr:`Bucket.STORAGE_CLASSES`.
    :param matches_storage_class: (Optional) Apply rule action to items which
                                  whose storage class matches this value.

    :type number_of_newer_versions: int
    :param number_of_newer_versions: (Optional) Apply rule action to versioned
                                     items having N newer versions.

    :raises ValueError: if no arguments are passed.
    """

    def __init__(
        self,
        age=None,
        created_before=None,
        is_live=None,
        matches_storage_class=None,
        number_of_newer_versions=None,
        _factory=False,
    ):
        conditions = {}

        if age is not None:
            conditions["age"] = age

        if created_before is not None:
            conditions["createdBefore"] = created_before.isoformat()

        if is_live is not None:
            conditions["isLive"] = is_live

        if matches_storage_class is not None:
            conditions["matchesStorageClass"] = matches_storage_class

        if number_of_newer_versions is not None:
            conditions["numNewerVersions"] = number_of_newer_versions

        if not _factory and not conditions:
            raise ValueError("Supply at least one condition")

        super(LifecycleRuleConditions, self).__init__(conditions)

    @classmethod
    def from_api_repr(cls, resource):
        """Factory:  construct instance from resource.

        :type resource: dict
        :param resource: mapping as returned from API call.

        :rtype: :class:`LifecycleRuleConditions`
        :returns: Instance created from resource.
        """
        instance = cls(_factory=True)
        instance.update(resource)
        return instance

    @property
    def age(self):
        """Conditon's age value."""
        return self.get("age")

    @property
    def created_before(self):
        """Conditon's created_before value."""
        before = self.get("createdBefore")
        if before is not None:
            return datetime_helpers.from_iso8601_date(before)

    @property
    def is_live(self):
        """Conditon's 'is_live' value."""
        return self.get("isLive")

    @property
    def matches_storage_class(self):
        """Conditon's 'matches_storage_class' value."""
        return self.get("matchesStorageClass")

    @property
    def number_of_newer_versions(self):
        """Conditon's 'number_of_newer_versions' value."""
        return self.get("numNewerVersions")


class LifecycleRuleDelete(dict):
    """Map a lifecycle rule deleting matching items.

    :type kw: dict
    :params kw: arguments passed to :class:`LifecycleRuleConditions`.
    """

    def __init__(self, **kw):
        conditions = LifecycleRuleConditions(**kw)
        rule = {"action": {"type": "Delete"}, "condition": dict(conditions)}
        super(LifecycleRuleDelete, self).__init__(rule)

    @classmethod
    def from_api_repr(cls, resource):
        """Factory:  construct instance from resource.

        :type resource: dict
        :param resource: mapping as returned from API call.

        :rtype: :class:`LifecycleRuleDelete`
        :returns: Instance created from resource.
        """
        instance = cls(_factory=True)
        instance.update(resource)
        return instance


class LifecycleRuleSetStorageClass(dict):
    """Map a lifecycle rule upating storage class of matching items.

    :type storage_class: str, one of :attr:`Bucket.STORAGE_CLASSES`.
    :param storage_class: new storage class to assign to matching items.

    :type kw: dict
    :params kw: arguments passed to :class:`LifecycleRuleConditions`.
    """

    def __init__(self, storage_class, **kw):
        conditions = LifecycleRuleConditions(**kw)
        rule = {
            "action": {"type": "SetStorageClass", "storageClass": storage_class},
            "condition": dict(conditions),
        }
        super(LifecycleRuleSetStorageClass, self).__init__(rule)

    @classmethod
    def from_api_repr(cls, resource):
        """Factory:  construct instance from resource.

        :type resource: dict
        :param resource: mapping as returned from API call.

        :rtype: :class:`LifecycleRuleDelete`
        :returns: Instance created from resource.
        """
        action = resource["action"]
        instance = cls(action["storageClass"], _factory=True)
        instance.update(resource)
        return instance


_default = object()


class IAMConfiguration(dict):
    """Map a bucket's IAM configuration.

    :type bucket: :class:`Bucket`
    :params bucket: Bucket for which this instance is the policy.

    :type uniform_bucket_level_access_enabled: bool
    :params bucket_policy_only_enabled:
        (Optional) Whether the IAM-only policy is enabled for the bucket.

    :type uniform_bucket_level_access_locked_time: :class:`datetime.datetime`
    :params uniform_bucket_level_locked_time:
        (Optional) When the bucket's IAM-only policy was enabled.
        This value should normally only be set by the back-end API.

    :type bucket_policy_only_enabled: bool
    :params bucket_policy_only_enabled:
        Deprecated alias for :data:`uniform_bucket_level_access_enabled`.

    :type bucket_policy_only_locked_time: :class:`datetime.datetime`
    :params bucket_policy_only_locked_time:
        Deprecated alias for :data:`uniform_bucket_level_access_locked_time`.
    """

    def __init__(
        self,
        bucket,
        uniform_bucket_level_access_enabled=_default,
        uniform_bucket_level_access_locked_time=_default,
        bucket_policy_only_enabled=_default,
        bucket_policy_only_locked_time=_default,
    ):
        if bucket_policy_only_enabled is not _default:

            if uniform_bucket_level_access_enabled is not _default:
                raise ValueError(_UBLA_BPO_ENABLED_MESSAGE)

            warnings.warn(_BPO_ENABLED_MESSAGE, DeprecationWarning, stacklevel=2)
            uniform_bucket_level_access_enabled = bucket_policy_only_enabled

        if bucket_policy_only_locked_time is not _default:

            if uniform_bucket_level_access_locked_time is not _default:
                raise ValueError(_UBLA_BPO_LOCK_TIME_MESSAGE)

            warnings.warn(_BPO_LOCK_TIME_MESSAGE, DeprecationWarning, stacklevel=2)
            uniform_bucket_level_access_locked_time = bucket_policy_only_locked_time

        if uniform_bucket_level_access_enabled is _default:
            uniform_bucket_level_access_enabled = False

        data = {
            "uniformBucketLevelAccess": {"enabled": uniform_bucket_level_access_enabled}
        }
        if uniform_bucket_level_access_locked_time is not _default:
            data["uniformBucketLevelAccess"]["lockedTime"] = _datetime_to_rfc3339(
                uniform_bucket_level_access_locked_time
            )
        super(IAMConfiguration, self).__init__(data)
        self._bucket = bucket

    @classmethod
    def from_api_repr(cls, resource, bucket):
        """Factory:  construct instance from resource.

        :type bucket: :class:`Bucket`
        :params bucket: Bucket for which this instance is the policy.

        :type resource: dict
        :param resource: mapping as returned from API call.

        :rtype: :class:`IAMConfiguration`
        :returns: Instance created from resource.
        """
        instance = cls(bucket)
        instance.update(resource)
        return instance

    @property
    def bucket(self):
        """Bucket for which this instance is the policy.

        :rtype: :class:`Bucket`
        :returns: the instance's bucket.
        """
        return self._bucket

    @property
    def uniform_bucket_level_access_enabled(self):
        """If set, access checks only use bucket-level IAM policies or above.

        :rtype: bool
        :returns: whether the bucket is configured to allow only IAM.
        """
        ubla = self.get("uniformBucketLevelAccess", {})
        return ubla.get("enabled", False)

    @uniform_bucket_level_access_enabled.setter
    def uniform_bucket_level_access_enabled(self, value):
        ubla = self.setdefault("uniformBucketLevelAccess", {})
        ubla["enabled"] = bool(value)
        self.bucket._patch_property("iamConfiguration", self)

    @property
    def uniform_bucket_level_access_locked_time(self):
        """Deadline for changing :attr:`uniform_bucket_level_access_enabled` from true to false.

        If the bucket's :attr:`uniform_bucket_level_access_enabled` is true, this property
        is time time after which that setting becomes immutable.

        If the bucket's :attr:`uniform_bucket_level_access_enabled` is false, this property
        is ``None``.

        :rtype: Union[:class:`datetime.datetime`, None]
        :returns:  (readonly) Time after which :attr:`uniform_bucket_level_access_enabled` will
                   be frozen as true.
        """
        ubla = self.get("uniformBucketLevelAccess", {})
        stamp = ubla.get("lockedTime")
        if stamp is not None:
            stamp = _rfc3339_to_datetime(stamp)
        return stamp

    @property
    def bucket_policy_only_enabled(self):
        """Deprecated alias for :attr:`uniform_bucket_level_access_enabled`.

        :rtype: bool
        :returns: whether the bucket is configured to allow only IAM.
        """
        return self.uniform_bucket_level_access_enabled

    @bucket_policy_only_enabled.setter
    def bucket_policy_only_enabled(self, value):
        warnings.warn(_BPO_ENABLED_MESSAGE, DeprecationWarning, stacklevel=2)
        self.uniform_bucket_level_access_enabled = value

    @property
    def bucket_policy_only_locked_time(self):
        """Deprecated alias for :attr:`uniform_bucket_level_access_locked_time`.

        :rtype: Union[:class:`datetime.datetime`, None]
        :returns:
            (readonly) Time after which :attr:`bucket_policy_only_enabled` will
            be frozen as true.
        """
        return self.uniform_bucket_level_access_locked_time


class Bucket(_PropertyMixin):
    """A class representing a Bucket on Cloud Storage.

    :type client: :class:`google.cloud.storage.client.Client`
    :param client: A client which holds credentials and project configuration
                   for the bucket (which requires a project).

    :type name: str
    :param name: The name of the bucket. Bucket names must start and end with a
                 number or letter.

    :type user_project: str
    :param user_project: (Optional) the project ID to be billed for API
                         requests made via this instance.
    """

    _MAX_OBJECTS_FOR_ITERATION = 256
    """Maximum number of existing objects allowed in iteration.

    This is used in Bucket.delete() and Bucket.make_public().
    """

    STORAGE_CLASSES = (
        STANDARD_STORAGE_CLASS,
        NEARLINE_STORAGE_CLASS,
        COLDLINE_STORAGE_CLASS,
        ARCHIVE_STORAGE_CLASS,
        MULTI_REGIONAL_LEGACY_STORAGE_CLASS,  # legacy
        REGIONAL_LEGACY_STORAGE_CLASS,  # legacy
        DURABLE_REDUCED_AVAILABILITY_LEGACY_STORAGE_CLASS,  # legacy
    )
    """Allowed values for :attr:`storage_class`.

    Default value is :attr:`STANDARD_STORAGE_CLASS`.

    See
    https://cloud.google.com/storage/docs/json_api/v1/buckets#storageClass
    https://cloud.google.com/storage/docs/storage-classes
    """

    _LOCATION_TYPES = (
        MULTI_REGION_LOCATION_TYPE,
        REGION_LOCATION_TYPE,
        DUAL_REGION_LOCATION_TYPE,
    )
    """Allowed values for :attr:`location_type`."""

    def __init__(self, client, name=None, user_project=None):
        """
        property :attr:`name`
            Get the bucket's name.
        """
        name = _validate_name(name)
        super(Bucket, self).__init__(name=name)
        self._client = client
        self._acl = BucketACL(self)
        self._default_object_acl = DefaultObjectACL(self)
        self._label_removals = set()
        self._user_project = user_project

    def __repr__(self):
        return "<Bucket: %s>" % (self.name,)

    @property
    def client(self):
        """The client bound to this bucket."""
        return self._client

    def _set_properties(self, value):
        """Set the properties for the current object.

        :type value: dict or :class:`google.cloud.storage.batch._FutureDict`
        :param value: The properties to be set.
        """
        self._label_removals.clear()
        return super(Bucket, self)._set_properties(value)

    @property
    def user_project(self):
        """Project ID to be billed for API requests made via this bucket.

        If unset, API requests are billed to the bucket owner.

        :rtype: str
        """
        return self._user_project

    @classmethod
    def from_string(cls, uri, client=None):
        """Get a constructor for bucket object by URI.

        :type uri: str
        :param uri: The bucket uri pass to get bucket object.

        :type client: :class:`~google.cloud.storage.client.Client` or
                      ``NoneType``
        :param client: (Optional) The client to use.

        :rtype: :class:`google.cloud.storage.bucket.Bucket`
        :returns: The bucket object created.

        Example:
            Get a constructor for bucket object by URI..

            >>> from google.cloud import storage
            >>> from google.cloud.storage.bucket import Bucket
            >>> client = storage.Client()
            >>> bucket = Bucket.from_string("gs://bucket",client)
        """
        scheme, netloc, path, query, frag = urlsplit(uri)

        if scheme != "gs":
            raise ValueError("URI scheme must be gs")

        return cls(client, name=netloc)

    def blob(
        self,
        blob_name,
        chunk_size=None,
        encryption_key=None,
        kms_key_name=None,
        generation=None,
    ):
        """Factory constructor for blob object.

        .. note::
          This will not make an HTTP request; it simply instantiates
          a blob object owned by this bucket.

        :type blob_name: str
        :param blob_name: The name of the blob to be instantiated.

        :type chunk_size: int
        :param chunk_size: The size of a chunk of data whenever iterating
                           (in bytes). This must be a multiple of 256 KB per
                           the API specification.

        :type encryption_key: bytes
        :param encryption_key:
            (Optional) 32 byte encryption key for customer-supplied encryption.

        :type kms_key_name: str
        :param kms_key_name:
            (Optional) Resource name of KMS key used to encrypt blob's content.

        :type generation: long
        :param generation: (Optional) If present, selects a specific revision of
                           this object.

        :rtype: :class:`google.cloud.storage.blob.Blob`
        :returns: The blob object created.
        """
        return Blob(
            name=blob_name,
            bucket=self,
            chunk_size=chunk_size,
            encryption_key=encryption_key,
            kms_key_name=kms_key_name,
            generation=generation,
        )

    def notification(
        self,
        topic_name=None,
        topic_project=None,
        custom_attributes=None,
        event_types=None,
        blob_name_prefix=None,
        payload_format=NONE_PAYLOAD_FORMAT,
        notification_id=None,
    ):
        """Factory:  create a notification resource for the bucket.

        See: :class:`.BucketNotification` for parameters.

        :rtype: :class:`.BucketNotification`
        """
        return BucketNotification(
            self,
            topic_name=topic_name,
            topic_project=topic_project,
            custom_attributes=custom_attributes,
            event_types=event_types,
            blob_name_prefix=blob_name_prefix,
            payload_format=payload_format,
            notification_id=notification_id,
        )

    def exists(
        self,
        client=None,
        timeout=_DEFAULT_TIMEOUT,
        if_metageneration_match=None,
        if_metageneration_not_match=None,
    ):
        """Determines whether or not this bucket exists.

        If :attr:`user_project` is set, bills the API request to that project.

        :type client: :class:`~google.cloud.storage.client.Client` or
                      ``NoneType``
        :param client: (Optional) The client to use. If not passed, falls back
                       to the ``client`` stored on the current bucket.

        :type timeout: float or tuple
        :param timeout: (Optional) The amount of time, in seconds, to wait
            for the server response.

            Can also be passed as a tuple (connect_timeout, read_timeout).
            See :meth:`requests.Session.request` documentation for details.

        :type if_metageneration_match: long
        :param if_metageneration_match: (Optional) Make the operation conditional on whether the
                                        blob's current metageneration matches the given value.

        :type if_metageneration_not_match: long
        :param if_metageneration_not_match: (Optional) Make the operation conditional on whether the
                                            blob's current metageneration does not match the given value.

        :rtype: bool
        :returns: True if the bucket exists in Cloud Storage.
        """
        client = self._require_client(client)
        # We only need the status code (200 or not) so we seek to
        # minimize the returned payload.
        query_params = {"fields": "name"}

        if self.user_project is not None:
            query_params["userProject"] = self.user_project

        _add_generation_match_parameters(
            query_params,
            if_metageneration_match=if_metageneration_match,
            if_metageneration_not_match=if_metageneration_not_match,
        )
        try:
            # We intentionally pass `_target_object=None` since fields=name
            # would limit the local properties.
            client._connection.api_request(
                method="GET",
                path=self.path,
                query_params=query_params,
                _target_object=None,
                timeout=timeout,
            )
            # NOTE: This will not fail immediately in a batch. However, when
            #       Batch.finish() is called, the resulting `NotFound` will be
            #       raised.
            return True
        except NotFound:
            return False

    def create(
        self,
        client=None,
        project=None,
        location=None,
        predefined_acl=None,
        predefined_default_object_acl=None,
        timeout=_DEFAULT_TIMEOUT,
    ):
        """DEPRECATED. Creates current bucket.

        If the bucket already exists, will raise
        :class:`google.cloud.exceptions.Conflict`.

        This implements "storage.buckets.insert".

        If :attr:`user_project` is set, bills the API request to that project.

        :type client: :class:`~google.cloud.storage.client.Client` or
                      ``NoneType``
        :param client: (Optional) The client to use. If not passed, falls back
                       to the ``client`` stored on the current bucket.

        :type project: str
        :param project: (Optional) The project under which the bucket is to
                        be created. If not passed, uses the project set on
                        the client.
        :raises ValueError: if :attr:`user_project` is set.
        :raises ValueError: if ``project`` is None and client's
                            :attr:`project` is also None.

        :type location: str
        :param location: (Optional) The location of the bucket. If not passed,
                         the default location, US, will be used. See
                         https://cloud.google.com/storage/docs/bucket-locations

        :type predefined_acl: str
        :param predefined_acl:
            (Optional) Name of predefined ACL to apply to bucket. See:
            https://cloud.google.com/storage/docs/access-control/lists#predefined-acl

        :type predefined_default_object_acl: str
        :param predefined_default_object_acl:
            (Optional) Name of predefined ACL to apply to bucket's objects. See:
            https://cloud.google.com/storage/docs/access-control/lists#predefined-acl

        :type timeout: float or tuple
        :param timeout: (Optional) The amount of time, in seconds, to wait
            for the server response.

            Can also be passed as a tuple (connect_timeout, read_timeout).
            See :meth:`requests.Session.request` documentation for details.
        """
        warnings.warn(
            "Bucket.create() is deprecated and will be removed in future."
            "Use Client.create_bucket() instead.",
            PendingDeprecationWarning,
            stacklevel=1,
        )
        if self.user_project is not None:
            raise ValueError("Cannot create bucket with 'user_project' set.")

        client = self._require_client(client)
        client.create_bucket(
            bucket_or_name=self,
            project=project,
            location=location,
            predefined_acl=predefined_acl,
            predefined_default_object_acl=predefined_default_object_acl,
            timeout=timeout,
        )

    def update(
        self,
        client=None,
        timeout=_DEFAULT_TIMEOUT,
        if_metageneration_match=None,
        if_metageneration_not_match=None,
    ):
        """Sends all properties in a PUT request.

        Updates the ``_properties`` with the response from the backend.

        If :attr:`user_project` is set, bills the API request to that project.

        :type client: :class:`~google.cloud.storage.client.Client` or
                      ``NoneType``
        :param client: the client to use. If not passed, falls back to the
                       ``client`` stored on the current object.

        :type timeout: float or tuple
        :param timeout: (Optional) The amount of time, in seconds, to wait
            for the server response.

            Can also be passed as a tuple (connect_timeout, read_timeout).
            See :meth:`requests.Session.request` documentation for details.

        :type if_metageneration_match: long
        :param if_metageneration_match: (Optional) Make the operation conditional on whether the
                                        blob's current metageneration matches the given value.

        :type if_metageneration_not_match: long
        :param if_metageneration_not_match: (Optional) Make the operation conditional on whether the
                                            blob's current metageneration does not match the given value.
        """
        super(Bucket, self).update(
            client=client,
            timeout=timeout,
            if_metageneration_match=if_metageneration_match,
            if_metageneration_not_match=if_metageneration_not_match,
        )

    def reload(
        self,
        client=None,
        projection="noAcl",
        timeout=_DEFAULT_TIMEOUT,
        if_metageneration_match=None,
        if_metageneration_not_match=None,
    ):
        """Reload properties from Cloud Storage.

        If :attr:`user_project` is set, bills the API request to that project.

        :type client: :class:`~google.cloud.storage.client.Client` or
                      ``NoneType``
        :param client: the client to use. If not passed, falls back to the
                       ``client`` stored on the current object.

        :type projection: str
        :param projection: (Optional) If used, must be 'full' or 'noAcl'.
                           Defaults to ``'noAcl'``. Specifies the set of
                           properties to return.

        :type timeout: float or tuple
        :param timeout: (Optional) The amount of time, in seconds, to wait
            for the server response.

            Can also be passed as a tuple (connect_timeout, read_timeout).
            See :meth:`requests.Session.request` documentation for details.

        :type if_metageneration_match: long
        :param if_metageneration_match: (Optional) Make the operation conditional on whether the
                                        blob's current metageneration matches the given value.

        :type if_metageneration_not_match: long
        :param if_metageneration_not_match: (Optional) Make the operation conditional on whether the
                                            blob's current metageneration does not match the given value.
        """
        super(Bucket, self).reload(
            client=client,
            projection=projection,
            timeout=timeout,
            if_metageneration_match=if_metageneration_match,
            if_metageneration_not_match=if_metageneration_not_match,
        )

    def patch(
        self,
        client=None,
        timeout=_DEFAULT_TIMEOUT,
        if_metageneration_match=None,
        if_metageneration_not_match=None,
    ):
        """Sends all changed properties in a PATCH request.

        Updates the ``_properties`` with the response from the backend.

        If :attr:`user_project` is set, bills the API request to that project.

        :type client: :class:`~google.cloud.storage.client.Client` or
                      ``NoneType``
        :param client: the client to use. If not passed, falls back to the
                       ``client`` stored on the current object.

        :type timeout: float or tuple
        :param timeout: (Optional) The amount of time, in seconds, to wait
            for the server response.

            Can also be passed as a tuple (connect_timeout, read_timeout).
            See :meth:`requests.Session.request` documentation for details.

        :type if_metageneration_match: long
        :param if_metageneration_match: (Optional) Make the operation conditional on whether the
                                        blob's current metageneration matches the given value.

        :type if_metageneration_not_match: long
        :param if_metageneration_not_match: (Optional) Make the operation conditional on whether the
                                            blob's current metageneration does not match the given value.
        """
        # Special case: For buckets, it is possible that labels are being
        # removed; this requires special handling.
        if self._label_removals:
            self._changes.add("labels")
            self._properties.setdefault("labels", {})
            for removed_label in self._label_removals:
                self._properties["labels"][removed_label] = None

        # Call the superclass method.
        return super(Bucket, self).patch(
            client=client,
            timeout=timeout,
            if_metageneration_match=if_metageneration_match,
            if_metageneration_not_match=if_metageneration_not_match,
        )

    @property
    def acl(self):
        """Create our ACL on demand."""
        return self._acl

    @property
    def default_object_acl(self):
        """Create our defaultObjectACL on demand."""
        return self._default_object_acl

    @staticmethod
    def path_helper(bucket_name):
        """Relative URL path for a bucket.

        :type bucket_name: str
        :param bucket_name: The bucket name in the path.

        :rtype: str
        :returns: The relative URL path for ``bucket_name``.
        """
        return "/b/" + bucket_name

    @property
    def path(self):
        """The URL path to this bucket."""
        if not self.name:
            raise ValueError("Cannot determine path without bucket name.")

        return self.path_helper(self.name)

    def get_blob(
        self,
        blob_name,
        client=None,
        encryption_key=None,
        generation=None,
        timeout=_DEFAULT_TIMEOUT,
        if_generation_match=None,
        if_generation_not_match=None,
        if_metageneration_match=None,
        if_metageneration_not_match=None,
        **kwargs
    ):
        """Get a blob object by name.

        This will return None if the blob doesn't exist:

        .. literalinclude:: snippets.py
          :start-after: [START get_blob]
          :end-before: [END get_blob]

        If :attr:`user_project` is set, bills the API request to that project.

        :type blob_name: str
        :param blob_name: The name of the blob to retrieve.

        :type client: :class:`~google.cloud.storage.client.Client` or
                      ``NoneType``
        :param client: (Optional) The client to use.  If not passed, falls back
                       to the ``client`` stored on the current bucket.

        :type encryption_key: bytes
        :param encryption_key:
            (Optional) 32 byte encryption key for customer-supplied encryption.
            See
            https://cloud.google.com/storage/docs/encryption#customer-supplied.

        :type generation: long
        :param generation: (Optional) If present, selects a specific revision of
                           this object.

        :type timeout: float or tuple
        :param timeout: (Optional) The amount of time, in seconds, to wait
            for the server response.

            Can also be passed as a tuple (connect_timeout, read_timeout).
            See :meth:`requests.Session.request` documentation for details.

        :type if_generation_match: long
        :param if_generation_match: (Optional) Make the operation conditional on whether
                                    the blob's current generation matches the given value.
                                    Setting to 0 makes the operation succeed only if there
                                    are no live versions of the blob.

        :type if_generation_not_match: long
        :param if_generation_not_match: (Optional) Make the operation conditional on whether
                                        the blob's current generation does not match the given
                                        value. If no live blob exists, the precondition fails.
                                        Setting to 0 makes the operation succeed only if there
                                        is a live version of the blob.

        :type if_metageneration_match: long
        :param if_metageneration_match: (Optional) Make the operation conditional on whether the
                                        blob's current metageneration matches the given value.

        :type if_metageneration_not_match: long
        :param if_metageneration_not_match: (Optional) Make the operation conditional on whether the
                                            blob's current metageneration does not match the given value.

        :param kwargs: Keyword arguments to pass to the
                       :class:`~google.cloud.storage.blob.Blob` constructor.

        :rtype: :class:`google.cloud.storage.blob.Blob` or None
        :returns: The blob object if it exists, otherwise None.
        """
        blob = Blob(
            bucket=self,
            name=blob_name,
            encryption_key=encryption_key,
            generation=generation,
            **kwargs
        )
        try:
            # NOTE: This will not fail immediately in a batch. However, when
            #       Batch.finish() is called, the resulting `NotFound` will be
            #       raised.
            blob.reload(
                client=client,
                timeout=timeout,
                if_generation_match=if_generation_match,
                if_generation_not_match=if_generation_not_match,
                if_metageneration_match=if_metageneration_match,
                if_metageneration_not_match=if_metageneration_not_match,
            )
        except NotFound:
            return None
        else:
            return blob

    def list_blobs(
        self,
        max_results=None,
        page_token=None,
        prefix=None,
        delimiter=None,
        start_offset=None,
        end_offset=None,
        include_trailing_delimiter=None,
        versions=None,
        projection="noAcl",
        fields=None,
        client=None,
        timeout=_DEFAULT_TIMEOUT,
    ):
        """DEPRECATED. Return an iterator used to find blobs in the bucket.

        .. note::
          Direct use of this method is deprecated. Use ``Client.list_blobs`` instead.

        If :attr:`user_project` is set, bills the API request to that project.

        :type max_results: int
        :param max_results:
            (Optional) The maximum number of blobs to return.

        :type page_token: str
        :param page_token:
            (Optional) If present, return the next batch of blobs, using the
            value, which must correspond to the ``nextPageToken`` value
            returned in the previous response.  Deprecated: use the ``pages``
            property of the returned iterator instead of manually passing the
            token.

        :type prefix: str
        :param prefix: (Optional) Prefix used to filter blobs.

        :type delimiter: str
        :param delimiter: (Optional) Delimiter, used with ``prefix`` to
                          emulate hierarchy.

        :type start_offset: str
        :param start_offset:
            (Optional) Filter results to objects whose names are
            lexicographically equal to or after ``startOffset``. If
            ``endOffset`` is also set, the objects listed will have names
            between ``startOffset`` (inclusive) and ``endOffset`` (exclusive).

        :type end_offset: str
        :param end_offset:
            (Optional) Filter results to objects whose names are
            lexicographically before ``endOffset``. If ``startOffset`` is also
            set, the objects listed will have names between ``startOffset``
            (inclusive) and ``endOffset`` (exclusive).

        :type include_trailing_delimiter: boolean
        :param include_trailing_delimiter:
            (Optional) If true, objects that end in exactly one instance of
            ``delimiter`` will have their metadata included in ``items`` in
            addition to ``prefixes``.

        :type versions: bool
        :param versions: (Optional) Whether object versions should be returned
                         as separate blobs.

        :type projection: str
        :param projection: (Optional) If used, must be 'full' or 'noAcl'.
                           Defaults to ``'noAcl'``. Specifies the set of
                           properties to return.

        :type fields: str
        :param fields:
            (Optional) Selector specifying which fields to include
            in a partial response. Must be a list of fields. For
            example to get a partial response with just the next
            page token and the name and language of each blob returned:
            ``'items(name,contentLanguage),nextPageToken'``.
            See: https://cloud.google.com/storage/docs/json_api/v1/parameters#fields

        :type client: :class:`~google.cloud.storage.client.Client`
        :param client: (Optional) The client to use.  If not passed, falls back
                       to the ``client`` stored on the current bucket.

        :type timeout: float or tuple
        :param timeout: (Optional) The amount of time, in seconds, to wait
            for the server response.

            Can also be passed as a tuple (connect_timeout, read_timeout).
            See :meth:`requests.Session.request` documentation for details.

        :rtype: :class:`~google.api_core.page_iterator.Iterator`
        :returns: Iterator of all :class:`~google.cloud.storage.blob.Blob`
                  in this bucket matching the arguments.

        Example:
            List blobs in the bucket with user_project.

            >>> from google.cloud import storage
            >>> client = storage.Client()

            >>> bucket = storage.Bucket("my-bucket-name", user_project='my-project')
            >>> all_blobs = list(bucket.list_blobs())
        """
<<<<<<< HEAD
        warnings.warn(
            "Bucket.list_blobs() is deprecated and will be removed in future."
            "Use Client.list_blobs() instead.",
            PendingDeprecationWarning,
            stacklevel=1,
        )
=======
        extra_params = {"projection": projection}

        if prefix is not None:
            extra_params["prefix"] = prefix

        if delimiter is not None:
            extra_params["delimiter"] = delimiter

        if start_offset is not None:
            extra_params["startOffset"] = start_offset

        if end_offset is not None:
            extra_params["endOffset"] = end_offset

        if include_trailing_delimiter is not None:
            extra_params["includeTrailingDelimiter"] = include_trailing_delimiter

        if versions is not None:
            extra_params["versions"] = versions

        if fields is not None:
            extra_params["fields"] = fields

        if self.user_project is not None:
            extra_params["userProject"] = self.user_project
>>>>>>> b26f9fa8

        client = self._require_client(client)
        return client.list_blobs(
            self,
            max_results,
            page_token,
            prefix,
            delimiter,
            versions,
            projection,
            fields,
            timeout
        )

    def list_notifications(self, client=None, timeout=_DEFAULT_TIMEOUT):
        """List Pub / Sub notifications for this bucket.

        See:
        https://cloud.google.com/storage/docs/json_api/v1/notifications/list

        If :attr:`user_project` is set, bills the API request to that project.

        :type client: :class:`~google.cloud.storage.client.Client` or
                      ``NoneType``
        :param client: (Optional) The client to use.  If not passed, falls back
                       to the ``client`` stored on the current bucket.
        :type timeout: float or tuple
        :param timeout: (Optional) The amount of time, in seconds, to wait
            for the server response.

            Can also be passed as a tuple (connect_timeout, read_timeout).
            See :meth:`requests.Session.request` documentation for details.

        :rtype: list of :class:`.BucketNotification`
        :returns: notification instances
        """
        client = self._require_client(client)
        path = self.path + "/notificationConfigs"
        api_request = functools.partial(client._connection.api_request, timeout=timeout)
        iterator = page_iterator.HTTPIterator(
            client=client,
            api_request=api_request,
            path=path,
            item_to_value=_item_to_notification,
        )
        iterator.bucket = self
        return iterator

    def get_notification(self, notification_id, client=None, timeout=_DEFAULT_TIMEOUT):
        """Get Pub / Sub notification for this bucket.

        See:
        https://cloud.google.com/storage/docs/json_api/v1/notifications/get

        If :attr:`user_project` is set, bills the API request to that project.

        :type notification_id: str
        :param notification_id: The notification id to retrieve the notification configuration.

        :type client: :class:`~google.cloud.storage.client.Client` or
                      ``NoneType``
        :param client: (Optional) The client to use.  If not passed, falls back
                       to the ``client`` stored on the current bucket.
        :type timeout: float or tuple
        :param timeout: (Optional) The amount of time, in seconds, to wait
            for the server response.

            Can also be passed as a tuple (connect_timeout, read_timeout).
            See :meth:`requests.Session.request` documentation for details.

        :rtype: :class:`.BucketNotification`
        :returns: notification instance.

        Example:
            Get notification using notification id.

            >>> from google.cloud import storage
            >>> client = storage.Client()
            >>> bucket = client.get_bucket('my-bucket-name')  # API request.
            >>> notification = bucket.get_notification(notification_id='id')  # API request.

        """
        notification = self.notification(notification_id=notification_id)
        notification.reload(client=client, timeout=timeout)
        return notification

    def delete(
        self,
        force=False,
        client=None,
        timeout=_DEFAULT_TIMEOUT,
        if_metageneration_match=None,
        if_metageneration_not_match=None,
    ):
        """Delete this bucket.

        The bucket **must** be empty in order to submit a delete request. If
        ``force=True`` is passed, this will first attempt to delete all the
        objects / blobs in the bucket (i.e. try to empty the bucket).

        If the bucket doesn't exist, this will raise
        :class:`google.cloud.exceptions.NotFound`. If the bucket is not empty
        (and ``force=False``), will raise :class:`google.cloud.exceptions.Conflict`.

        If ``force=True`` and the bucket contains more than 256 objects / blobs
        this will cowardly refuse to delete the objects (or the bucket). This
        is to prevent accidental bucket deletion and to prevent extremely long
        runtime of this method.

        If :attr:`user_project` is set, bills the API request to that project.

        :type force: bool
        :param force: If True, empties the bucket's objects then deletes it.

        :type client: :class:`~google.cloud.storage.client.Client` or
                      ``NoneType``
        :param client: (Optional) The client to use. If not passed, falls back
                       to the ``client`` stored on the current bucket.

        :type timeout: float or tuple
        :param timeout: (Optional) The amount of time, in seconds, to wait
            for the server response on each request.

            Can also be passed as a tuple (connect_timeout, read_timeout).
            See :meth:`requests.Session.request` documentation for details.

        :type if_metageneration_match: long
        :param if_metageneration_match: (Optional) Make the operation conditional on whether the
                                        blob's current metageneration matches the given value.

        :type if_metageneration_not_match: long
        :param if_metageneration_not_match: (Optional) Make the operation conditional on whether the
                                            blob's current metageneration does not match the given value.

        :raises: :class:`ValueError` if ``force`` is ``True`` and the bucket
                 contains more than 256 objects / blobs.
        """
        client = self._require_client(client)
        query_params = {}

        if self.user_project is not None:
            query_params["userProject"] = self.user_project

        _add_generation_match_parameters(
            query_params,
            if_metageneration_match=if_metageneration_match,
            if_metageneration_not_match=if_metageneration_not_match,
        )
        if force:
            blobs = list(
                self.list_blobs(
                    max_results=self._MAX_OBJECTS_FOR_ITERATION + 1,
                    client=client,
                    timeout=timeout,
                )
            )
            if len(blobs) > self._MAX_OBJECTS_FOR_ITERATION:
                message = (
                    "Refusing to delete bucket with more than "
                    "%d objects. If you actually want to delete "
                    "this bucket, please delete the objects "
                    "yourself before calling Bucket.delete()."
                ) % (self._MAX_OBJECTS_FOR_ITERATION,)
                raise ValueError(message)

            # Ignore 404 errors on delete.
            self.delete_blobs(
                blobs, on_error=lambda blob: None, client=client, timeout=timeout
            )

        # We intentionally pass `_target_object=None` since a DELETE
        # request has no response value (whether in a standard request or
        # in a batch request).
        client._connection.api_request(
            method="DELETE",
            path=self.path,
            query_params=query_params,
            _target_object=None,
            timeout=timeout,
        )

    def delete_blob(
        self,
        blob_name,
        client=None,
        generation=None,
        timeout=_DEFAULT_TIMEOUT,
        if_generation_match=None,
        if_generation_not_match=None,
        if_metageneration_match=None,
        if_metageneration_not_match=None,
    ):
        """Deletes a blob from the current bucket.

        If the blob isn't found (backend 404), raises a
        :class:`google.cloud.exceptions.NotFound`.

        For example:

        .. literalinclude:: snippets.py
          :start-after: [START delete_blob]
          :end-before: [END delete_blob]

        If :attr:`user_project` is set, bills the API request to that project.

        :type blob_name: str
        :param blob_name: A blob name to delete.

        :type client: :class:`~google.cloud.storage.client.Client` or
                      ``NoneType``
        :param client: (Optional) The client to use. If not passed, falls back
                       to the ``client`` stored on the current bucket.

        :type generation: long
        :param generation: (Optional) If present, permanently deletes a specific
                           revision of this object.

        :type timeout: float or tuple
        :param timeout: (Optional) The amount of time, in seconds, to wait
            for the server response.

            Can also be passed as a tuple (connect_timeout, read_timeout).
            See :meth:`requests.Session.request` documentation for details.

        :type if_generation_match: long
        :param if_generation_match: (Optional) Make the operation conditional on whether
                                    the blob's current generation matches the given value.
                                    Setting to 0 makes the operation succeed only if there
                                    are no live versions of the blob.

        :type if_generation_not_match: long
        :param if_generation_not_match: (Optional) Make the operation conditional on whether
                                        the blob's current generation does not match the given
                                        value. If no live blob exists, the precondition fails.
                                        Setting to 0 makes the operation succeed only if there
                                        is a live version of the blob.

        :type if_metageneration_match: long
        :param if_metageneration_match: (Optional) Make the operation conditional on whether the
                                        blob's current metageneration matches the given value.

        :type if_metageneration_not_match: long
        :param if_metageneration_not_match: (Optional) Make the operation conditional on whether the
                                            blob's current metageneration does not match the given value.

        :raises: :class:`google.cloud.exceptions.NotFound` (to suppress
                 the exception, call ``delete_blobs``, passing a no-op
                 ``on_error`` callback, e.g.:

        .. literalinclude:: snippets.py
            :start-after: [START delete_blobs]
            :end-before: [END delete_blobs]

        """
        client = self._require_client(client)
        blob = Blob(blob_name, bucket=self, generation=generation)

        query_params = copy.deepcopy(blob._query_params)
        _add_generation_match_parameters(
            query_params,
            if_generation_match=if_generation_match,
            if_generation_not_match=if_generation_not_match,
            if_metageneration_match=if_metageneration_match,
            if_metageneration_not_match=if_metageneration_not_match,
        )
        # We intentionally pass `_target_object=None` since a DELETE
        # request has no response value (whether in a standard request or
        # in a batch request).
        client._connection.api_request(
            method="DELETE",
            path=blob.path,
            query_params=query_params,
            _target_object=None,
            timeout=timeout,
        )

    def delete_blobs(self, blobs, on_error=None, client=None, timeout=_DEFAULT_TIMEOUT):
        """Deletes a list of blobs from the current bucket.

        Uses :meth:`delete_blob` to delete each individual blob.

        If :attr:`user_project` is set, bills the API request to that project.

        :type blobs: list
        :param blobs: A list of :class:`~google.cloud.storage.blob.Blob`-s or
                      blob names to delete.

        :type on_error: callable
        :param on_error: (Optional) Takes single argument: ``blob``. Called
                         called once for each blob raising
                         :class:`~google.cloud.exceptions.NotFound`;
                         otherwise, the exception is propagated.

        :type client: :class:`~google.cloud.storage.client.Client`
        :param client: (Optional) The client to use.  If not passed, falls back
                       to the ``client`` stored on the current bucket.

        :type timeout: float or tuple
        :param timeout: (Optional) The amount of time, in seconds, to wait
            for the server response. The timeout applies to each individual
            blob delete request.

            Can also be passed as a tuple (connect_timeout, read_timeout).
            See :meth:`requests.Session.request` documentation for details.

        :raises: :class:`~google.cloud.exceptions.NotFound` (if
                 `on_error` is not passed).
        """
        for blob in blobs:
            try:
                blob_name = blob
                if not isinstance(blob_name, six.string_types):
                    blob_name = blob.name
                self.delete_blob(blob_name, client=client, timeout=timeout)
            except NotFound:
                if on_error is not None:
                    on_error(blob)
                else:
                    raise

    def copy_blob(
        self,
        blob,
        destination_bucket,
        new_name=None,
        client=None,
        preserve_acl=True,
        source_generation=None,
        timeout=_DEFAULT_TIMEOUT,
        if_generation_match=None,
        if_generation_not_match=None,
        if_metageneration_match=None,
        if_metageneration_not_match=None,
        if_source_generation_match=None,
        if_source_generation_not_match=None,
        if_source_metageneration_match=None,
        if_source_metageneration_not_match=None,
    ):
        """Copy the given blob to the given bucket, optionally with a new name.

        If :attr:`user_project` is set, bills the API request to that project.

        :type blob: :class:`google.cloud.storage.blob.Blob`
        :param blob: The blob to be copied.

        :type destination_bucket: :class:`google.cloud.storage.bucket.Bucket`
        :param destination_bucket: The bucket into which the blob should be
                                   copied.

        :type new_name: str
        :param new_name: (Optional) The new name for the copied file.

        :type client: :class:`~google.cloud.storage.client.Client` or
                      ``NoneType``
        :param client: (Optional) The client to use. If not passed, falls back
                       to the ``client`` stored on the current bucket.

        :type preserve_acl: bool
        :param preserve_acl: DEPRECATED. This argument is not functional!
                             (Optional) Copies ACL from old blob to new blob.
                             Default: True.

        :type source_generation: long
        :param source_generation: (Optional) The generation of the blob to be
                                  copied.

        :type timeout: float or tuple
        :param timeout: (Optional) The amount of time, in seconds, to wait
            for the server response.

            Can also be passed as a tuple (connect_timeout, read_timeout).
            See :meth:`requests.Session.request` documentation for details.

        :type if_generation_match: long
        :param if_generation_match: (Optional) Makes the operation
                                    conditional on whether the destination
                                    object's current generation matches the
                                    given value. Setting to 0 makes the
                                    operation succeed only if there are no
                                    live versions of the object.

        :type if_generation_not_match: long
        :param if_generation_not_match: (Optional) Makes the operation
                                        conditional on whether the
                                        destination object's current
                                        generation does not match the given
                                        value. If no live object exists,
                                        the precondition fails. Setting to
                                        0 makes the operation succeed only
                                        if there is a live version
                                        of the object.

        :type if_metageneration_match: long
        :param if_metageneration_match: (Optional) Makes the operation
                                        conditional on whether the
                                        destination object's current
                                        metageneration matches the given
                                        value.

        :type if_metageneration_not_match: long
        :param if_metageneration_not_match: (Optional) Makes the operation
                                            conditional on whether the
                                            destination object's current
                                            metageneration does not match
                                            the given value.

        :type if_source_generation_match: long
        :param if_source_generation_match: (Optional) Makes the operation
                                           conditional on whether the source
                                           object's generation matches the
                                           given value.

        :type if_source_generation_not_match: long
        :param if_source_generation_not_match: (Optional) Makes the operation
                                               conditional on whether the source
                                               object's generation does not match
                                               the given value.

        :type if_source_metageneration_match: long
        :param if_source_metageneration_match: (Optional) Makes the operation
                                               conditional on whether the source
                                               object's current metageneration
                                               matches the given value.

        :type if_source_metageneration_not_match: long
        :param if_source_metageneration_not_match: (Optional) Makes the operation
                                                   conditional on whether the source
                                                   object's current metageneration
                                                   does not match the given value.

        :rtype: :class:`google.cloud.storage.blob.Blob`
        :returns: The new Blob.

        Example:
            Copy a blob including ACL.

            >>> from google.cloud import storage

            >>> client = storage.Client(project="project")

            >>> bucket = client.bucket("bucket")
            >>> dst_bucket = client.bucket("destination-bucket")

            >>> blob = bucket.blob("file.ext")
            >>> new_blob = bucket.copy_blob(blob, dst_bucket)
            >>> new_blob.acl.save(blob.acl)
        """
        client = self._require_client(client)
        query_params = {}

        if self.user_project is not None:
            query_params["userProject"] = self.user_project

        if source_generation is not None:
            query_params["sourceGeneration"] = source_generation

        _add_generation_match_parameters(
            query_params,
            if_generation_match=if_generation_match,
            if_generation_not_match=if_generation_not_match,
            if_metageneration_match=if_metageneration_match,
            if_metageneration_not_match=if_metageneration_not_match,
            if_source_generation_match=if_source_generation_match,
            if_source_generation_not_match=if_source_generation_not_match,
            if_source_metageneration_match=if_source_metageneration_match,
            if_source_metageneration_not_match=if_source_metageneration_not_match,
        )

        if new_name is None:
            new_name = blob.name

        new_blob = Blob(bucket=destination_bucket, name=new_name)
        api_path = blob.path + "/copyTo" + new_blob.path
        copy_result = client._connection.api_request(
            method="POST",
            path=api_path,
            query_params=query_params,
            _target_object=new_blob,
            timeout=timeout,
        )

        if not preserve_acl:
            new_blob.acl.save(acl={}, client=client, timeout=timeout)

        new_blob._set_properties(copy_result)
        return new_blob

    def rename_blob(self, blob, new_name, client=None, timeout=_DEFAULT_TIMEOUT):
        """Rename the given blob using copy and delete operations.

        If :attr:`user_project` is set, bills the API request to that project.

        Effectively, copies blob to the same bucket with a new name, then
        deletes the blob.

        .. warning::

          This method will first duplicate the data and then delete the
          old blob.  This means that with very large objects renaming
          could be a very (temporarily) costly or a very slow operation.

        :type blob: :class:`google.cloud.storage.blob.Blob`
        :param blob: The blob to be renamed.

        :type new_name: str
        :param new_name: The new name for this blob.

        :type client: :class:`~google.cloud.storage.client.Client` or
                      ``NoneType``
        :param client: (Optional) The client to use.  If not passed, falls back
                       to the ``client`` stored on the current bucket.

        :type timeout: float or tuple
        :param timeout: (Optional) The amount of time, in seconds, to wait
            for the server response. The timeout applies to each individual
            request.

            Can also be passed as a tuple (connect_timeout, read_timeout).
            See :meth:`requests.Session.request` documentation for details.

        :rtype: :class:`Blob`
        :returns: The newly-renamed blob.
        """
        same_name = blob.name == new_name

        new_blob = self.copy_blob(blob, self, new_name, client=client, timeout=timeout)

        if not same_name:
            blob.delete(client=client, timeout=timeout)

        return new_blob

    @property
    def cors(self):
        """Retrieve or set CORS policies configured for this bucket.

        See http://www.w3.org/TR/cors/ and
             https://cloud.google.com/storage/docs/json_api/v1/buckets

        .. note::

           The getter for this property returns a list which contains
           *copies* of the bucket's CORS policy mappings.  Mutating the list
           or one of its dicts has no effect unless you then re-assign the
           dict via the setter.  E.g.:

           >>> policies = bucket.cors
           >>> policies.append({'origin': '/foo', ...})
           >>> policies[1]['maxAgeSeconds'] = 3600
           >>> del policies[0]
           >>> bucket.cors = policies
           >>> bucket.update()

        :setter: Set CORS policies for this bucket.
        :getter: Gets the CORS policies for this bucket.

        :rtype: list of dictionaries
        :returns: A sequence of mappings describing each CORS policy.
        """
        return [copy.deepcopy(policy) for policy in self._properties.get("cors", ())]

    @cors.setter
    def cors(self, entries):
        """Set CORS policies configured for this bucket.

        See http://www.w3.org/TR/cors/ and
             https://cloud.google.com/storage/docs/json_api/v1/buckets

        :type entries: list of dictionaries
        :param entries: A sequence of mappings describing each CORS policy.
        """
        self._patch_property("cors", entries)

    default_event_based_hold = _scalar_property("defaultEventBasedHold")
    """Are uploaded objects automatically placed under an even-based hold?

    If True, uploaded objects will be placed under an event-based hold to
    be released at a future time. When released an object will then begin
    the retention period determined by the policy retention period for the
    object bucket.

    See https://cloud.google.com/storage/docs/json_api/v1/buckets

    If the property is not set locally, returns ``None``.

    :rtype: bool or ``NoneType``
    """

    @property
    def default_kms_key_name(self):
        """Retrieve / set default KMS encryption key for objects in the bucket.

        See https://cloud.google.com/storage/docs/json_api/v1/buckets

        :setter: Set default KMS encryption key for items in this bucket.
        :getter: Get default KMS encryption key for items in this bucket.

        :rtype: str
        :returns: Default KMS encryption key, or ``None`` if not set.
        """
        encryption_config = self._properties.get("encryption", {})
        return encryption_config.get("defaultKmsKeyName")

    @default_kms_key_name.setter
    def default_kms_key_name(self, value):
        """Set default KMS encryption key for objects in the bucket.

        :type value: str or None
        :param value: new KMS key name (None to clear any existing key).
        """
        encryption_config = self._properties.get("encryption", {})
        encryption_config["defaultKmsKeyName"] = value
        self._patch_property("encryption", encryption_config)

    @property
    def labels(self):
        """Retrieve or set labels assigned to this bucket.

        See
        https://cloud.google.com/storage/docs/json_api/v1/buckets#labels

        .. note::

           The getter for this property returns a dict which is a *copy*
           of the bucket's labels.  Mutating that dict has no effect unless
           you then re-assign the dict via the setter.  E.g.:

           >>> labels = bucket.labels
           >>> labels['new_key'] = 'some-label'
           >>> del labels['old_key']
           >>> bucket.labels = labels
           >>> bucket.update()

        :setter: Set labels for this bucket.
        :getter: Gets the labels for this bucket.

        :rtype: :class:`dict`
        :returns: Name-value pairs (string->string) labelling the bucket.
        """
        labels = self._properties.get("labels")
        if labels is None:
            return {}
        return copy.deepcopy(labels)

    @labels.setter
    def labels(self, mapping):
        """Set labels assigned to this bucket.

        See
        https://cloud.google.com/storage/docs/json_api/v1/buckets#labels

        :type mapping: :class:`dict`
        :param mapping: Name-value pairs (string->string) labelling the bucket.
        """
        # If any labels have been expressly removed, we need to track this
        # so that a future .patch() call can do the correct thing.
        existing = set([k for k in self.labels.keys()])
        incoming = set([k for k in mapping.keys()])
        self._label_removals = self._label_removals.union(existing.difference(incoming))
        mapping = {k: str(v) for k, v in mapping.items()}

        # Actually update the labels on the object.
        self._patch_property("labels", copy.deepcopy(mapping))

    @property
    def etag(self):
        """Retrieve the ETag for the bucket.

        See https://tools.ietf.org/html/rfc2616#section-3.11 and
             https://cloud.google.com/storage/docs/json_api/v1/buckets

        :rtype: str or ``NoneType``
        :returns: The bucket etag or ``None`` if the bucket's
                  resource has not been loaded from the server.
        """
        return self._properties.get("etag")

    @property
    def id(self):
        """Retrieve the ID for the bucket.

        See https://cloud.google.com/storage/docs/json_api/v1/buckets

        :rtype: str or ``NoneType``
        :returns: The ID of the bucket or ``None`` if the bucket's
                  resource has not been loaded from the server.
        """
        return self._properties.get("id")

    @property
    def iam_configuration(self):
        """Retrieve IAM configuration for this bucket.

        :rtype: :class:`IAMConfiguration`
        :returns: an instance for managing the bucket's IAM configuration.
        """
        info = self._properties.get("iamConfiguration", {})
        return IAMConfiguration.from_api_repr(info, self)

    @property
    def lifecycle_rules(self):
        """Retrieve or set lifecycle rules configured for this bucket.

        See https://cloud.google.com/storage/docs/lifecycle and
             https://cloud.google.com/storage/docs/json_api/v1/buckets

        .. note::

           The getter for this property returns a list which contains
           *copies* of the bucket's lifecycle rules mappings.  Mutating the
           list or one of its dicts has no effect unless you then re-assign
           the dict via the setter.  E.g.:

           >>> rules = bucket.lifecycle_rules
           >>> rules.append({'origin': '/foo', ...})
           >>> rules[1]['rule']['action']['type'] = 'Delete'
           >>> del rules[0]
           >>> bucket.lifecycle_rules = rules
           >>> bucket.update()

        :setter: Set lifestyle rules for this bucket.
        :getter: Gets the lifestyle rules for this bucket.

        :rtype: generator(dict)
        :returns: A sequence of mappings describing each lifecycle rule.
        """
        info = self._properties.get("lifecycle", {})
        for rule in info.get("rule", ()):
            action_type = rule["action"]["type"]
            if action_type == "Delete":
                yield LifecycleRuleDelete.from_api_repr(rule)
            elif action_type == "SetStorageClass":
                yield LifecycleRuleSetStorageClass.from_api_repr(rule)
            else:
                raise ValueError("Unknown lifecycle rule: {}".format(rule))

    @lifecycle_rules.setter
    def lifecycle_rules(self, rules):
        """Set lifestyle rules configured for this bucket.

        See https://cloud.google.com/storage/docs/lifecycle and
             https://cloud.google.com/storage/docs/json_api/v1/buckets

        :type rules: list of dictionaries
        :param rules: A sequence of mappings describing each lifecycle rule.
        """
        rules = [dict(rule) for rule in rules]  # Convert helpers if needed
        self._patch_property("lifecycle", {"rule": rules})

    def clear_lifecyle_rules(self):
        """Set lifestyle rules configured for this bucket.

        See https://cloud.google.com/storage/docs/lifecycle and
             https://cloud.google.com/storage/docs/json_api/v1/buckets
        """
        self.lifecycle_rules = []

    def add_lifecycle_delete_rule(self, **kw):
        """Add a "delete" rule to lifestyle rules configured for this bucket.

        See https://cloud.google.com/storage/docs/lifecycle and
             https://cloud.google.com/storage/docs/json_api/v1/buckets

        .. literalinclude:: snippets.py
          :start-after: [START add_lifecycle_delete_rule]
          :end-before: [END add_lifecycle_delete_rule]

        :type kw: dict
        :params kw: arguments passed to :class:`LifecycleRuleConditions`.
        """
        rules = list(self.lifecycle_rules)
        rules.append(LifecycleRuleDelete(**kw))
        self.lifecycle_rules = rules

    def add_lifecycle_set_storage_class_rule(self, storage_class, **kw):
        """Add a "delete" rule to lifestyle rules configured for this bucket.

        See https://cloud.google.com/storage/docs/lifecycle and
             https://cloud.google.com/storage/docs/json_api/v1/buckets

        .. literalinclude:: snippets.py
          :start-after: [START add_lifecycle_set_storage_class_rule]
          :end-before: [END add_lifecycle_set_storage_class_rule]

        :type storage_class: str, one of :attr:`STORAGE_CLASSES`.
        :param storage_class: new storage class to assign to matching items.

        :type kw: dict
        :params kw: arguments passed to :class:`LifecycleRuleConditions`.
        """
        rules = list(self.lifecycle_rules)
        rules.append(LifecycleRuleSetStorageClass(storage_class, **kw))
        self.lifecycle_rules = rules

    _location = _scalar_property("location")

    @property
    def location(self):
        """Retrieve location configured for this bucket.

        See https://cloud.google.com/storage/docs/json_api/v1/buckets and
        https://cloud.google.com/storage/docs/bucket-locations

        Returns ``None`` if the property has not been set before creation,
        or if the bucket's resource has not been loaded from the server.
        :rtype: str or ``NoneType``
        """
        return self._location

    @location.setter
    def location(self, value):
        """(Deprecated) Set `Bucket.location`

        This can only be set at bucket **creation** time.

        See https://cloud.google.com/storage/docs/json_api/v1/buckets and
        https://cloud.google.com/storage/docs/bucket-locations

        .. warning::

            Assignment to 'Bucket.location' is deprecated, as it is only
            valid before the bucket is created. Instead, pass the location
            to `Bucket.create`.
        """
        warnings.warn(_LOCATION_SETTER_MESSAGE, DeprecationWarning, stacklevel=2)
        self._location = value

    @property
    def location_type(self):
        """Retrieve or set the location type for the bucket.

        See https://cloud.google.com/storage/docs/storage-classes

        :setter: Set the location type for this bucket.
        :getter: Gets the the location type for this bucket.

        :rtype: str or ``NoneType``
        :returns:
            If set, one of
            :attr:`~google.cloud.storage.constants.MULTI_REGION_LOCATION_TYPE`,
            :attr:`~google.cloud.storage.constants.REGION_LOCATION_TYPE`, or
            :attr:`~google.cloud.storage.constants.DUAL_REGION_LOCATION_TYPE`,
            else ``None``.
        """
        return self._properties.get("locationType")

    def get_logging(self):
        """Return info about access logging for this bucket.

        See https://cloud.google.com/storage/docs/access-logs#status

        :rtype: dict or None
        :returns: a dict w/ keys, ``logBucket`` and ``logObjectPrefix``
                  (if logging is enabled), or None (if not).
        """
        info = self._properties.get("logging")
        return copy.deepcopy(info)

    def enable_logging(self, bucket_name, object_prefix=""):
        """Enable access logging for this bucket.

        See https://cloud.google.com/storage/docs/access-logs

        :type bucket_name: str
        :param bucket_name: name of bucket in which to store access logs

        :type object_prefix: str
        :param object_prefix: prefix for access log filenames
        """
        info = {"logBucket": bucket_name, "logObjectPrefix": object_prefix}
        self._patch_property("logging", info)

    def disable_logging(self):
        """Disable access logging for this bucket.

        See https://cloud.google.com/storage/docs/access-logs#disabling
        """
        self._patch_property("logging", None)

    @property
    def metageneration(self):
        """Retrieve the metageneration for the bucket.

        See https://cloud.google.com/storage/docs/json_api/v1/buckets

        :rtype: int or ``NoneType``
        :returns: The metageneration of the bucket or ``None`` if the bucket's
                  resource has not been loaded from the server.
        """
        metageneration = self._properties.get("metageneration")
        if metageneration is not None:
            return int(metageneration)

    @property
    def owner(self):
        """Retrieve info about the owner of the bucket.

        See https://cloud.google.com/storage/docs/json_api/v1/buckets

        :rtype: dict or ``NoneType``
        :returns: Mapping of owner's role/ID. Returns ``None`` if the bucket's
                  resource has not been loaded from the server.
        """
        return copy.deepcopy(self._properties.get("owner"))

    @property
    def project_number(self):
        """Retrieve the number of the project to which the bucket is assigned.

        See https://cloud.google.com/storage/docs/json_api/v1/buckets

        :rtype: int or ``NoneType``
        :returns: The project number that owns the bucket or ``None`` if
                  the bucket's resource has not been loaded from the server.
        """
        project_number = self._properties.get("projectNumber")
        if project_number is not None:
            return int(project_number)

    @property
    def retention_policy_effective_time(self):
        """Retrieve the effective time of the bucket's retention policy.

        :rtype: datetime.datetime or ``NoneType``
        :returns: point-in time at which the bucket's retention policy is
                  effective, or ``None`` if the property is not
                  set locally.
        """
        policy = self._properties.get("retentionPolicy")
        if policy is not None:
            timestamp = policy.get("effectiveTime")
            if timestamp is not None:
                return _rfc3339_to_datetime(timestamp)

    @property
    def retention_policy_locked(self):
        """Retrieve whthere the bucket's retention policy is locked.

        :rtype: bool
        :returns: True if the bucket's policy is locked, or else False
                  if the policy is not locked, or the property is not
                  set locally.
        """
        policy = self._properties.get("retentionPolicy")
        if policy is not None:
            return policy.get("isLocked")

    @property
    def retention_period(self):
        """Retrieve or set the retention period for items in the bucket.

        :rtype: int or ``NoneType``
        :returns: number of seconds to retain items after upload or release
                  from event-based lock, or ``None`` if the property is not
                  set locally.
        """
        policy = self._properties.get("retentionPolicy")
        if policy is not None:
            period = policy.get("retentionPeriod")
            if period is not None:
                return int(period)

    @retention_period.setter
    def retention_period(self, value):
        """Set the retention period for items in the bucket.

        :type value: int
        :param value:
            number of seconds to retain items after upload or release from
            event-based lock.

        :raises ValueError: if the bucket's retention policy is locked.
        """
        policy = self._properties.setdefault("retentionPolicy", {})
        if value is not None:
            policy["retentionPeriod"] = str(value)
        else:
            policy = None
        self._patch_property("retentionPolicy", policy)

    @property
    def self_link(self):
        """Retrieve the URI for the bucket.

        See https://cloud.google.com/storage/docs/json_api/v1/buckets

        :rtype: str or ``NoneType``
        :returns: The self link for the bucket or ``None`` if
                  the bucket's resource has not been loaded from the server.
        """
        return self._properties.get("selfLink")

    @property
    def storage_class(self):
        """Retrieve or set the storage class for the bucket.

        See https://cloud.google.com/storage/docs/storage-classes

        :setter: Set the storage class for this bucket.
        :getter: Gets the the storage class for this bucket.

        :rtype: str or ``NoneType``
        :returns:
            If set, one of
            :attr:`~google.cloud.storage.constants.NEARLINE_STORAGE_CLASS`,
            :attr:`~google.cloud.storage.constants.COLDLINE_STORAGE_CLASS`,
            :attr:`~google.cloud.storage.constants.ARCHIVE_STORAGE_CLASS`,
            :attr:`~google.cloud.storage.constants.STANDARD_STORAGE_CLASS`,
            :attr:`~google.cloud.storage.constants.MULTI_REGIONAL_LEGACY_STORAGE_CLASS`,
            :attr:`~google.cloud.storage.constants.REGIONAL_LEGACY_STORAGE_CLASS`,
            or
            :attr:`~google.cloud.storage.constants.DURABLE_REDUCED_AVAILABILITY_LEGACY_STORAGE_CLASS`,
            else ``None``.
        """
        return self._properties.get("storageClass")

    @storage_class.setter
    def storage_class(self, value):
        """Set the storage class for the bucket.

        See https://cloud.google.com/storage/docs/storage-classes

        :type value: str
        :param value:
            One of
            :attr:`~google.cloud.storage.constants.NEARLINE_STORAGE_CLASS`,
            :attr:`~google.cloud.storage.constants.COLDLINE_STORAGE_CLASS`,
            :attr:`~google.cloud.storage.constants.ARCHIVE_STORAGE_CLASS`,
            :attr:`~google.cloud.storage.constants.STANDARD_STORAGE_CLASS`,
            :attr:`~google.cloud.storage.constants.MULTI_REGIONAL_LEGACY_STORAGE_CLASS`,
            :attr:`~google.cloud.storage.constants.REGIONAL_LEGACY_STORAGE_CLASS`,
            or
            :attr:`~google.cloud.storage.constants.DURABLE_REDUCED_AVAILABILITY_LEGACY_STORAGE_CLASS`,
        """
        if value not in self.STORAGE_CLASSES:
            raise ValueError("Invalid storage class: %s" % (value,))
        self._patch_property("storageClass", value)

    @property
    def time_created(self):
        """Retrieve the timestamp at which the bucket was created.

        See https://cloud.google.com/storage/docs/json_api/v1/buckets

        :rtype: :class:`datetime.datetime` or ``NoneType``
        :returns: Datetime object parsed from RFC3339 valid timestamp, or
                  ``None`` if the bucket's resource has not been loaded
                  from the server.
        """
        value = self._properties.get("timeCreated")
        if value is not None:
            return _rfc3339_to_datetime(value)

    @property
    def versioning_enabled(self):
        """Is versioning enabled for this bucket?

        See  https://cloud.google.com/storage/docs/object-versioning for
        details.

        :setter: Update whether versioning is enabled for this bucket.
        :getter: Query whether versioning is enabled for this bucket.

        :rtype: bool
        :returns: True if enabled, else False.
        """
        versioning = self._properties.get("versioning", {})
        return versioning.get("enabled", False)

    @versioning_enabled.setter
    def versioning_enabled(self, value):
        """Enable versioning for this bucket.

        See  https://cloud.google.com/storage/docs/object-versioning for
        details.

        :type value: convertible to boolean
        :param value: should versioning be enabled for the bucket?
        """
        self._patch_property("versioning", {"enabled": bool(value)})

    @property
    def requester_pays(self):
        """Does the requester pay for API requests for this bucket?

        See https://cloud.google.com/storage/docs/requester-pays for
        details.

        :setter: Update whether requester pays for this bucket.
        :getter: Query whether requester pays for this bucket.

        :rtype: bool
        :returns: True if requester pays for API requests for the bucket,
                  else False.
        """
        versioning = self._properties.get("billing", {})
        return versioning.get("requesterPays", False)

    @requester_pays.setter
    def requester_pays(self, value):
        """Update whether requester pays for API requests for this bucket.

        See https://cloud.google.com/storage/docs/using-requester-pays for
        details.

        :type value: convertible to boolean
        :param value: should requester pay for API requests for the bucket?
        """
        self._patch_property("billing", {"requesterPays": bool(value)})

    def configure_website(self, main_page_suffix=None, not_found_page=None):
        """Configure website-related properties.

        See https://cloud.google.com/storage/docs/hosting-static-website

        .. note::
          This (apparently) only works
          if your bucket name is a domain name
          (and to do that, you need to get approved somehow...).

        If you want this bucket to host a website, just provide the name
        of an index page and a page to use when a blob isn't found:

        .. literalinclude:: snippets.py
          :start-after: [START configure_website]
          :end-before: [END configure_website]

        You probably should also make the whole bucket public:

        .. literalinclude:: snippets.py
            :start-after: [START make_public]
            :end-before: [END make_public]

        This says: "Make the bucket public, and all the stuff already in
        the bucket, and anything else I add to the bucket.  Just make it
        all public."

        :type main_page_suffix: str
        :param main_page_suffix: The page to use as the main page
                                 of a directory.
                                 Typically something like index.html.

        :type not_found_page: str
        :param not_found_page: The file to use when a page isn't found.
        """
        data = {"mainPageSuffix": main_page_suffix, "notFoundPage": not_found_page}
        self._patch_property("website", data)

    def disable_website(self):
        """Disable the website configuration for this bucket.

        This is really just a shortcut for setting the website-related
        attributes to ``None``.
        """
        return self.configure_website(None, None)

    def get_iam_policy(
        self, client=None, requested_policy_version=None, timeout=_DEFAULT_TIMEOUT
    ):
        """Retrieve the IAM policy for the bucket.

        See
        https://cloud.google.com/storage/docs/json_api/v1/buckets/getIamPolicy

        If :attr:`user_project` is set, bills the API request to that project.

        :type client: :class:`~google.cloud.storage.client.Client` or
                      ``NoneType``
        :param client: (Optional) The client to use.  If not passed, falls back
                       to the ``client`` stored on the current bucket.

        :type requested_policy_version: int or ``NoneType``
        :param requested_policy_version: (Optional) The version of IAM policies to request.
                                         If a policy with a condition is requested without
                                         setting this, the server will return an error.
                                         This must be set to a value of 3 to retrieve IAM
                                         policies containing conditions. This is to prevent
                                         client code that isn't aware of IAM conditions from
                                         interpreting and modifying policies incorrectly.
                                         The service might return a policy with version lower
                                         than the one that was requested, based on the
                                         feature syntax in the policy fetched.

        :type timeout: float or tuple
        :param timeout: (Optional) The amount of time, in seconds, to wait
            for the server response.

            Can also be passed as a tuple (connect_timeout, read_timeout).
            See :meth:`requests.Session.request` documentation for details.

        :rtype: :class:`google.api_core.iam.Policy`
        :returns: the policy instance, based on the resource returned from
                  the ``getIamPolicy`` API request.

        Example:

        .. code-block:: python

           from google.cloud.storage.iam import STORAGE_OBJECT_VIEWER_ROLE

           policy = bucket.get_iam_policy(requested_policy_version=3)

           policy.version = 3

           # Add a binding to the policy via it's bindings property
           policy.bindings.append({
               "role": STORAGE_OBJECT_VIEWER_ROLE,
               "members": {"serviceAccount:account@project.iam.gserviceaccount.com", ...},
               # Optional:
               "condition": {
                   "title": "prefix"
                   "description": "Objects matching prefix"
                   "expression": "resource.name.startsWith(\"projects/project-name/buckets/bucket-name/objects/prefix\")"
               }
           })

           bucket.set_iam_policy(policy)
        """
        client = self._require_client(client)
        query_params = {}

        if self.user_project is not None:
            query_params["userProject"] = self.user_project

        if requested_policy_version is not None:
            query_params["optionsRequestedPolicyVersion"] = requested_policy_version

        info = client._connection.api_request(
            method="GET",
            path="%s/iam" % (self.path,),
            query_params=query_params,
            _target_object=None,
            timeout=timeout,
        )
        return Policy.from_api_repr(info)

    def set_iam_policy(self, policy, client=None, timeout=_DEFAULT_TIMEOUT):
        """Update the IAM policy for the bucket.

        See
        https://cloud.google.com/storage/docs/json_api/v1/buckets/setIamPolicy

        If :attr:`user_project` is set, bills the API request to that project.

        :type policy: :class:`google.api_core.iam.Policy`
        :param policy: policy instance used to update bucket's IAM policy.

        :type client: :class:`~google.cloud.storage.client.Client` or
                      ``NoneType``
        :param client: (Optional) The client to use.  If not passed, falls back
                       to the ``client`` stored on the current bucket.

        :type timeout: float or tuple
        :param timeout: (Optional) The amount of time, in seconds, to wait
            for the server response.

            Can also be passed as a tuple (connect_timeout, read_timeout).
            See :meth:`requests.Session.request` documentation for details.

        :rtype: :class:`google.api_core.iam.Policy`
        :returns: the policy instance, based on the resource returned from
                  the ``setIamPolicy`` API request.
        """
        client = self._require_client(client)
        query_params = {}

        if self.user_project is not None:
            query_params["userProject"] = self.user_project

        resource = policy.to_api_repr()
        resource["resourceId"] = self.path
        info = client._connection.api_request(
            method="PUT",
            path="%s/iam" % (self.path,),
            query_params=query_params,
            data=resource,
            _target_object=None,
            timeout=timeout,
        )
        return Policy.from_api_repr(info)

    def test_iam_permissions(self, permissions, client=None, timeout=_DEFAULT_TIMEOUT):
        """API call:  test permissions

        See
        https://cloud.google.com/storage/docs/json_api/v1/buckets/testIamPermissions

        If :attr:`user_project` is set, bills the API request to that project.

        :type permissions: list of string
        :param permissions: the permissions to check

        :type client: :class:`~google.cloud.storage.client.Client` or
                      ``NoneType``
        :param client: (Optional) The client to use.  If not passed, falls back
                       to the ``client`` stored on the current bucket.

        :type timeout: float or tuple
        :param timeout: (Optional) The amount of time, in seconds, to wait
            for the server response.

            Can also be passed as a tuple (connect_timeout, read_timeout).
            See :meth:`requests.Session.request` documentation for details.

        :rtype: list of string
        :returns: the permissions returned by the ``testIamPermissions`` API
                  request.
        """
        client = self._require_client(client)
        query_params = {"permissions": permissions}

        if self.user_project is not None:
            query_params["userProject"] = self.user_project

        path = "%s/iam/testPermissions" % (self.path,)
        resp = client._connection.api_request(
            method="GET", path=path, query_params=query_params, timeout=timeout
        )
        return resp.get("permissions", [])

    def make_public(
        self, recursive=False, future=False, client=None, timeout=_DEFAULT_TIMEOUT
    ):
        """Update bucket's ACL, granting read access to anonymous users.

        :type recursive: bool
        :param recursive: If True, this will make all blobs inside the bucket
                          public as well.

        :type future: bool
        :param future: If True, this will make all objects created in the
                       future public as well.

        :type client: :class:`~google.cloud.storage.client.Client` or
                      ``NoneType``
        :param client: (Optional) The client to use.  If not passed, falls back
                       to the ``client`` stored on the current bucket.
        :type timeout: float or tuple
        :param timeout: (Optional) The amount of time, in seconds, to wait
            for the server response. The timeout applies to each underlying
            request.

            Can also be passed as a tuple (connect_timeout, read_timeout).
            See :meth:`requests.Session.request` documentation for details.

        :raises ValueError:
            If ``recursive`` is True, and the bucket contains more than 256
            blobs.  This is to prevent extremely long runtime of this
            method.  For such buckets, iterate over the blobs returned by
            :meth:`list_blobs` and call
            :meth:`~google.cloud.storage.blob.Blob.make_public`
            for each blob.
        """
        self.acl.all().grant_read()
        self.acl.save(client=client, timeout=timeout)

        if future:
            doa = self.default_object_acl
            if not doa.loaded:
                doa.reload(client=client, timeout=timeout)
            doa.all().grant_read()
            doa.save(client=client, timeout=timeout)

        if recursive:
            blobs = list(
                self.list_blobs(
                    projection="full",
                    max_results=self._MAX_OBJECTS_FOR_ITERATION + 1,
                    client=client,
                    timeout=timeout,
                )
            )
            if len(blobs) > self._MAX_OBJECTS_FOR_ITERATION:
                message = (
                    "Refusing to make public recursively with more than "
                    "%d objects. If you actually want to make every object "
                    "in this bucket public, iterate through the blobs "
                    "returned by 'Bucket.list_blobs()' and call "
                    "'make_public' on each one."
                ) % (self._MAX_OBJECTS_FOR_ITERATION,)
                raise ValueError(message)

            for blob in blobs:
                blob.acl.all().grant_read()
                blob.acl.save(client=client, timeout=timeout)

    def make_private(
        self, recursive=False, future=False, client=None, timeout=_DEFAULT_TIMEOUT
    ):
        """Update bucket's ACL, revoking read access for anonymous users.

        :type recursive: bool
        :param recursive: If True, this will make all blobs inside the bucket
                          private as well.

        :type future: bool
        :param future: If True, this will make all objects created in the
                       future private as well.

        :type client: :class:`~google.cloud.storage.client.Client` or
                      ``NoneType``
        :param client: (Optional) The client to use.  If not passed, falls back
                       to the ``client`` stored on the current bucket.

        :type timeout: float or tuple
        :param timeout: (Optional) The amount of time, in seconds, to wait
            for the server response. The timeout applies to each underlying
            request.

            Can also be passed as a tuple (connect_timeout, read_timeout).
            See :meth:`requests.Session.request` documentation for details.

        :raises ValueError:
            If ``recursive`` is True, and the bucket contains more than 256
            blobs.  This is to prevent extremely long runtime of this
            method.  For such buckets, iterate over the blobs returned by
            :meth:`list_blobs` and call
            :meth:`~google.cloud.storage.blob.Blob.make_private`
            for each blob.
        """
        self.acl.all().revoke_read()
        self.acl.save(client=client, timeout=timeout)

        if future:
            doa = self.default_object_acl
            if not doa.loaded:
                doa.reload(client=client, timeout=timeout)
            doa.all().revoke_read()
            doa.save(client=client, timeout=timeout)

        if recursive:
            blobs = list(
                self.list_blobs(
                    projection="full",
                    max_results=self._MAX_OBJECTS_FOR_ITERATION + 1,
                    client=client,
                    timeout=timeout,
                )
            )
            if len(blobs) > self._MAX_OBJECTS_FOR_ITERATION:
                message = (
                    "Refusing to make private recursively with more than "
                    "%d objects. If you actually want to make every object "
                    "in this bucket private, iterate through the blobs "
                    "returned by 'Bucket.list_blobs()' and call "
                    "'make_private' on each one."
                ) % (self._MAX_OBJECTS_FOR_ITERATION,)
                raise ValueError(message)

            for blob in blobs:
                blob.acl.all().revoke_read()
                blob.acl.save(client=client, timeout=timeout)

    def generate_upload_policy(self, conditions, expiration=None, client=None):
        """Create a signed upload policy for uploading objects.

        This method generates and signs a policy document. You can use
        `policy documents`_ to allow visitors to a website to upload files to
        Google Cloud Storage without giving them direct write access.

        For example:

        .. literalinclude:: snippets.py
            :start-after: [START policy_document]
            :end-before: [END policy_document]

        .. _policy documents:
            https://cloud.google.com/storage/docs/xml-api\
            /post-object#policydocument

        :type expiration: datetime
        :param expiration: (Optional) Expiration in UTC. If not specified, the
                           policy will expire in 1 hour.

        :type conditions: list
        :param conditions: A list of conditions as described in the
                          `policy documents`_ documentation.

        :type client: :class:`~google.cloud.storage.client.Client`
        :param client: (Optional) The client to use.  If not passed, falls back
                       to the ``client`` stored on the current bucket.

        :rtype: dict
        :returns: A dictionary of (form field name, form field value) of form
                  fields that should be added to your HTML upload form in order
                  to attach the signature.
        """
        client = self._require_client(client)
        credentials = client._base_connection.credentials
        _signing.ensure_signed_credentials(credentials)

        if expiration is None:
            expiration = _NOW() + datetime.timedelta(hours=1)

        conditions = conditions + [{"bucket": self.name}]

        policy_document = {
            "expiration": _datetime_to_rfc3339(expiration),
            "conditions": conditions,
        }

        encoded_policy_document = base64.b64encode(
            json.dumps(policy_document).encode("utf-8")
        )
        signature = base64.b64encode(credentials.sign_bytes(encoded_policy_document))

        fields = {
            "bucket": self.name,
            "GoogleAccessId": credentials.signer_email,
            "policy": encoded_policy_document.decode("utf-8"),
            "signature": signature.decode("utf-8"),
        }

        return fields

    def lock_retention_policy(self, client=None, timeout=_DEFAULT_TIMEOUT):
        """Lock the bucket's retention policy.

        :type timeout: float or tuple
        :param timeout: (Optional) The amount of time, in seconds, to wait
            for the server response.

            Can also be passed as a tuple (connect_timeout, read_timeout).
            See :meth:`requests.Session.request` documentation for details.

        :raises ValueError:
            if the bucket has no metageneration (i.e., new or never reloaded);
            if the bucket has no retention policy assigned;
            if the bucket's retention policy is already locked.
        """
        if "metageneration" not in self._properties:
            raise ValueError("Bucket has no retention policy assigned: try 'reload'?")

        policy = self._properties.get("retentionPolicy")

        if policy is None:
            raise ValueError("Bucket has no retention policy assigned: try 'reload'?")

        if policy.get("isLocked"):
            raise ValueError("Bucket's retention policy is already locked.")

        client = self._require_client(client)

        query_params = {"ifMetagenerationMatch": self.metageneration}

        if self.user_project is not None:
            query_params["userProject"] = self.user_project

        path = "/b/{}/lockRetentionPolicy".format(self.name)
        api_response = client._connection.api_request(
            method="POST",
            path=path,
            query_params=query_params,
            _target_object=self,
            timeout=timeout,
        )
        self._set_properties(api_response)

    def generate_signed_url(
        self,
        expiration=None,
        api_access_endpoint=_API_ACCESS_ENDPOINT,
        method="GET",
        headers=None,
        query_parameters=None,
        client=None,
        credentials=None,
        version=None,
        virtual_hosted_style=False,
        bucket_bound_hostname=None,
        scheme="http",
    ):
        """Generates a signed URL for this bucket.

        .. note::

            If you are on Google Compute Engine, you can't generate a signed
            URL using GCE service account. Follow `Issue 50`_ for updates on
            this. If you'd like to be able to generate a signed URL from GCE,
            you can use a standard service account from a JSON file rather
            than a GCE service account.

        .. _Issue 50: https://github.com/GoogleCloudPlatform/\
                      google-auth-library-python/issues/50

        If you have a bucket that you want to allow access to for a set
        amount of time, you can use this method to generate a URL that
        is only valid within a certain time period.

        If ``bucket_bound_hostname`` is set as an argument of :attr:`api_access_endpoint`,
        ``https`` works only if using a ``CDN``.

        Example:
            Generates a signed URL for this bucket using bucket_bound_hostname and scheme.

            >>> from google.cloud import storage
            >>> client = storage.Client()
            >>> bucket = client.get_bucket('my-bucket-name')
            >>> url = bucket.generate_signed_url(expiration='url-expiration-time', bucket_bound_hostname='mydomain.tld',
            >>>                                  version='v4')
            >>> url = bucket.generate_signed_url(expiration='url-expiration-time', bucket_bound_hostname='mydomain.tld',
            >>>                                  version='v4',scheme='https')  # If using ``CDN``

        This is particularly useful if you don't want publicly
        accessible buckets, but don't want to require users to explicitly
        log in.

        :type expiration: Union[Integer, datetime.datetime, datetime.timedelta]
        :param expiration: Point in time when the signed URL should expire.

        :type api_access_endpoint: str
        :param api_access_endpoint: (Optional) URI base.

        :type method: str
        :param method: The HTTP verb that will be used when requesting the URL.

        :type headers: dict
        :param headers:
            (Optional) Additional HTTP headers to be included as part of the
            signed URLs.  See:
            https://cloud.google.com/storage/docs/xml-api/reference-headers
            Requests using the signed URL *must* pass the specified header
            (name and value) with each request for the URL.

        :type query_parameters: dict
        :param query_parameters:
            (Optional) Additional query parameters to be included as part of the
            signed URLs.  See:
            https://cloud.google.com/storage/docs/xml-api/reference-headers#query

        :type client: :class:`~google.cloud.storage.client.Client` or
                      ``NoneType``
        :param client: (Optional) The client to use.  If not passed, falls back
                       to the ``client`` stored on the blob's bucket.


        :type credentials: :class:`google.auth.credentials.Credentials` or
                           :class:`NoneType`
        :param credentials: The authorization credentials to attach to requests.
                            These credentials identify this application to the service.
                            If none are specified, the client will attempt to ascertain
                            the credentials from the environment.

        :type version: str
        :param version: (Optional) The version of signed credential to create.
                        Must be one of 'v2' | 'v4'.

        :type virtual_hosted_style: bool
        :param virtual_hosted_style:
            (Optional) If true, then construct the URL relative the bucket's
            virtual hostname, e.g., '<bucket-name>.storage.googleapis.com'.

        :type bucket_bound_hostname: str
        :param bucket_bound_hostname:
            (Optional) If pass, then construct the URL relative to the bucket-bound hostname.
            Value cane be a bare or with scheme, e.g., 'example.com' or 'http://example.com'.
            See: https://cloud.google.com/storage/docs/request-endpoints#cname

        :type scheme: str
        :param scheme:
            (Optional) If ``bucket_bound_hostname`` is passed as a bare hostname, use
            this value as the scheme.  ``https`` will work only when using a CDN.
            Defaults to ``"http"``.

        :raises: :exc:`ValueError` when version is invalid.
        :raises: :exc:`TypeError` when expiration is not a valid type.
        :raises: :exc:`AttributeError` if credentials is not an instance
                of :class:`google.auth.credentials.Signing`.

        :rtype: str
        :returns: A signed URL you can use to access the resource
                  until expiration.
        """
        if version is None:
            version = "v2"
        elif version not in ("v2", "v4"):
            raise ValueError("'version' must be either 'v2' or 'v4'")

        if virtual_hosted_style:
            api_access_endpoint = "https://{bucket_name}.storage.googleapis.com".format(
                bucket_name=self.name
            )
        elif bucket_bound_hostname:
            api_access_endpoint = _bucket_bound_hostname_url(
                bucket_bound_hostname, scheme
            )
        else:
            resource = "/{bucket_name}".format(bucket_name=self.name)

        if virtual_hosted_style or bucket_bound_hostname:
            resource = "/"

        if credentials is None:
            client = self._require_client(client)
            credentials = client._credentials

        if version == "v2":
            helper = generate_signed_url_v2
        else:
            helper = generate_signed_url_v4

        return helper(
            credentials,
            resource=resource,
            expiration=expiration,
            api_access_endpoint=api_access_endpoint,
            method=method.upper(),
            headers=headers,
            query_parameters=query_parameters,
        )<|MERGE_RESOLUTION|>--- conflicted
+++ resolved
@@ -1150,14 +1150,13 @@
             >>> bucket = storage.Bucket("my-bucket-name", user_project='my-project')
             >>> all_blobs = list(bucket.list_blobs())
         """
-<<<<<<< HEAD
         warnings.warn(
             "Bucket.list_blobs() is deprecated and will be removed in future."
             "Use Client.list_blobs() instead.",
             PendingDeprecationWarning,
             stacklevel=1,
         )
-=======
+
         extra_params = {"projection": projection}
 
         if prefix is not None:
@@ -1173,7 +1172,8 @@
             extra_params["endOffset"] = end_offset
 
         if include_trailing_delimiter is not None:
-            extra_params["includeTrailingDelimiter"] = include_trailing_delimiter
+            extra_params[
+                "includeTrailingDelimiter"] = include_trailing_delimiter
 
         if versions is not None:
             extra_params["versions"] = versions
@@ -1183,7 +1183,6 @@
 
         if self.user_project is not None:
             extra_params["userProject"] = self.user_project
->>>>>>> b26f9fa8
 
         client = self._require_client(client)
         return client.list_blobs(
