# Copyright 2014 Google LLC
#
# Licensed under the Apache License, Version 2.0 (the "License");
# you may not use this file except in compliance with the License.
# You may obtain a copy of the License at
#
#     http://www.apache.org/licenses/LICENSE-2.0
#
# Unless required by applicable law or agreed to in writing, software
# distributed under the License is distributed on an "AS IS" BASIS,
# WITHOUT WARRANTIES OR CONDITIONS OF ANY KIND, either express or implied.
# See the License for the specific language governing permissions and
# limitations under the License.

"""Create / interact with Google Cloud Storage buckets."""

import base64
import copy
import datetime
import json
from urllib.parse import urlsplit
import warnings

from google.api_core import datetime_helpers
from google.cloud._helpers import _datetime_to_rfc3339
from google.cloud._helpers import _rfc3339_nanos_to_datetime
from google.cloud.exceptions import NotFound
from google.api_core.iam import Policy
from google.cloud.storage import _signing
from google.cloud.storage._helpers import _add_etag_match_headers
from google.cloud.storage._helpers import _add_generation_match_parameters
from google.cloud.storage._helpers import _NOW
from google.cloud.storage._helpers import _PropertyMixin
from google.cloud.storage._helpers import _UTC
from google.cloud.storage._helpers import _scalar_property
from google.cloud.storage._helpers import _validate_name
from google.cloud.storage._signing import generate_signed_url_v2
from google.cloud.storage._signing import generate_signed_url_v4
from google.cloud.storage._helpers import _bucket_bound_hostname_url
from google.cloud.storage._helpers import _virtual_hosted_style_base_url
from google.cloud.storage._opentelemetry_tracing import create_trace_span
from google.cloud.storage.acl import BucketACL
from google.cloud.storage.acl import DefaultObjectACL
from google.cloud.storage.blob import Blob
from google.cloud.storage.constants import _DEFAULT_TIMEOUT
from google.cloud.storage.constants import ARCHIVE_STORAGE_CLASS
from google.cloud.storage.constants import COLDLINE_STORAGE_CLASS
from google.cloud.storage.constants import DUAL_REGION_LOCATION_TYPE
from google.cloud.storage.constants import (
    DURABLE_REDUCED_AVAILABILITY_LEGACY_STORAGE_CLASS,
)
from google.cloud.storage.constants import MULTI_REGIONAL_LEGACY_STORAGE_CLASS
from google.cloud.storage.constants import MULTI_REGION_LOCATION_TYPE
from google.cloud.storage.constants import NEARLINE_STORAGE_CLASS
from google.cloud.storage.constants import PUBLIC_ACCESS_PREVENTION_INHERITED
from google.cloud.storage.constants import REGIONAL_LEGACY_STORAGE_CLASS
from google.cloud.storage.constants import REGION_LOCATION_TYPE
from google.cloud.storage.constants import STANDARD_STORAGE_CLASS
from google.cloud.storage.notification import BucketNotification
from google.cloud.storage.notification import NONE_PAYLOAD_FORMAT
from google.cloud.storage.retry import DEFAULT_RETRY
from google.cloud.storage.retry import DEFAULT_RETRY_IF_GENERATION_SPECIFIED
from google.cloud.storage.retry import DEFAULT_RETRY_IF_ETAG_IN_JSON
from google.cloud.storage.retry import DEFAULT_RETRY_IF_METAGENERATION_SPECIFIED


_UBLA_BPO_ENABLED_MESSAGE = (
    "Pass only one of 'uniform_bucket_level_access_enabled' / "
    "'bucket_policy_only_enabled' to 'IAMConfiguration'."
)
_BPO_ENABLED_MESSAGE = (
    "'IAMConfiguration.bucket_policy_only_enabled' is deprecated.  "
    "Instead, use 'IAMConfiguration.uniform_bucket_level_access_enabled'."
)
_UBLA_BPO_LOCK_TIME_MESSAGE = (
    "Pass only one of 'uniform_bucket_level_access_lock_time' / "
    "'bucket_policy_only_lock_time' to 'IAMConfiguration'."
)
_BPO_LOCK_TIME_MESSAGE = (
    "'IAMConfiguration.bucket_policy_only_lock_time' is deprecated.  "
    "Instead, use 'IAMConfiguration.uniform_bucket_level_access_lock_time'."
)
_LOCATION_SETTER_MESSAGE = (
    "Assignment to 'Bucket.location' is deprecated, as it is only "
    "valid before the bucket is created. Instead, pass the location "
    "to `Bucket.create`."
)


def _blobs_page_start(iterator, page, response):
    """Grab prefixes after a :class:`~google.cloud.iterator.Page` started.

    :type iterator: :class:`~google.api_core.page_iterator.Iterator`
    :param iterator: The iterator that is currently in use.

    :type page: :class:`~google.cloud.api.core.page_iterator.Page`
    :param page: The page that was just created.

    :type response: dict
    :param response: The JSON API response for a page of blobs.
    """
    page.prefixes = tuple(response.get("prefixes", ()))
    iterator.prefixes.update(page.prefixes)


def _item_to_blob(iterator, item):
    """Convert a JSON blob to the native object.

    .. note::

        This assumes that the ``bucket`` attribute has been
        added to the iterator after being created.

    :type iterator: :class:`~google.api_core.page_iterator.Iterator`
    :param iterator: The iterator that has retrieved the item.

    :type item: dict
    :param item: An item to be converted to a blob.

    :rtype: :class:`.Blob`
    :returns: The next blob in the page.
    """
    name = item.get("name")
    blob = Blob(name, bucket=iterator.bucket)
    blob._set_properties(item)
    return blob


def _item_to_notification(iterator, item):
    """Convert a JSON blob to the native object.

    .. note::

        This assumes that the ``bucket`` attribute has been
        added to the iterator after being created.

    :type iterator: :class:`~google.api_core.page_iterator.Iterator`
    :param iterator: The iterator that has retrieved the item.

    :type item: dict
    :param item: An item to be converted to a blob.

    :rtype: :class:`.BucketNotification`
    :returns: The next notification being iterated.
    """
    return BucketNotification.from_api_repr(item, bucket=iterator.bucket)


class LifecycleRuleConditions(dict):
    """Map a single lifecycle rule for a bucket.

    See: https://cloud.google.com/storage/docs/lifecycle

    :type age: int
    :param age: (Optional) Apply rule action to items whose age, in days,
                exceeds this value.

    :type created_before: datetime.date
    :param created_before: (Optional) Apply rule action to items created
                           before this date.

    :type is_live: bool
    :param is_live: (Optional) If true, apply rule action to non-versioned
                    items, or to items with no newer versions. If false, apply
                    rule action to versioned items with at least one newer
                    version.

    :type matches_prefix: list(str)
    :param matches_prefix: (Optional) Apply rule action to items which
                                  any prefix matches the beginning of the item name.

    :type matches_storage_class: list(str), one or more of
                                 :attr:`Bucket.STORAGE_CLASSES`.
    :param matches_storage_class: (Optional) Apply rule action to items
                                  whose storage class matches this value.

    :type matches_suffix: list(str)
    :param matches_suffix: (Optional) Apply rule action to items which
                                  any suffix matches the end of the item name.

    :type number_of_newer_versions: int
    :param number_of_newer_versions: (Optional) Apply rule action to versioned
                                     items having N newer versions.

    :type days_since_custom_time: int
    :param days_since_custom_time: (Optional) Apply rule action to items whose number of days
                                   elapsed since the custom timestamp. This condition is relevant
                                   only for versioned objects. The value of the field must be a non
                                   negative integer. If it's zero, the object version will become
                                   eligible for lifecycle action as soon as it becomes custom.

    :type custom_time_before: :class:`datetime.date`
    :param custom_time_before: (Optional)  Date object parsed from RFC3339 valid date, apply rule action
                               to items whose custom time is before this date. This condition is relevant
                               only for versioned objects, e.g., 2019-03-16.

    :type days_since_noncurrent_time: int
    :param days_since_noncurrent_time: (Optional) Apply rule action to items whose number of days
                                        elapsed since the non current timestamp. This condition
                                        is relevant only for versioned objects. The value of the field
                                        must be a non negative integer. If it's zero, the object version
                                        will become eligible for lifecycle action as soon as it becomes
                                        non current.

    :type noncurrent_time_before: :class:`datetime.date`
    :param noncurrent_time_before: (Optional) Date object parsed from RFC3339 valid date, apply
                                   rule action to items whose non current time is before this date.
                                   This condition is relevant only for versioned objects, e.g, 2019-03-16.

    :raises ValueError: if no arguments are passed.
    """

    def __init__(
        self,
        age=None,
        created_before=None,
        is_live=None,
        matches_storage_class=None,
        number_of_newer_versions=None,
        days_since_custom_time=None,
        custom_time_before=None,
        days_since_noncurrent_time=None,
        noncurrent_time_before=None,
        matches_prefix=None,
        matches_suffix=None,
        _factory=False,
    ):
        conditions = {}

        if age is not None:
            conditions["age"] = age

        if created_before is not None:
            conditions["createdBefore"] = created_before.isoformat()

        if is_live is not None:
            conditions["isLive"] = is_live

        if matches_storage_class is not None:
            conditions["matchesStorageClass"] = matches_storage_class

        if number_of_newer_versions is not None:
            conditions["numNewerVersions"] = number_of_newer_versions

        if days_since_custom_time is not None:
            conditions["daysSinceCustomTime"] = days_since_custom_time

        if custom_time_before is not None:
            conditions["customTimeBefore"] = custom_time_before.isoformat()

        if days_since_noncurrent_time is not None:
            conditions["daysSinceNoncurrentTime"] = days_since_noncurrent_time

        if noncurrent_time_before is not None:
            conditions["noncurrentTimeBefore"] = noncurrent_time_before.isoformat()

        if matches_prefix is not None:
            conditions["matchesPrefix"] = matches_prefix

        if matches_suffix is not None:
            conditions["matchesSuffix"] = matches_suffix

        if not _factory and not conditions:
            raise ValueError("Supply at least one condition")

        super(LifecycleRuleConditions, self).__init__(conditions)

    @classmethod
    def from_api_repr(cls, resource):
        """Factory:  construct instance from resource.

        :type resource: dict
        :param resource: mapping as returned from API call.

        :rtype: :class:`LifecycleRuleConditions`
        :returns: Instance created from resource.
        """
        instance = cls(_factory=True)
        instance.update(resource)
        return instance

    @property
    def age(self):
        """Conditon's age value."""
        return self.get("age")

    @property
    def created_before(self):
        """Conditon's created_before value."""
        before = self.get("createdBefore")
        if before is not None:
            return datetime_helpers.from_iso8601_date(before)

    @property
    def is_live(self):
        """Conditon's 'is_live' value."""
        return self.get("isLive")

    @property
    def matches_prefix(self):
        """Conditon's 'matches_prefix' value."""
        return self.get("matchesPrefix")

    @property
    def matches_storage_class(self):
        """Conditon's 'matches_storage_class' value."""
        return self.get("matchesStorageClass")

    @property
    def matches_suffix(self):
        """Conditon's 'matches_suffix' value."""
        return self.get("matchesSuffix")

    @property
    def number_of_newer_versions(self):
        """Conditon's 'number_of_newer_versions' value."""
        return self.get("numNewerVersions")

    @property
    def days_since_custom_time(self):
        """Conditon's 'days_since_custom_time' value."""
        return self.get("daysSinceCustomTime")

    @property
    def custom_time_before(self):
        """Conditon's 'custom_time_before' value."""
        before = self.get("customTimeBefore")
        if before is not None:
            return datetime_helpers.from_iso8601_date(before)

    @property
    def days_since_noncurrent_time(self):
        """Conditon's 'days_since_noncurrent_time' value."""
        return self.get("daysSinceNoncurrentTime")

    @property
    def noncurrent_time_before(self):
        """Conditon's 'noncurrent_time_before' value."""
        before = self.get("noncurrentTimeBefore")
        if before is not None:
            return datetime_helpers.from_iso8601_date(before)


class LifecycleRuleDelete(dict):
    """Map a lifecycle rule deleting matching items.

    :type kw: dict
    :params kw: arguments passed to :class:`LifecycleRuleConditions`.
    """

    def __init__(self, **kw):
        conditions = LifecycleRuleConditions(**kw)
        rule = {"action": {"type": "Delete"}, "condition": dict(conditions)}
        super().__init__(rule)

    @classmethod
    def from_api_repr(cls, resource):
        """Factory:  construct instance from resource.

        :type resource: dict
        :param resource: mapping as returned from API call.

        :rtype: :class:`LifecycleRuleDelete`
        :returns: Instance created from resource.
        """
        instance = cls(_factory=True)
        instance.update(resource)
        return instance


class LifecycleRuleSetStorageClass(dict):
    """Map a lifecycle rule updating storage class of matching items.

    :type storage_class: str, one of :attr:`Bucket.STORAGE_CLASSES`.
    :param storage_class: new storage class to assign to matching items.

    :type kw: dict
    :params kw: arguments passed to :class:`LifecycleRuleConditions`.
    """

    def __init__(self, storage_class, **kw):
        conditions = LifecycleRuleConditions(**kw)
        rule = {
            "action": {"type": "SetStorageClass", "storageClass": storage_class},
            "condition": dict(conditions),
        }
        super().__init__(rule)

    @classmethod
    def from_api_repr(cls, resource):
        """Factory:  construct instance from resource.

        :type resource: dict
        :param resource: mapping as returned from API call.

        :rtype: :class:`LifecycleRuleSetStorageClass`
        :returns: Instance created from resource.
        """
        action = resource["action"]
        instance = cls(action["storageClass"], _factory=True)
        instance.update(resource)
        return instance


class LifecycleRuleAbortIncompleteMultipartUpload(dict):
    """Map a rule aborting incomplete multipart uploads of matching items.

    The "age" lifecycle condition is the only supported condition for this rule.

    :type kw: dict
    :params kw: arguments passed to :class:`LifecycleRuleConditions`.
    """

    def __init__(self, **kw):
        conditions = LifecycleRuleConditions(**kw)
        rule = {
            "action": {"type": "AbortIncompleteMultipartUpload"},
            "condition": dict(conditions),
        }
        super().__init__(rule)

    @classmethod
    def from_api_repr(cls, resource):
        """Factory:  construct instance from resource.

        :type resource: dict
        :param resource: mapping as returned from API call.

        :rtype: :class:`LifecycleRuleAbortIncompleteMultipartUpload`
        :returns: Instance created from resource.
        """
        instance = cls(_factory=True)
        instance.update(resource)
        return instance


_default = object()


class IAMConfiguration(dict):
    """Map a bucket's IAM configuration.

    :type bucket: :class:`Bucket`
    :params bucket: Bucket for which this instance is the policy.

    :type public_access_prevention: str
    :params public_access_prevention:
        (Optional) Whether the public access prevention policy is 'inherited' (default) or 'enforced'
        See: https://cloud.google.com/storage/docs/public-access-prevention

    :type uniform_bucket_level_access_enabled: bool
    :params bucket_policy_only_enabled:
        (Optional) Whether the IAM-only policy is enabled for the bucket.

    :type uniform_bucket_level_access_locked_time: :class:`datetime.datetime`
    :params uniform_bucket_level_locked_time:
        (Optional) When the bucket's IAM-only policy was enabled.
        This value should normally only be set by the back-end API.

    :type bucket_policy_only_enabled: bool
    :params bucket_policy_only_enabled:
        Deprecated alias for :data:`uniform_bucket_level_access_enabled`.

    :type bucket_policy_only_locked_time: :class:`datetime.datetime`
    :params bucket_policy_only_locked_time:
        Deprecated alias for :data:`uniform_bucket_level_access_locked_time`.
    """

    def __init__(
        self,
        bucket,
        public_access_prevention=_default,
        uniform_bucket_level_access_enabled=_default,
        uniform_bucket_level_access_locked_time=_default,
        bucket_policy_only_enabled=_default,
        bucket_policy_only_locked_time=_default,
    ):
        if bucket_policy_only_enabled is not _default:
            if uniform_bucket_level_access_enabled is not _default:
                raise ValueError(_UBLA_BPO_ENABLED_MESSAGE)

            warnings.warn(_BPO_ENABLED_MESSAGE, DeprecationWarning, stacklevel=2)
            uniform_bucket_level_access_enabled = bucket_policy_only_enabled

        if bucket_policy_only_locked_time is not _default:
            if uniform_bucket_level_access_locked_time is not _default:
                raise ValueError(_UBLA_BPO_LOCK_TIME_MESSAGE)

            warnings.warn(_BPO_LOCK_TIME_MESSAGE, DeprecationWarning, stacklevel=2)
            uniform_bucket_level_access_locked_time = bucket_policy_only_locked_time

        if uniform_bucket_level_access_enabled is _default:
            uniform_bucket_level_access_enabled = False

        if public_access_prevention is _default:
            public_access_prevention = PUBLIC_ACCESS_PREVENTION_INHERITED

        data = {
            "uniformBucketLevelAccess": {
                "enabled": uniform_bucket_level_access_enabled
            },
            "publicAccessPrevention": public_access_prevention,
        }
        if uniform_bucket_level_access_locked_time is not _default:
            data["uniformBucketLevelAccess"]["lockedTime"] = _datetime_to_rfc3339(
                uniform_bucket_level_access_locked_time
            )
        super(IAMConfiguration, self).__init__(data)
        self._bucket = bucket

    @classmethod
    def from_api_repr(cls, resource, bucket):
        """Factory:  construct instance from resource.

        :type bucket: :class:`Bucket`
        :params bucket: Bucket for which this instance is the policy.

        :type resource: dict
        :param resource: mapping as returned from API call.

        :rtype: :class:`IAMConfiguration`
        :returns: Instance created from resource.
        """
        instance = cls(bucket)
        instance.update(resource)
        return instance

    @property
    def bucket(self):
        """Bucket for which this instance is the policy.

        :rtype: :class:`Bucket`
        :returns: the instance's bucket.
        """
        return self._bucket

    @property
    def public_access_prevention(self):
        """Setting for public access prevention policy. Options are 'inherited' (default) or 'enforced'.

            See: https://cloud.google.com/storage/docs/public-access-prevention

        :rtype: string
        :returns: the public access prevention status, either 'enforced' or 'inherited'.
        """
        return self["publicAccessPrevention"]

    @public_access_prevention.setter
    def public_access_prevention(self, value):
        self["publicAccessPrevention"] = value
        self.bucket._patch_property("iamConfiguration", self)

    @property
    def uniform_bucket_level_access_enabled(self):
        """If set, access checks only use bucket-level IAM policies or above.

        :rtype: bool
        :returns: whether the bucket is configured to allow only IAM.
        """
        ubla = self.get("uniformBucketLevelAccess", {})
        return ubla.get("enabled", False)

    @uniform_bucket_level_access_enabled.setter
    def uniform_bucket_level_access_enabled(self, value):
        ubla = self.setdefault("uniformBucketLevelAccess", {})
        ubla["enabled"] = bool(value)
        self.bucket._patch_property("iamConfiguration", self)

    @property
    def uniform_bucket_level_access_locked_time(self):
        """Deadline for changing :attr:`uniform_bucket_level_access_enabled` from true to false.

        If the bucket's :attr:`uniform_bucket_level_access_enabled` is true, this property
        is time time after which that setting becomes immutable.

        If the bucket's :attr:`uniform_bucket_level_access_enabled` is false, this property
        is ``None``.

        :rtype: Union[:class:`datetime.datetime`, None]
        :returns:  (readonly) Time after which :attr:`uniform_bucket_level_access_enabled` will
                   be frozen as true.
        """
        ubla = self.get("uniformBucketLevelAccess", {})
        stamp = ubla.get("lockedTime")
        if stamp is not None:
            stamp = _rfc3339_nanos_to_datetime(stamp)
        return stamp

    @property
    def bucket_policy_only_enabled(self):
        """Deprecated alias for :attr:`uniform_bucket_level_access_enabled`.

        :rtype: bool
        :returns: whether the bucket is configured to allow only IAM.
        """
        return self.uniform_bucket_level_access_enabled

    @bucket_policy_only_enabled.setter
    def bucket_policy_only_enabled(self, value):
        warnings.warn(_BPO_ENABLED_MESSAGE, DeprecationWarning, stacklevel=2)
        self.uniform_bucket_level_access_enabled = value

    @property
    def bucket_policy_only_locked_time(self):
        """Deprecated alias for :attr:`uniform_bucket_level_access_locked_time`.

        :rtype: Union[:class:`datetime.datetime`, None]
        :returns:
            (readonly) Time after which :attr:`bucket_policy_only_enabled` will
            be frozen as true.
        """
        return self.uniform_bucket_level_access_locked_time


class Bucket(_PropertyMixin):
    """A class representing a Bucket on Cloud Storage.

    :type client: :class:`google.cloud.storage.client.Client`
    :param client: A client which holds credentials and project configuration
                   for the bucket (which requires a project).

    :type name: str
    :param name: The name of the bucket. Bucket names must start and end with a
                 number or letter.

    :type user_project: str
    :param user_project: (Optional) the project ID to be billed for API
                         requests made via this instance.

    :type generation: int
    :param generation: (Optional) If present, selects a specific revision of
                       this bucket.
    """

    _MAX_OBJECTS_FOR_ITERATION = 256
    """Maximum number of existing objects allowed in iteration.

    This is used in Bucket.delete() and Bucket.make_public().
    """

    STORAGE_CLASSES = (
        STANDARD_STORAGE_CLASS,
        NEARLINE_STORAGE_CLASS,
        COLDLINE_STORAGE_CLASS,
        ARCHIVE_STORAGE_CLASS,
        MULTI_REGIONAL_LEGACY_STORAGE_CLASS,  # legacy
        REGIONAL_LEGACY_STORAGE_CLASS,  # legacy
        DURABLE_REDUCED_AVAILABILITY_LEGACY_STORAGE_CLASS,  # legacy
    )
    """Allowed values for :attr:`storage_class`.

    Default value is :attr:`STANDARD_STORAGE_CLASS`.

    See
    https://cloud.google.com/storage/docs/json_api/v1/buckets#storageClass
    https://cloud.google.com/storage/docs/storage-classes
    """

    _LOCATION_TYPES = (
        MULTI_REGION_LOCATION_TYPE,
        REGION_LOCATION_TYPE,
        DUAL_REGION_LOCATION_TYPE,
    )
    """Allowed values for :attr:`location_type`."""

    def __init__(self, client, name=None, user_project=None, generation=None):
        """
        property :attr:`name`
            Get the bucket's name.
        """
        name = _validate_name(name)
        super(Bucket, self).__init__(name=name)
        self._client = client
        self._acl = BucketACL(self)
        self._default_object_acl = DefaultObjectACL(self)
        self._label_removals = set()
        self._user_project = user_project

        if generation is not None:
            self._properties["generation"] = generation

    def __repr__(self):
        return f"<Bucket: {self.name}>"

    @property
    def client(self):
        """The client bound to this bucket."""
        return self._client

    def _set_properties(self, value):
        """Set the properties for the current object.

        :type value: dict or :class:`google.cloud.storage.batch._FutureDict`
        :param value: The properties to be set.
        """
        self._label_removals.clear()
        return super(Bucket, self)._set_properties(value)

    @property
    def rpo(self):
        """Get the RPO (Recovery Point Objective) of this bucket

        See: https://cloud.google.com/storage/docs/managing-turbo-replication

        "ASYNC_TURBO" or "DEFAULT"
        :rtype: str
        """
        return self._properties.get("rpo")

    @rpo.setter
    def rpo(self, value):
        """
        Set the RPO (Recovery Point Objective) of this bucket.

        See: https://cloud.google.com/storage/docs/managing-turbo-replication

        :type value: str
        :param value: "ASYNC_TURBO" or "DEFAULT"
        """
        self._patch_property("rpo", value)

    @property
    def user_project(self):
        """Project ID to be billed for API requests made via this bucket.

        If unset, API requests are billed to the bucket owner.

        A user project is required for all operations on Requester Pays buckets.

        See https://cloud.google.com/storage/docs/requester-pays#requirements for details.

        :rtype: str
        """
        return self._user_project

    @property
    def generation(self):
        """Retrieve the generation for the bucket.

        :rtype: int or ``NoneType``
        :returns: The generation of the bucket or ``None`` if the bucket's
                  resource has not been loaded from the server.
        """
        generation = self._properties.get("generation")
        if generation is not None:
            return int(generation)

    @property
    def soft_delete_time(self):
        """If this bucket has been soft-deleted, returns the time at which it became soft-deleted.

        :rtype: :class:`datetime.datetime` or ``NoneType``
        :returns:
            (readonly) The time that the bucket became soft-deleted.
             Note this property is only set for soft-deleted buckets.
        """
        soft_delete_time = self._properties.get("softDeleteTime")
        if soft_delete_time is not None:
            return _rfc3339_nanos_to_datetime(soft_delete_time)

    @property
    def hard_delete_time(self):
        """If this bucket has been soft-deleted, returns the time at which it will be permanently deleted.

        :rtype: :class:`datetime.datetime` or ``NoneType``
        :returns:
            (readonly) The time that the bucket will be permanently deleted.
            Note this property is only set for soft-deleted buckets.
        """
        hard_delete_time = self._properties.get("hardDeleteTime")
        if hard_delete_time is not None:
            return _rfc3339_nanos_to_datetime(hard_delete_time)

    @property
    def _query_params(self):
        """Default query parameters."""
        params = super()._query_params
        return params

    @classmethod
    def from_string(cls, uri, client=None):
        """Get a constructor for bucket object by URI.

        .. code-block:: python

            from google.cloud import storage
            from google.cloud.storage.bucket import Bucket
            client = storage.Client()
            bucket = Bucket.from_string("gs://bucket", client=client)

        :type uri: str
        :param uri: The bucket uri pass to get bucket object.

        :type client: :class:`~google.cloud.storage.client.Client` or
                      ``NoneType``
        :param client: (Optional) The client to use.  Application code should
            *always* pass ``client``.

        :rtype: :class:`google.cloud.storage.bucket.Bucket`
        :returns: The bucket object created.
        """
        scheme, netloc, path, query, frag = urlsplit(uri)

        if scheme != "gs":
            raise ValueError("URI scheme must be gs")

        return cls(client, name=netloc)

    def blob(
        self,
        blob_name,
        chunk_size=None,
        encryption_key=None,
        kms_key_name=None,
        generation=None,
    ):
        """Factory constructor for blob object.

        .. note::
          This will not make an HTTP request; it simply instantiates
          a blob object owned by this bucket.

        :type blob_name: str
        :param blob_name: The name of the blob to be instantiated.

        :type chunk_size: int
        :param chunk_size: The size of a chunk of data whenever iterating
                           (in bytes). This must be a multiple of 256 KB per
                           the API specification.

        :type encryption_key: bytes
        :param encryption_key:
            (Optional) 32 byte encryption key for customer-supplied encryption.

        :type kms_key_name: str
        :param kms_key_name:
            (Optional) Resource name of KMS key used to encrypt blob's content.

        :type generation: long
        :param generation: (Optional) If present, selects a specific revision of
                           this object.

        :rtype: :class:`google.cloud.storage.blob.Blob`
        :returns: The blob object created.
        """
        return Blob(
            name=blob_name,
            bucket=self,
            chunk_size=chunk_size,
            encryption_key=encryption_key,
            kms_key_name=kms_key_name,
            generation=generation,
        )

    def notification(
        self,
        topic_name=None,
        topic_project=None,
        custom_attributes=None,
        event_types=None,
        blob_name_prefix=None,
        payload_format=NONE_PAYLOAD_FORMAT,
        notification_id=None,
    ):
        """Factory:  create a notification resource for the bucket.

        See: :class:`.BucketNotification` for parameters.

        :rtype: :class:`.BucketNotification`
        """
        return BucketNotification(
            self,
            topic_name=topic_name,
            topic_project=topic_project,
            custom_attributes=custom_attributes,
            event_types=event_types,
            blob_name_prefix=blob_name_prefix,
            payload_format=payload_format,
            notification_id=notification_id,
        )

    @create_trace_span(name="Storage.Bucket.exists")
    def exists(
        self,
        client=None,
        timeout=_DEFAULT_TIMEOUT,
        if_etag_match=None,
        if_etag_not_match=None,
        if_metageneration_match=None,
        if_metageneration_not_match=None,
        retry=DEFAULT_RETRY,
    ):
        """Determines whether or not this bucket exists.

        If :attr:`user_project` is set, bills the API request to that project.

        :type client: :class:`~google.cloud.storage.client.Client` or
                      ``NoneType``
        :param client: (Optional) The client to use. If not passed, falls back
                       to the ``client`` stored on the current bucket.

        :type timeout: float or tuple
        :param timeout:
            (Optional) The amount of time, in seconds, to wait
            for the server response.  See: :ref:`configuring_timeouts`

        :type if_etag_match: Union[str, Set[str]]
        :param if_etag_match: (Optional) Make the operation conditional on whether the
                              bucket's current ETag matches the given value.

        :type if_etag_not_match: Union[str, Set[str]])
        :param if_etag_not_match: (Optional) Make the operation conditional on whether the
                                  bucket's current ETag does not match the given value.

        :type if_metageneration_match: long
        :param if_metageneration_match: (Optional) Make the operation conditional on whether the
                                        bucket's current metageneration matches the given value.

        :type if_metageneration_not_match: long
        :param if_metageneration_not_match: (Optional) Make the operation conditional on whether the
                                            bucket's current metageneration does not match the given value.

        :type retry: google.api_core.retry.Retry or google.cloud.storage.retry.ConditionalRetryPolicy
        :param retry:
            (Optional) How to retry the RPC. See: :ref:`configuring_retries`

        :rtype: bool
        :returns: True if the bucket exists in Cloud Storage.
        """
        client = self._require_client(client)
        # We only need the status code (200 or not) so we seek to
        # minimize the returned payload.
        query_params = {"fields": "name"}

        if self.user_project is not None:
            query_params["userProject"] = self.user_project

        _add_generation_match_parameters(
            query_params,
            if_metageneration_match=if_metageneration_match,
            if_metageneration_not_match=if_metageneration_not_match,
        )

        headers = {}
        _add_etag_match_headers(
            headers, if_etag_match=if_etag_match, if_etag_not_match=if_etag_not_match
        )

        try:
            # We intentionally pass `_target_object=None` since fields=name
            # would limit the local properties.
            client._get_resource(
                self.path,
                query_params=query_params,
                headers=headers,
                timeout=timeout,
                retry=retry,
                _target_object=None,
            )
        except NotFound:
            # NOTE: This will not fail immediately in a batch. However, when
            #       Batch.finish() is called, the resulting `NotFound` will be
            #       raised.
            return False
        return True

    @create_trace_span(name="Storage.Bucket.create")
    def create(
        self,
        client=None,
        project=None,
        location=None,
        predefined_acl=None,
        predefined_default_object_acl=None,
        enable_object_retention=False,
        timeout=_DEFAULT_TIMEOUT,
        retry=DEFAULT_RETRY,
    ):
        """Creates current bucket.

        If the bucket already exists, will raise
        :class:`google.cloud.exceptions.Conflict`.

        This implements "storage.buckets.insert".

        If :attr:`user_project` is set, bills the API request to that project.

        :type client: :class:`~google.cloud.storage.client.Client` or
                      ``NoneType``
        :param client: (Optional) The client to use. If not passed, falls back
                       to the ``client`` stored on the current bucket.

        :type project: str
        :param project: (Optional) The project under which the bucket is to
                        be created. If not passed, uses the project set on
                        the client.
        :raises ValueError: if ``project`` is None and client's
                            :attr:`project` is also None.

        :type location: str
        :param location: (Optional) The location of the bucket. If not passed,
                         the default location, US, will be used. See
                         https://cloud.google.com/storage/docs/bucket-locations

        :type predefined_acl: str
        :param predefined_acl:
            (Optional) Name of predefined ACL to apply to bucket. See:
            https://cloud.google.com/storage/docs/access-control/lists#predefined-acl

        :type predefined_default_object_acl: str
        :param predefined_default_object_acl:
            (Optional) Name of predefined ACL to apply to bucket's objects. See:
            https://cloud.google.com/storage/docs/access-control/lists#predefined-acl

        :type enable_object_retention: bool
        :param enable_object_retention:
            (Optional) Whether object retention should be enabled on this bucket. See:
            https://cloud.google.com/storage/docs/object-lock

        :type timeout: float or tuple
        :param timeout:
            (Optional) The amount of time, in seconds, to wait
            for the server response.  See: :ref:`configuring_timeouts`

        :type retry: google.api_core.retry.Retry or google.cloud.storage.retry.ConditionalRetryPolicy
        :param retry:
            (Optional) How to retry the RPC. See: :ref:`configuring_retries`
        """

        client = self._require_client(client)
        client.create_bucket(
            bucket_or_name=self,
            project=project,
            user_project=self.user_project,
            location=location,
            predefined_acl=predefined_acl,
            predefined_default_object_acl=predefined_default_object_acl,
            enable_object_retention=enable_object_retention,
            timeout=timeout,
            retry=retry,
        )

    @create_trace_span(name="Storage.Bucket.update")
    def update(
        self,
        client=None,
        timeout=_DEFAULT_TIMEOUT,
        if_metageneration_match=None,
        if_metageneration_not_match=None,
        retry=DEFAULT_RETRY_IF_METAGENERATION_SPECIFIED,
    ):
        """Sends all properties in a PUT request.

        Updates the ``_properties`` with the response from the backend.

        If :attr:`user_project` is set, bills the API request to that project.

        :type client: :class:`~google.cloud.storage.client.Client` or
                      ``NoneType``
        :param client: the client to use. If not passed, falls back to the
                       ``client`` stored on the current object.

        :type timeout: float or tuple
        :param timeout:
            (Optional) The amount of time, in seconds, to wait
            for the server response.  See: :ref:`configuring_timeouts`

        :type if_metageneration_match: long
        :param if_metageneration_match: (Optional) Make the operation conditional on whether the
                                        blob's current metageneration matches the given value.

        :type if_metageneration_not_match: long
        :param if_metageneration_not_match: (Optional) Make the operation conditional on whether the
                                            blob's current metageneration does not match the given value.

        :type retry: google.api_core.retry.Retry or google.cloud.storage.retry.ConditionalRetryPolicy
        :param retry:
            (Optional) How to retry the RPC. See: :ref:`configuring_retries`
        """
        super(Bucket, self).update(
            client=client,
            timeout=timeout,
            if_metageneration_match=if_metageneration_match,
            if_metageneration_not_match=if_metageneration_not_match,
            retry=retry,
        )

    @create_trace_span(name="Storage.Bucket.reload")
    def reload(
        self,
        client=None,
        projection="noAcl",
        timeout=_DEFAULT_TIMEOUT,
        if_etag_match=None,
        if_etag_not_match=None,
        if_metageneration_match=None,
        if_metageneration_not_match=None,
        retry=DEFAULT_RETRY,
        soft_deleted=None,
    ):
        """Reload properties from Cloud Storage.

        If :attr:`user_project` is set, bills the API request to that project.

        :type client: :class:`~google.cloud.storage.client.Client` or
                      ``NoneType``
        :param client: the client to use. If not passed, falls back to the
                       ``client`` stored on the current object.

        :type projection: str
        :param projection: (Optional) If used, must be 'full' or 'noAcl'.
                           Defaults to ``'noAcl'``. Specifies the set of
                           properties to return.

        :type timeout: float or tuple
        :param timeout:
            (Optional) The amount of time, in seconds, to wait
            for the server response.  See: :ref:`configuring_timeouts`

        :type if_etag_match: Union[str, Set[str]]
        :param if_etag_match: (Optional) Make the operation conditional on whether the
                              bucket's current ETag matches the given value.

        :type if_etag_not_match: Union[str, Set[str]])
        :param if_etag_not_match: (Optional) Make the operation conditional on whether the
                                  bucket's current ETag does not match the given value.

        :type if_metageneration_match: long
        :param if_metageneration_match: (Optional) Make the operation conditional on whether the
                                        bucket's current metageneration matches the given value.

        :type if_metageneration_not_match: long
        :param if_metageneration_not_match: (Optional) Make the operation conditional on whether the
                                            bucket's current metageneration does not match the given value.

        :type retry: google.api_core.retry.Retry or google.cloud.storage.retry.ConditionalRetryPolicy
        :param retry:
            (Optional) How to retry the RPC. See: :ref:`configuring_retries`

        :type soft_deleted: bool
        :param soft_deleted: (Optional) If True, looks for a soft-deleted
            bucket. Will only return the bucket metadata if the bucket exists
            and is in a soft-deleted state. The bucket ``generation`` must be
            set if ``soft_deleted`` is set to True.
            See: https://cloud.google.com/storage/docs/soft-delete
        """
        super(Bucket, self).reload(
            client=client,
            projection=projection,
            timeout=timeout,
            if_etag_match=if_etag_match,
            if_etag_not_match=if_etag_not_match,
            if_metageneration_match=if_metageneration_match,
            if_metageneration_not_match=if_metageneration_not_match,
            retry=retry,
            soft_deleted=soft_deleted,
        )

    @create_trace_span(name="Storage.Bucket.patch")
    def patch(
        self,
        client=None,
        timeout=_DEFAULT_TIMEOUT,
        if_metageneration_match=None,
        if_metageneration_not_match=None,
        retry=DEFAULT_RETRY_IF_METAGENERATION_SPECIFIED,
    ):
        """Sends all changed properties in a PATCH request.

        Updates the ``_properties`` with the response from the backend.

        If :attr:`user_project` is set, bills the API request to that project.

        :type client: :class:`~google.cloud.storage.client.Client` or
                      ``NoneType``
        :param client: the client to use. If not passed, falls back to the
                       ``client`` stored on the current object.

        :type timeout: float or tuple
        :param timeout:
            (Optional) The amount of time, in seconds, to wait
            for the server response.  See: :ref:`configuring_timeouts`

        :type if_metageneration_match: long
        :param if_metageneration_match: (Optional) Make the operation conditional on whether the
                                        blob's current metageneration matches the given value.

        :type if_metageneration_not_match: long
        :param if_metageneration_not_match: (Optional) Make the operation conditional on whether the
                                            blob's current metageneration does not match the given value.

        :type retry: google.api_core.retry.Retry or google.cloud.storage.retry.ConditionalRetryPolicy
        :param retry:
            (Optional) How to retry the RPC. See: :ref:`configuring_retries`
        """
        # Special case: For buckets, it is possible that labels are being
        # removed; this requires special handling.
        if self._label_removals:
            self._changes.add("labels")
            self._properties.setdefault("labels", {})
            for removed_label in self._label_removals:
                self._properties["labels"][removed_label] = None

        # Call the superclass method.
        super(Bucket, self).patch(
            client=client,
            if_metageneration_match=if_metageneration_match,
            if_metageneration_not_match=if_metageneration_not_match,
            timeout=timeout,
            retry=retry,
        )

    @property
    def acl(self):
        """Create our ACL on demand."""
        return self._acl

    @property
    def default_object_acl(self):
        """Create our defaultObjectACL on demand."""
        return self._default_object_acl

    @staticmethod
    def path_helper(bucket_name):
        """Relative URL path for a bucket.

        :type bucket_name: str
        :param bucket_name: The bucket name in the path.

        :rtype: str
        :returns: The relative URL path for ``bucket_name``.
        """
        return "/b/" + bucket_name

    @property
    def path(self):
        """The URL path to this bucket."""
        if not self.name:
            raise ValueError("Cannot determine path without bucket name.")

        return self.path_helper(self.name)

    @create_trace_span(name="Storage.Bucket.getBlob")
    def get_blob(
        self,
        blob_name,
        client=None,
        encryption_key=None,
        generation=None,
        if_etag_match=None,
        if_etag_not_match=None,
        if_generation_match=None,
        if_generation_not_match=None,
        if_metageneration_match=None,
        if_metageneration_not_match=None,
        timeout=_DEFAULT_TIMEOUT,
        retry=DEFAULT_RETRY,
        soft_deleted=None,
        restore_token=None,
        **kwargs,
    ):
        """Get a blob object by name.

        See a [code sample](https://cloud.google.com/storage/docs/samples/storage-get-metadata#storage_get_metadata-python)
        on how to retrieve metadata of an object.

        If :attr:`user_project` is set, bills the API request to that project.

        :type blob_name: str
        :param blob_name: The name of the blob to retrieve.

        :type client: :class:`~google.cloud.storage.client.Client` or
                      ``NoneType``
        :param client: (Optional) The client to use.  If not passed, falls back
                       to the ``client`` stored on the current bucket.

        :type encryption_key: bytes
        :param encryption_key:
            (Optional) 32 byte encryption key for customer-supplied encryption.
            See
            https://cloud.google.com/storage/docs/encryption#customer-supplied.

        :type generation: long
        :param generation:
            (Optional) If present, selects a specific revision of this object.

        :type if_etag_match: Union[str, Set[str]]
        :param if_etag_match:
            (Optional) See :ref:`using-if-etag-match`

        :type if_etag_not_match: Union[str, Set[str]]
        :param if_etag_not_match:
            (Optional) See :ref:`using-if-etag-not-match`

        :type if_generation_match: long
        :param if_generation_match:
            (Optional) See :ref:`using-if-generation-match`

        :type if_generation_not_match: long
        :param if_generation_not_match:
            (Optional) See :ref:`using-if-generation-not-match`

        :type if_metageneration_match: long
        :param if_metageneration_match:
            (Optional) See :ref:`using-if-metageneration-match`

        :type if_metageneration_not_match: long
        :param if_metageneration_not_match:
            (Optional) See :ref:`using-if-metageneration-not-match`

        :type timeout: float or tuple
        :param timeout:
            (Optional) The amount of time, in seconds, to wait
            for the server response.  See: :ref:`configuring_timeouts`

        :type retry: google.api_core.retry.Retry or google.cloud.storage.retry.ConditionalRetryPolicy
        :param retry:
            (Optional) How to retry the RPC. See: :ref:`configuring_retries`

        :type soft_deleted: bool
        :param soft_deleted:
            (Optional) If True, looks for a soft-deleted object. Will only return
            the object metadata if the object exists and is in a soft-deleted state.
            Object ``generation`` is required if ``soft_deleted`` is set to True.
            See: https://cloud.google.com/storage/docs/soft-delete

        :type restore_token: str
        :param restore_token:
            (Optional) The restore_token is required to retrieve a soft-deleted object only if
            its name and generation value do not uniquely identify it, and hierarchical namespace
            is enabled on the bucket. Otherwise, this parameter is optional.
            See: https://cloud.google.com/storage/docs/json_api/v1/objects/get

        :param kwargs: Keyword arguments to pass to the
                       :class:`~google.cloud.storage.blob.Blob` constructor.

        :rtype: :class:`google.cloud.storage.blob.Blob` or None
        :returns: The blob object if it exists, otherwise None.
        """
        blob = Blob(
            bucket=self,
            name=blob_name,
            encryption_key=encryption_key,
            generation=generation,
            **kwargs,
        )
        try:
            # NOTE: This will not fail immediately in a batch. However, when
            #       Batch.finish() is called, the resulting `NotFound` will be
            #       raised.
            blob.reload(
                client=client,
                timeout=timeout,
                if_etag_match=if_etag_match,
                if_etag_not_match=if_etag_not_match,
                if_generation_match=if_generation_match,
                if_generation_not_match=if_generation_not_match,
                if_metageneration_match=if_metageneration_match,
                if_metageneration_not_match=if_metageneration_not_match,
                retry=retry,
                soft_deleted=soft_deleted,
                restore_token=restore_token,
            )
        except NotFound:
            return None
        else:
            return blob

    @create_trace_span(name="Storage.Bucket.listBlobs")
    def list_blobs(
        self,
        max_results=None,
        page_token=None,
        prefix=None,
        delimiter=None,
        start_offset=None,
        end_offset=None,
        include_trailing_delimiter=None,
        versions=None,
        projection="noAcl",
        fields=None,
        client=None,
        timeout=_DEFAULT_TIMEOUT,
        retry=DEFAULT_RETRY,
        match_glob=None,
        include_folders_as_prefixes=None,
        soft_deleted=None,
        page_size=None,
    ):
        """Return an iterator used to find blobs in the bucket.

        If :attr:`user_project` is set, bills the API request to that project.

        :type max_results: int
        :param max_results:
            (Optional) The maximum number of blobs to return.

        :type page_token: str
        :param page_token:
            (Optional) If present, return the next batch of blobs, using the
            value, which must correspond to the ``nextPageToken`` value
            returned in the previous response.  Deprecated: use the ``pages``
            property of the returned iterator instead of manually passing the
            token.

        :type prefix: str
        :param prefix: (Optional) Prefix used to filter blobs.

        :type delimiter: str
        :param delimiter: (Optional) Delimiter, used with ``prefix`` to
                          emulate hierarchy.

        :type start_offset: str
        :param start_offset:
            (Optional) Filter results to objects whose names are
            lexicographically equal to or after ``startOffset``. If
            ``endOffset`` is also set, the objects listed will have names
            between ``startOffset`` (inclusive) and ``endOffset`` (exclusive).

        :type end_offset: str
        :param end_offset:
            (Optional) Filter results to objects whose names are
            lexicographically before ``endOffset``. If ``startOffset`` is also
            set, the objects listed will have names between ``startOffset``
            (inclusive) and ``endOffset`` (exclusive).

        :type include_trailing_delimiter: boolean
        :param include_trailing_delimiter:
            (Optional) If true, objects that end in exactly one instance of
            ``delimiter`` will have their metadata included in ``items`` in
            addition to ``prefixes``.

        :type versions: bool
        :param versions: (Optional) Whether object versions should be returned
                         as separate blobs.

        :type projection: str
        :param projection: (Optional) If used, must be 'full' or 'noAcl'.
                           Defaults to ``'noAcl'``. Specifies the set of
                           properties to return.

        :type fields: str
        :param fields:
            (Optional) Selector specifying which fields to include
            in a partial response. Must be a list of fields. For
            example to get a partial response with just the next
            page token and the name and language of each blob returned:
            ``'items(name,contentLanguage),nextPageToken'``.
            See: https://cloud.google.com/storage/docs/json_api/v1/parameters#fields

        :type client: :class:`~google.cloud.storage.client.Client`
        :param client: (Optional) The client to use.  If not passed, falls back
                       to the ``client`` stored on the current bucket.

        :type timeout: float or tuple
        :param timeout:
            (Optional) The amount of time, in seconds, to wait
            for the server response.  See: :ref:`configuring_timeouts`

        :type retry: google.api_core.retry.Retry or google.cloud.storage.retry.ConditionalRetryPolicy
        :param retry:
            (Optional) How to retry the RPC. See: :ref:`configuring_retries`

        :type match_glob: str
        :param match_glob:
            (Optional) A glob pattern used to filter results (for example, foo*bar).
            The string value must be UTF-8 encoded. See:
            https://cloud.google.com/storage/docs/json_api/v1/objects/list#list-object-glob

        :type include_folders_as_prefixes: bool
            (Optional) If true, includes Folders and Managed Folders in the set of
            ``prefixes`` returned by the query. Only applicable if ``delimiter`` is set to /.
            See: https://cloud.google.com/storage/docs/managed-folders

        :type soft_deleted: bool
        :param soft_deleted:
            (Optional) If true, only soft-deleted objects will be listed as distinct results in order of increasing
            generation number. This parameter can only be used successfully if the bucket has a soft delete policy.
            Note ``soft_deleted`` and ``versions`` cannot be set to True simultaneously. See:
            https://cloud.google.com/storage/docs/soft-delete

        :type page_size: int
        :param page_size:
            (Optional) Maximum number of blobs to return in each page.
            Defaults to a value set by the API.

        :rtype: :class:`~google.api_core.page_iterator.Iterator`
        :returns: Iterator of all :class:`~google.cloud.storage.blob.Blob`
                  in this bucket matching the arguments.
        """
        client = self._require_client(client)
        return client.list_blobs(
            self,
            max_results=max_results,
            page_token=page_token,
            prefix=prefix,
            delimiter=delimiter,
            start_offset=start_offset,
            end_offset=end_offset,
            include_trailing_delimiter=include_trailing_delimiter,
            versions=versions,
            projection=projection,
            fields=fields,
            page_size=page_size,
            timeout=timeout,
            retry=retry,
            match_glob=match_glob,
            include_folders_as_prefixes=include_folders_as_prefixes,
            soft_deleted=soft_deleted,
        )

    @create_trace_span(name="Storage.Bucket.listNotifications")
    def list_notifications(
        self, client=None, timeout=_DEFAULT_TIMEOUT, retry=DEFAULT_RETRY
    ):
        """List Pub / Sub notifications for this bucket.

        See:
        https://cloud.google.com/storage/docs/json_api/v1/notifications/list

        If :attr:`user_project` is set, bills the API request to that project.

        :type client: :class:`~google.cloud.storage.client.Client` or
                      ``NoneType``
        :param client: (Optional) The client to use.  If not passed, falls back
                       to the ``client`` stored on the current bucket.
        :type timeout: float or tuple
        :param timeout:
            (Optional) The amount of time, in seconds, to wait
            for the server response.  See: :ref:`configuring_timeouts`

        :type retry: google.api_core.retry.Retry or google.cloud.storage.retry.ConditionalRetryPolicy
        :param retry:
            (Optional) How to retry the RPC. See: :ref:`configuring_retries`

        :rtype: list of :class:`.BucketNotification`
        :returns: notification instances
        """
        client = self._require_client(client)
        path = self.path + "/notificationConfigs"
        iterator = client._list_resource(
            path,
            _item_to_notification,
            timeout=timeout,
            retry=retry,
        )
        iterator.bucket = self
        return iterator

    @create_trace_span(name="Storage.Bucket.getNotification")
    def get_notification(
        self,
        notification_id,
        client=None,
        timeout=_DEFAULT_TIMEOUT,
        retry=DEFAULT_RETRY,
    ):
        """Get Pub / Sub notification for this bucket.

        See [API reference docs](https://cloud.google.com/storage/docs/json_api/v1/notifications/get)
        and a [code sample](https://cloud.google.com/storage/docs/samples/storage-print-pubsub-bucket-notification#storage_print_pubsub_bucket_notification-python).

        If :attr:`user_project` is set, bills the API request to that project.

        :type notification_id: str
        :param notification_id: The notification id to retrieve the notification configuration.

        :type client: :class:`~google.cloud.storage.client.Client` or
                      ``NoneType``
        :param client: (Optional) The client to use.  If not passed, falls back
                       to the ``client`` stored on the current bucket.
        :type timeout: float or tuple
        :param timeout:
            (Optional) The amount of time, in seconds, to wait
            for the server response.  See: :ref:`configuring_timeouts`

        :type retry: google.api_core.retry.Retry or google.cloud.storage.retry.ConditionalRetryPolicy
        :param retry:
            (Optional) How to retry the RPC. See: :ref:`configuring_retries`

        :rtype: :class:`.BucketNotification`
        :returns: notification instance.
        """
        notification = self.notification(notification_id=notification_id)
        notification.reload(client=client, timeout=timeout, retry=retry)
        return notification

    @create_trace_span(name="Storage.Bucket.delete")
    def delete(
        self,
        force=False,
        client=None,
        if_metageneration_match=None,
        if_metageneration_not_match=None,
        timeout=_DEFAULT_TIMEOUT,
        retry=DEFAULT_RETRY,
    ):
        """Delete this bucket.

        The bucket **must** be empty in order to submit a delete request. If
        ``force=True`` is passed, this will first attempt to delete all the
        objects / blobs in the bucket (i.e. try to empty the bucket).

        If the bucket doesn't exist, this will raise
        :class:`google.cloud.exceptions.NotFound`. If the bucket is not empty
        (and ``force=False``), will raise :class:`google.cloud.exceptions.Conflict`.

        If ``force=True`` and the bucket contains more than 256 objects / blobs
        this will cowardly refuse to delete the objects (or the bucket). This
        is to prevent accidental bucket deletion and to prevent extremely long
        runtime of this method. Also note that ``force=True`` is not supported
        in a ``Batch`` context.

        If :attr:`user_project` is set, bills the API request to that project.

        :type force: bool
        :param force: If True, empties the bucket's objects then deletes it.

        :type client: :class:`~google.cloud.storage.client.Client` or
                      ``NoneType``
        :param client: (Optional) The client to use. If not passed, falls back
                       to the ``client`` stored on the current bucket.

        :type if_metageneration_match: long
        :param if_metageneration_match: (Optional) Make the operation conditional on whether the
                                        blob's current metageneration matches the given value.

        :type if_metageneration_not_match: long
        :param if_metageneration_not_match: (Optional) Make the operation conditional on whether the
                                            blob's current metageneration does not match the given value.

        :type timeout: float or tuple
        :param timeout:
            (Optional) The amount of time, in seconds, to wait
            for the server response.  See: :ref:`configuring_timeouts`

        :type retry: google.api_core.retry.Retry or google.cloud.storage.retry.ConditionalRetryPolicy
        :param retry:
            (Optional) How to retry the RPC. See: :ref:`configuring_retries`

        :raises: :class:`ValueError` if ``force`` is ``True`` and the bucket
                 contains more than 256 objects / blobs.
        """
        client = self._require_client(client)
        query_params = {}

        if self.user_project is not None:
            query_params["userProject"] = self.user_project

        _add_generation_match_parameters(
            query_params,
            if_metageneration_match=if_metageneration_match,
            if_metageneration_not_match=if_metageneration_not_match,
        )
        if force:
            blobs = list(
                self.list_blobs(
                    max_results=self._MAX_OBJECTS_FOR_ITERATION + 1,
                    client=client,
                    timeout=timeout,
                    retry=retry,
                    versions=True,
                )
            )
            if len(blobs) > self._MAX_OBJECTS_FOR_ITERATION:
                message = (
                    "Refusing to delete bucket with more than "
                    "%d objects. If you actually want to delete "
                    "this bucket, please delete the objects "
                    "yourself before calling Bucket.delete()."
                ) % (self._MAX_OBJECTS_FOR_ITERATION,)
                raise ValueError(message)

            # Ignore 404 errors on delete.
            self.delete_blobs(
                blobs,
                on_error=lambda blob: None,
                client=client,
                timeout=timeout,
                retry=retry,
                preserve_generation=True,
            )

        # We intentionally pass `_target_object=None` since a DELETE
        # request has no response value (whether in a standard request or
        # in a batch request).
        client._delete_resource(
            self.path,
            query_params=query_params,
            timeout=timeout,
            retry=retry,
            _target_object=None,
        )

    @create_trace_span(name="Storage.Bucket.deleteBlob")
    def delete_blob(
        self,
        blob_name,
        client=None,
        generation=None,
        if_generation_match=None,
        if_generation_not_match=None,
        if_metageneration_match=None,
        if_metageneration_not_match=None,
        timeout=_DEFAULT_TIMEOUT,
        retry=DEFAULT_RETRY_IF_GENERATION_SPECIFIED,
    ):
        """Deletes a blob from the current bucket.

        If :attr:`user_project` is set, bills the API request to that project.

        :type blob_name: str
        :param blob_name: A blob name to delete.

        :type client: :class:`~google.cloud.storage.client.Client` or
                      ``NoneType``
        :param client: (Optional) The client to use. If not passed, falls back
                       to the ``client`` stored on the current bucket.

        :type generation: long
        :param generation: (Optional) If present, permanently deletes a specific
                           revision of this object.

        :type if_generation_match: long
        :param if_generation_match:
            (Optional) See :ref:`using-if-generation-match`

        :type if_generation_not_match: long
        :param if_generation_not_match:
            (Optional) See :ref:`using-if-generation-not-match`

        :type if_metageneration_match: long
        :param if_metageneration_match:
            (Optional) See :ref:`using-if-metageneration-match`

        :type if_metageneration_not_match: long
        :param if_metageneration_not_match:
            (Optional) See :ref:`using-if-metageneration-not-match`

        :type timeout: float or tuple
        :param timeout:
            (Optional) The amount of time, in seconds, to wait
            for the server response.  See: :ref:`configuring_timeouts`

        :type retry: google.api_core.retry.Retry or google.cloud.storage.retry.ConditionalRetryPolicy
        :param retry:
            (Optional) How to retry the RPC.
            The default value is ``DEFAULT_RETRY_IF_GENERATION_SPECIFIED``, a conditional retry
            policy which will only enable retries if ``if_generation_match`` or ``generation``
            is set, in order to ensure requests are idempotent before retrying them.
            Change the value to ``DEFAULT_RETRY`` or another `google.api_core.retry.Retry` object
            to enable retries regardless of generation precondition setting.
            See [Configuring Retries](https://cloud.google.com/python/docs/reference/storage/latest/retry_timeout).

        :raises: :class:`google.cloud.exceptions.NotFound` Raises a NotFound
                 if the blob isn't found. To suppress
                 the exception, use :meth:`delete_blobs` by passing a no-op
                 ``on_error`` callback.
        """
        client = self._require_client(client)
        blob = Blob(blob_name, bucket=self, generation=generation)

        query_params = copy.deepcopy(blob._query_params)
        _add_generation_match_parameters(
            query_params,
            if_generation_match=if_generation_match,
            if_generation_not_match=if_generation_not_match,
            if_metageneration_match=if_metageneration_match,
            if_metageneration_not_match=if_metageneration_not_match,
        )
        # We intentionally pass `_target_object=None` since a DELETE
        # request has no response value (whether in a standard request or
        # in a batch request).
        client._delete_resource(
            blob.path,
            query_params=query_params,
            timeout=timeout,
            retry=retry,
            _target_object=None,
        )

    @create_trace_span(name="Storage.Bucket.deleteBlobs")
    def delete_blobs(
        self,
        blobs,
        on_error=None,
        client=None,
        preserve_generation=False,
        timeout=_DEFAULT_TIMEOUT,
        if_generation_match=None,
        if_generation_not_match=None,
        if_metageneration_match=None,
        if_metageneration_not_match=None,
        retry=DEFAULT_RETRY_IF_GENERATION_SPECIFIED,
    ):
        """Deletes a list of blobs from the current bucket.

        Uses :meth:`delete_blob` to delete each individual blob.

        By default, any generation information in the list of blobs is ignored, and the
        live versions of all blobs are deleted. Set `preserve_generation` to True
        if blob generation should instead be propagated from the list of blobs.

        If :attr:`user_project` is set, bills the API request to that project.

        :type blobs: list
        :param blobs: A list of :class:`~google.cloud.storage.blob.Blob`-s or
                      blob names to delete.

        :type on_error: callable
        :param on_error: (Optional) Takes single argument: ``blob``.
                         Called once for each blob raising
                         :class:`~google.cloud.exceptions.NotFound`;
                         otherwise, the exception is propagated.
                         Note that ``on_error`` is not supported in a ``Batch`` context.

        :type client: :class:`~google.cloud.storage.client.Client`
        :param client: (Optional) The client to use.  If not passed, falls back
                       to the ``client`` stored on the current bucket.

        :type preserve_generation: bool
        :param preserve_generation: (Optional) Deletes only the generation specified on the blob object,
                                    instead of the live version, if set to True. Only :class:~google.cloud.storage.blob.Blob
                                    objects can have their generation set in this way.
                                    Default: False.

        :type if_generation_match: list of long
        :param if_generation_match:
            (Optional) See :ref:`using-if-generation-match`
            Note that the length of the list must match the length of
            The list must match ``blobs`` item-to-item.

        :type if_generation_not_match: list of long
        :param if_generation_not_match:
            (Optional) See :ref:`using-if-generation-not-match`
            The list must match ``blobs`` item-to-item.

        :type if_metageneration_match: list of long
        :param if_metageneration_match:
            (Optional) See :ref:`using-if-metageneration-match`
            The list must match ``blobs`` item-to-item.

        :type if_metageneration_not_match: list of long
        :param if_metageneration_not_match:
            (Optional) See :ref:`using-if-metageneration-not-match`
            The list must match ``blobs`` item-to-item.

        :type timeout: float or tuple
        :param timeout:
            (Optional) The amount of time, in seconds, to wait
            for the server response.  See: :ref:`configuring_timeouts`

        :type retry: google.api_core.retry.Retry or google.cloud.storage.retry.ConditionalRetryPolicy
        :param retry:
            (Optional) How to retry the RPC.
            The default value is ``DEFAULT_RETRY_IF_GENERATION_SPECIFIED``, a conditional retry
            policy which will only enable retries if ``if_generation_match`` or ``generation``
            is set, in order to ensure requests are idempotent before retrying them.
            Change the value to ``DEFAULT_RETRY`` or another `google.api_core.retry.Retry` object
            to enable retries regardless of generation precondition setting.
            See [Configuring Retries](https://cloud.google.com/python/docs/reference/storage/latest/retry_timeout).

        :raises: :class:`~google.cloud.exceptions.NotFound` (if
                 `on_error` is not passed).
        """
        _raise_if_len_differs(
            len(blobs),
            if_generation_match=if_generation_match,
            if_generation_not_match=if_generation_not_match,
            if_metageneration_match=if_metageneration_match,
            if_metageneration_not_match=if_metageneration_not_match,
        )
        if_generation_match = iter(if_generation_match or [])
        if_generation_not_match = iter(if_generation_not_match or [])
        if_metageneration_match = iter(if_metageneration_match or [])
        if_metageneration_not_match = iter(if_metageneration_not_match or [])

        for blob in blobs:
            try:
                blob_name = blob
                generation = None
                if not isinstance(blob_name, str):
                    blob_name = blob.name
                    generation = blob.generation if preserve_generation else None

                self.delete_blob(
                    blob_name,
                    client=client,
                    generation=generation,
                    if_generation_match=next(if_generation_match, None),
                    if_generation_not_match=next(if_generation_not_match, None),
                    if_metageneration_match=next(if_metageneration_match, None),
                    if_metageneration_not_match=next(if_metageneration_not_match, None),
                    timeout=timeout,
                    retry=retry,
                )
            except NotFound:
                if on_error is not None:
                    on_error(blob)
                else:
                    raise

    @create_trace_span(name="Storage.Bucket.copyBlob")
    def copy_blob(
        self,
        blob,
        destination_bucket,
        new_name=None,
        client=None,
        preserve_acl=True,
        source_generation=None,
        if_generation_match=None,
        if_generation_not_match=None,
        if_metageneration_match=None,
        if_metageneration_not_match=None,
        if_source_generation_match=None,
        if_source_generation_not_match=None,
        if_source_metageneration_match=None,
        if_source_metageneration_not_match=None,
        timeout=_DEFAULT_TIMEOUT,
        retry=DEFAULT_RETRY_IF_GENERATION_SPECIFIED,
    ):
        """Copy the given blob to the given bucket, optionally with a new name.

        If :attr:`user_project` is set, bills the API request to that project.

        See [API reference docs](https://cloud.google.com/storage/docs/json_api/v1/objects/copy)
        and a [code sample](https://cloud.google.com/storage/docs/samples/storage-copy-file#storage_copy_file-python).

        :type blob: :class:`google.cloud.storage.blob.Blob`
        :param blob: The blob to be copied.

        :type destination_bucket: :class:`google.cloud.storage.bucket.Bucket`
        :param destination_bucket: The bucket into which the blob should be
                                   copied.

        :type new_name: str
        :param new_name: (Optional) The new name for the copied file.

        :type client: :class:`~google.cloud.storage.client.Client` or
                      ``NoneType``
        :param client: (Optional) The client to use. If not passed, falls back
                       to the ``client`` stored on the current bucket.

        :type preserve_acl: bool
        :param preserve_acl: DEPRECATED. This argument is not functional!
                             (Optional) Copies ACL from old blob to new blob.
                             Default: True.
                             Note that ``preserve_acl`` is not supported in a
                             ``Batch`` context.

        :type source_generation: long
        :param source_generation: (Optional) The generation of the blob to be
                                  copied.

        :type if_generation_match: long
        :param if_generation_match:
            (Optional) See :ref:`using-if-generation-match`
            Note that the generation to be matched is that of the
            ``destination`` blob.

        :type if_generation_not_match: long
        :param if_generation_not_match:
            (Optional) See :ref:`using-if-generation-not-match`
            Note that the generation to be matched is that of the
            ``destination`` blob.

        :type if_metageneration_match: long
        :param if_metageneration_match:
            (Optional) See :ref:`using-if-metageneration-match`
            Note that the metageneration to be matched is that of the
            ``destination`` blob.

        :type if_metageneration_not_match: long
        :param if_metageneration_not_match:
            (Optional) See :ref:`using-if-metageneration-not-match`
            Note that the metageneration to be matched is that of the
            ``destination`` blob.

        :type if_source_generation_match: long
        :param if_source_generation_match:
            (Optional) Makes the operation conditional on whether the source
            object's generation matches the given value.

        :type if_source_generation_not_match: long
        :param if_source_generation_not_match:
            (Optional) Makes the operation conditional on whether the source
            object's generation does not match the given value.

        :type if_source_metageneration_match: long
        :param if_source_metageneration_match:
            (Optional) Makes the operation conditional on whether the source
            object's current metageneration matches the given value.

        :type if_source_metageneration_not_match: long
        :param if_source_metageneration_not_match:
            (Optional) Makes the operation conditional on whether the source
            object's current metageneration does not match the given value.

        :type timeout: float or tuple
        :param timeout:
            (Optional) The amount of time, in seconds, to wait
            for the server response.  See: :ref:`configuring_timeouts`

        :type retry: google.api_core.retry.Retry or google.cloud.storage.retry.ConditionalRetryPolicy
        :param retry:
            (Optional) How to retry the RPC.
            The default value is ``DEFAULT_RETRY_IF_GENERATION_SPECIFIED``, a conditional retry
            policy which will only enable retries if ``if_generation_match`` or ``generation``
            is set, in order to ensure requests are idempotent before retrying them.
            Change the value to ``DEFAULT_RETRY`` or another `google.api_core.retry.Retry` object
            to enable retries regardless of generation precondition setting.
            See [Configuring Retries](https://cloud.google.com/python/docs/reference/storage/latest/retry_timeout).

        :rtype: :class:`google.cloud.storage.blob.Blob`
        :returns: The new Blob.
        """
        client = self._require_client(client)
        query_params = {}

        if self.user_project is not None:
            query_params["userProject"] = self.user_project

        if source_generation is not None:
            query_params["sourceGeneration"] = source_generation

        _add_generation_match_parameters(
            query_params,
            if_generation_match=if_generation_match,
            if_generation_not_match=if_generation_not_match,
            if_metageneration_match=if_metageneration_match,
            if_metageneration_not_match=if_metageneration_not_match,
            if_source_generation_match=if_source_generation_match,
            if_source_generation_not_match=if_source_generation_not_match,
            if_source_metageneration_match=if_source_metageneration_match,
            if_source_metageneration_not_match=if_source_metageneration_not_match,
        )

        if new_name is None:
            new_name = blob.name

        new_blob = Blob(bucket=destination_bucket, name=new_name)
        api_path = blob.path + "/copyTo" + new_blob.path
        copy_result = client._post_resource(
            api_path,
            None,
            query_params=query_params,
            timeout=timeout,
            retry=retry,
            _target_object=new_blob,
        )

        if not preserve_acl:
            new_blob.acl.save(acl={}, client=client, timeout=timeout)

        new_blob._set_properties(copy_result)
        return new_blob

    @create_trace_span(name="Storage.Bucket.renameBlob")
    def rename_blob(
        self,
        blob,
        new_name,
        client=None,
        if_generation_match=None,
        if_generation_not_match=None,
        if_metageneration_match=None,
        if_metageneration_not_match=None,
        if_source_generation_match=None,
        if_source_generation_not_match=None,
        if_source_metageneration_match=None,
        if_source_metageneration_not_match=None,
        timeout=_DEFAULT_TIMEOUT,
        retry=DEFAULT_RETRY_IF_GENERATION_SPECIFIED,
    ):
        """Rename the given blob using copy and delete operations.

        If :attr:`user_project` is set, bills the API request to that project.

        Effectively, copies blob to the same bucket with a new name, then
        deletes the blob.

        .. warning::

          This method will first duplicate the data and then delete the
          old blob.  This means that with very large objects renaming
          could be a very (temporarily) costly or a very slow operation.
          If you need more control over the copy and deletion, instead
          use ``google.cloud.storage.blob.Blob.copy_to`` and
          ``google.cloud.storage.blob.Blob.delete`` directly.

          Also note that this method is not fully supported in a
          ``Batch`` context.

        :type blob: :class:`google.cloud.storage.blob.Blob`
        :param blob: The blob to be renamed.

        :type new_name: str
        :param new_name: The new name for this blob.

        :type client: :class:`~google.cloud.storage.client.Client` or
                      ``NoneType``
        :param client: (Optional) The client to use.  If not passed, falls back
                       to the ``client`` stored on the current bucket.

        :type if_generation_match: long
        :param if_generation_match:
            (Optional) See :ref:`using-if-generation-match`
            Note that the generation to be matched is that of the
            ``destination`` blob.

        :type if_generation_not_match: long
        :param if_generation_not_match:
            (Optional) See :ref:`using-if-generation-not-match`
            Note that the generation to be matched is that of the
            ``destination`` blob.

        :type if_metageneration_match: long
        :param if_metageneration_match:
            (Optional) See :ref:`using-if-metageneration-match`
            Note that the metageneration to be matched is that of the
            ``destination`` blob.

        :type if_metageneration_not_match: long
        :param if_metageneration_not_match:
            (Optional) See :ref:`using-if-metageneration-not-match`
            Note that the metageneration to be matched is that of the
            ``destination`` blob.

        :type if_source_generation_match: long
        :param if_source_generation_match:
            (Optional) Makes the operation conditional on whether the source
            object's generation matches the given value. Also used in the
            (implied) delete request.

        :type if_source_generation_not_match: long
        :param if_source_generation_not_match:
            (Optional) Makes the operation conditional on whether the source
            object's generation does not match the given value. Also used in
            the (implied) delete request.

        :type if_source_metageneration_match: long
        :param if_source_metageneration_match:
            (Optional) Makes the operation conditional on whether the source
            object's current metageneration matches the given value. Also used
            in the (implied) delete request.

        :type if_source_metageneration_not_match: long
        :param if_source_metageneration_not_match:
            (Optional) Makes the operation conditional on whether the source
            object's current metageneration does not match the given value.
            Also used in the (implied) delete request.

        :type timeout: float or tuple
        :param timeout:
            (Optional) The amount of time, in seconds, to wait
            for the server response.  See: :ref:`configuring_timeouts`

        :type retry: google.api_core.retry.Retry or google.cloud.storage.retry.ConditionalRetryPolicy
        :param retry:
            (Optional) How to retry the RPC.
            The default value is ``DEFAULT_RETRY_IF_GENERATION_SPECIFIED``, a conditional retry
            policy which will only enable retries if ``if_generation_match`` or ``generation``
            is set, in order to ensure requests are idempotent before retrying them.
            Change the value to ``DEFAULT_RETRY`` or another `google.api_core.retry.Retry` object
            to enable retries regardless of generation precondition setting.
            See [Configuring Retries](https://cloud.google.com/python/docs/reference/storage/latest/retry_timeout).

        :rtype: :class:`Blob`
        :returns: The newly-renamed blob.
        """
        same_name = blob.name == new_name

        new_blob = self.copy_blob(
            blob,
            self,
            new_name,
            client=client,
            timeout=timeout,
            if_generation_match=if_generation_match,
            if_generation_not_match=if_generation_not_match,
            if_metageneration_match=if_metageneration_match,
            if_metageneration_not_match=if_metageneration_not_match,
            if_source_generation_match=if_source_generation_match,
            if_source_generation_not_match=if_source_generation_not_match,
            if_source_metageneration_match=if_source_metageneration_match,
            if_source_metageneration_not_match=if_source_metageneration_not_match,
            retry=retry,
        )

        if not same_name:
            blob.delete(
                client=client,
                timeout=timeout,
                if_generation_match=if_source_generation_match,
                if_generation_not_match=if_source_generation_not_match,
                if_metageneration_match=if_source_metageneration_match,
                if_metageneration_not_match=if_source_metageneration_not_match,
                retry=retry,
            )
        return new_blob

    @create_trace_span(name="Storage.Bucket.restore_blob")
    def restore_blob(
        self,
        blob_name,
        client=None,
        generation=None,
        copy_source_acl=None,
        projection=None,
        restore_token=None,
        if_generation_match=None,
        if_generation_not_match=None,
        if_metageneration_match=None,
        if_metageneration_not_match=None,
        timeout=_DEFAULT_TIMEOUT,
        retry=DEFAULT_RETRY_IF_GENERATION_SPECIFIED,
    ):
        """Restores a soft-deleted object.

        If :attr:`user_project` is set on the bucket, bills the API request to that project.

        See [API reference docs](https://cloud.google.com/storage/docs/json_api/v1/objects/restore)

        :type blob_name: str
        :param blob_name: The name of the blob to be restored.

        :type client: :class:`~google.cloud.storage.client.Client`
        :param client: (Optional) The client to use. If not passed, falls back
                       to the ``client`` stored on the current bucket.

<<<<<<< HEAD
        :type generation: long
        :param generation: Specifies the version of the soft-deleted object to restore.
=======
        :type generation: int
        :param generation: Selects the specific revision of the object.
>>>>>>> ab94efda

        :type copy_source_acl: bool
        :param copy_source_acl: (Optional) If true, copy the soft-deleted object's access controls.

        :type projection: str
        :param projection: (Optional) Specifies the set of properties to return.
                           If used, must be 'full' or 'noAcl'.

        :type restore_token: str
        :param restore_token:
            (Optional) The restore_token is required to restore a soft-deleted object
            only if its name and generation value do not uniquely identify it, and hierarchical namespace
            is enabled on the bucket. Otherwise, this parameter is optional.
            See: https://cloud.google.com/storage/docs/json_api/v1/objects/restore

        :type if_generation_match: long
        :param if_generation_match:
            (Optional) See :ref:`using-if-generation-match`

        :type if_generation_not_match: long
        :param if_generation_not_match:
            (Optional) See :ref:`using-if-generation-not-match`

        :type if_metageneration_match: long
        :param if_metageneration_match:
            (Optional) See :ref:`using-if-metageneration-match`

        :type if_metageneration_not_match: long
        :param if_metageneration_not_match:
            (Optional) See :ref:`using-if-metageneration-not-match`

        :type timeout: float or tuple
        :param timeout:
            (Optional) The amount of time, in seconds, to wait
            for the server response.  See: :ref:`configuring_timeouts`

        :type retry: google.api_core.retry.Retry or google.cloud.storage.retry.ConditionalRetryPolicy
        :param retry:
            (Optional) How to retry the RPC.
            The default value is ``DEFAULT_RETRY_IF_GENERATION_SPECIFIED``, which
            only restore operations with ``if_generation_match`` or ``generation`` set
            will be retried.

            Users can configure non-default retry behavior. A ``None`` value will
            disable retries. A ``DEFAULT_RETRY`` value will enable retries
            even if restore operations are not guaranteed to be idempotent.
            See [Configuring Retries](https://cloud.google.com/python/docs/reference/storage/latest/retry_timeout).

        :rtype: :class:`google.cloud.storage.blob.Blob`
        :returns: The restored Blob.
        """
        client = self._require_client(client)
        query_params = {}

        if self.user_project is not None:
            query_params["userProject"] = self.user_project
        if generation is not None:
            query_params["generation"] = generation
        if copy_source_acl is not None:
            query_params["copySourceAcl"] = copy_source_acl
        if projection is not None:
            query_params["projection"] = projection
        if restore_token is not None:
            query_params["restoreToken"] = restore_token

        _add_generation_match_parameters(
            query_params,
            if_generation_match=if_generation_match,
            if_generation_not_match=if_generation_not_match,
            if_metageneration_match=if_metageneration_match,
            if_metageneration_not_match=if_metageneration_not_match,
        )

        blob = Blob(bucket=self, name=blob_name)
        api_response = client._post_resource(
            f"{blob.path}/restore",
            None,
            query_params=query_params,
            timeout=timeout,
            retry=retry,
        )
        blob._set_properties(api_response)
        return blob

    @property
    def cors(self):
        """Retrieve or set CORS policies configured for this bucket.

        See http://www.w3.org/TR/cors/ and
             https://cloud.google.com/storage/docs/json_api/v1/buckets

        .. note::

           The getter for this property returns a list which contains
           *copies* of the bucket's CORS policy mappings.  Mutating the list
           or one of its dicts has no effect unless you then re-assign the
           dict via the setter.  E.g.:

           >>> policies = bucket.cors
           >>> policies.append({'origin': '/foo', ...})
           >>> policies[1]['maxAgeSeconds'] = 3600
           >>> del policies[0]
           >>> bucket.cors = policies
           >>> bucket.update()

        :setter: Set CORS policies for this bucket.
        :getter: Gets the CORS policies for this bucket.

        :rtype: list of dictionaries
        :returns: A sequence of mappings describing each CORS policy.
        """
        return [copy.deepcopy(policy) for policy in self._properties.get("cors", ())]

    @cors.setter
    def cors(self, entries):
        """Set CORS policies configured for this bucket.

        See http://www.w3.org/TR/cors/ and
             https://cloud.google.com/storage/docs/json_api/v1/buckets

        :type entries: list of dictionaries
        :param entries: A sequence of mappings describing each CORS policy.
        """
        self._patch_property("cors", entries)

    default_event_based_hold = _scalar_property("defaultEventBasedHold")
    """Are uploaded objects automatically placed under an even-based hold?

    If True, uploaded objects will be placed under an event-based hold to
    be released at a future time. When released an object will then begin
    the retention period determined by the policy retention period for the
    object bucket.

    See https://cloud.google.com/storage/docs/json_api/v1/buckets

    If the property is not set locally, returns ``None``.

    :rtype: bool or ``NoneType``
    """

    @property
    def default_kms_key_name(self):
        """Retrieve / set default KMS encryption key for objects in the bucket.

        See https://cloud.google.com/storage/docs/json_api/v1/buckets

        :setter: Set default KMS encryption key for items in this bucket.
        :getter: Get default KMS encryption key for items in this bucket.

        :rtype: str
        :returns: Default KMS encryption key, or ``None`` if not set.
        """
        encryption_config = self._properties.get("encryption", {})
        return encryption_config.get("defaultKmsKeyName")

    @default_kms_key_name.setter
    def default_kms_key_name(self, value):
        """Set default KMS encryption key for objects in the bucket.

        :type value: str or None
        :param value: new KMS key name (None to clear any existing key).
        """
        encryption_config = self._properties.get("encryption", {})
        encryption_config["defaultKmsKeyName"] = value
        self._patch_property("encryption", encryption_config)

    @property
    def labels(self):
        """Retrieve or set labels assigned to this bucket.

        See
        https://cloud.google.com/storage/docs/json_api/v1/buckets#labels

        .. note::

           The getter for this property returns a dict which is a *copy*
           of the bucket's labels.  Mutating that dict has no effect unless
           you then re-assign the dict via the setter.  E.g.:

           >>> labels = bucket.labels
           >>> labels['new_key'] = 'some-label'
           >>> del labels['old_key']
           >>> bucket.labels = labels
           >>> bucket.update()

        :setter: Set labels for this bucket.
        :getter: Gets the labels for this bucket.

        :rtype: :class:`dict`
        :returns: Name-value pairs (string->string) labelling the bucket.
        """
        labels = self._properties.get("labels")
        if labels is None:
            return {}
        return copy.deepcopy(labels)

    @labels.setter
    def labels(self, mapping):
        """Set labels assigned to this bucket.

        See
        https://cloud.google.com/storage/docs/json_api/v1/buckets#labels

        :type mapping: :class:`dict`
        :param mapping: Name-value pairs (string->string) labelling the bucket.
        """
        # If any labels have been expressly removed, we need to track this
        # so that a future .patch() call can do the correct thing.
        existing = set([k for k in self.labels.keys()])
        incoming = set([k for k in mapping.keys()])
        self._label_removals = self._label_removals.union(existing.difference(incoming))
        mapping = {k: str(v) for k, v in mapping.items()}

        # Actually update the labels on the object.
        self._patch_property("labels", copy.deepcopy(mapping))

    @property
    def etag(self):
        """Retrieve the ETag for the bucket.

        See https://tools.ietf.org/html/rfc2616#section-3.11 and
             https://cloud.google.com/storage/docs/json_api/v1/buckets

        :rtype: str or ``NoneType``
        :returns: The bucket etag or ``None`` if the bucket's
                  resource has not been loaded from the server.
        """
        return self._properties.get("etag")

    @property
    def id(self):
        """Retrieve the ID for the bucket.

        See https://cloud.google.com/storage/docs/json_api/v1/buckets

        :rtype: str or ``NoneType``
        :returns: The ID of the bucket or ``None`` if the bucket's
                  resource has not been loaded from the server.
        """
        return self._properties.get("id")

    @property
    def iam_configuration(self):
        """Retrieve IAM configuration for this bucket.

        :rtype: :class:`IAMConfiguration`
        :returns: an instance for managing the bucket's IAM configuration.
        """
        info = self._properties.get("iamConfiguration", {})
        return IAMConfiguration.from_api_repr(info, self)

    @property
    def soft_delete_policy(self):
        """Retrieve the soft delete policy for this bucket.

        See https://cloud.google.com/storage/docs/soft-delete

        :rtype: :class:`SoftDeletePolicy`
        :returns: an instance for managing the bucket's soft delete policy.
        """
        policy = self._properties.get("softDeletePolicy", {})
        return SoftDeletePolicy.from_api_repr(policy, self)

    @property
    def lifecycle_rules(self):
        """Retrieve or set lifecycle rules configured for this bucket.

        See https://cloud.google.com/storage/docs/lifecycle and
             https://cloud.google.com/storage/docs/json_api/v1/buckets

        .. note::

           The getter for this property returns a generator which yields
           *copies* of the bucket's lifecycle rules mappings.  Mutating the
           output dicts has no effect unless you then re-assign the dict via
           the setter.  E.g.:

           >>> rules = list(bucket.lifecycle_rules)
           >>> rules.append({'origin': '/foo', ...})
           >>> rules[1]['rule']['action']['type'] = 'Delete'
           >>> del rules[0]
           >>> bucket.lifecycle_rules = rules
           >>> bucket.update()

        :setter: Set lifecycle rules for this bucket.
        :getter: Gets the lifecycle rules for this bucket.

        :rtype: generator(dict)
        :returns: A sequence of mappings describing each lifecycle rule.
        """
        info = self._properties.get("lifecycle", {})
        for rule in info.get("rule", ()):
            action_type = rule["action"]["type"]
            if action_type == "Delete":
                yield LifecycleRuleDelete.from_api_repr(rule)
            elif action_type == "SetStorageClass":
                yield LifecycleRuleSetStorageClass.from_api_repr(rule)
            elif action_type == "AbortIncompleteMultipartUpload":
                yield LifecycleRuleAbortIncompleteMultipartUpload.from_api_repr(rule)
            else:
                warnings.warn(
                    "Unknown lifecycle rule type received: {}. Please upgrade to the latest version of google-cloud-storage.".format(
                        rule
                    ),
                    UserWarning,
                    stacklevel=1,
                )

    @lifecycle_rules.setter
    def lifecycle_rules(self, rules):
        """Set lifecycle rules configured for this bucket.

        See https://cloud.google.com/storage/docs/lifecycle and
             https://cloud.google.com/storage/docs/json_api/v1/buckets

        :type rules: list of dictionaries
        :param rules: A sequence of mappings describing each lifecycle rule.
        """
        rules = [dict(rule) for rule in rules]  # Convert helpers if needed
        self._patch_property("lifecycle", {"rule": rules})

    def clear_lifecycle_rules(self):
        """Clear lifecycle rules configured for this bucket.

        See https://cloud.google.com/storage/docs/lifecycle and
             https://cloud.google.com/storage/docs/json_api/v1/buckets
        """
        self.lifecycle_rules = []

    def clear_lifecyle_rules(self):
        """Deprecated alias for clear_lifecycle_rules."""
        return self.clear_lifecycle_rules()

    def add_lifecycle_delete_rule(self, **kw):
        """Add a "delete" rule to lifecycle rules configured for this bucket.

        This defines a [lifecycle configuration](https://cloud.google.com/storage/docs/lifecycle),
        which is set on the bucket. For the general format of a lifecycle configuration, see the
        [bucket resource representation for JSON](https://cloud.google.com/storage/docs/json_api/v1/buckets).
        See also a [code sample](https://cloud.google.com/storage/docs/samples/storage-enable-bucket-lifecycle-management#storage_enable_bucket_lifecycle_management-python).

        :type kw: dict
        :params kw: arguments passed to :class:`LifecycleRuleConditions`.
        """
        rules = list(self.lifecycle_rules)
        rules.append(LifecycleRuleDelete(**kw))
        self.lifecycle_rules = rules

    def add_lifecycle_set_storage_class_rule(self, storage_class, **kw):
        """Add a "set storage class" rule to lifecycle rules.

        This defines a [lifecycle configuration](https://cloud.google.com/storage/docs/lifecycle),
        which is set on the bucket. For the general format of a lifecycle configuration, see the
        [bucket resource representation for JSON](https://cloud.google.com/storage/docs/json_api/v1/buckets).

        :type storage_class: str, one of :attr:`STORAGE_CLASSES`.
        :param storage_class: new storage class to assign to matching items.

        :type kw: dict
        :params kw: arguments passed to :class:`LifecycleRuleConditions`.
        """
        rules = list(self.lifecycle_rules)
        rules.append(LifecycleRuleSetStorageClass(storage_class, **kw))
        self.lifecycle_rules = rules

    def add_lifecycle_abort_incomplete_multipart_upload_rule(self, **kw):
        """Add a "abort incomplete multipart upload" rule to lifecycle rules.

        .. note::
          The "age" lifecycle condition is the only supported condition
          for this rule.

        This defines a [lifecycle configuration](https://cloud.google.com/storage/docs/lifecycle),
        which is set on the bucket. For the general format of a lifecycle configuration, see the
        [bucket resource representation for JSON](https://cloud.google.com/storage/docs/json_api/v1/buckets).

        :type kw: dict
        :params kw: arguments passed to :class:`LifecycleRuleConditions`.
        """
        rules = list(self.lifecycle_rules)
        rules.append(LifecycleRuleAbortIncompleteMultipartUpload(**kw))
        self.lifecycle_rules = rules

    _location = _scalar_property("location")

    @property
    def location(self):
        """Retrieve location configured for this bucket.

        See https://cloud.google.com/storage/docs/json_api/v1/buckets and
        https://cloud.google.com/storage/docs/locations

        Returns ``None`` if the property has not been set before creation,
        or if the bucket's resource has not been loaded from the server.
        :rtype: str or ``NoneType``
        """
        return self._location

    @location.setter
    def location(self, value):
        """(Deprecated) Set `Bucket.location`

        This can only be set at bucket **creation** time.

        See https://cloud.google.com/storage/docs/json_api/v1/buckets and
        https://cloud.google.com/storage/docs/bucket-locations

        .. warning::

            Assignment to 'Bucket.location' is deprecated, as it is only
            valid before the bucket is created. Instead, pass the location
            to `Bucket.create`.
        """
        warnings.warn(_LOCATION_SETTER_MESSAGE, DeprecationWarning, stacklevel=2)
        self._location = value

    @property
    def data_locations(self):
        """Retrieve the list of regional locations for custom dual-region buckets.

        See https://cloud.google.com/storage/docs/json_api/v1/buckets and
        https://cloud.google.com/storage/docs/locations

        Returns ``None`` if the property has not been set before creation,
        if the bucket's resource has not been loaded from the server,
        or if the bucket is not a dual-regions bucket.
        :rtype: list of str or ``NoneType``
        """
        custom_placement_config = self._properties.get("customPlacementConfig", {})
        return custom_placement_config.get("dataLocations")

    @property
    def location_type(self):
        """Retrieve the location type for the bucket.

        See https://cloud.google.com/storage/docs/storage-classes

        :getter: Gets the the location type for this bucket.

        :rtype: str or ``NoneType``
        :returns:
            If set, one of
            :attr:`~google.cloud.storage.constants.MULTI_REGION_LOCATION_TYPE`,
            :attr:`~google.cloud.storage.constants.REGION_LOCATION_TYPE`, or
            :attr:`~google.cloud.storage.constants.DUAL_REGION_LOCATION_TYPE`,
            else ``None``.
        """
        return self._properties.get("locationType")

    def get_logging(self):
        """Return info about access logging for this bucket.

        See https://cloud.google.com/storage/docs/access-logs#status

        :rtype: dict or None
        :returns: a dict w/ keys, ``logBucket`` and ``logObjectPrefix``
                  (if logging is enabled), or None (if not).
        """
        info = self._properties.get("logging")
        return copy.deepcopy(info)

    def enable_logging(self, bucket_name, object_prefix=""):
        """Enable access logging for this bucket.

        See https://cloud.google.com/storage/docs/access-logs

        :type bucket_name: str
        :param bucket_name: name of bucket in which to store access logs

        :type object_prefix: str
        :param object_prefix: prefix for access log filenames
        """
        info = {"logBucket": bucket_name, "logObjectPrefix": object_prefix}
        self._patch_property("logging", info)

    def disable_logging(self):
        """Disable access logging for this bucket.

        See https://cloud.google.com/storage/docs/access-logs#disabling
        """
        self._patch_property("logging", None)

    @property
    def metageneration(self):
        """Retrieve the metageneration for the bucket.

        See https://cloud.google.com/storage/docs/json_api/v1/buckets

        :rtype: int or ``NoneType``
        :returns: The metageneration of the bucket or ``None`` if the bucket's
                  resource has not been loaded from the server.
        """
        metageneration = self._properties.get("metageneration")
        if metageneration is not None:
            return int(metageneration)

    @property
    def owner(self):
        """Retrieve info about the owner of the bucket.

        See https://cloud.google.com/storage/docs/json_api/v1/buckets

        :rtype: dict or ``NoneType``
        :returns: Mapping of owner's role/ID. Returns ``None`` if the bucket's
                  resource has not been loaded from the server.
        """
        return copy.deepcopy(self._properties.get("owner"))

    @property
    def project_number(self):
        """Retrieve the number of the project to which the bucket is assigned.

        See https://cloud.google.com/storage/docs/json_api/v1/buckets

        :rtype: int or ``NoneType``
        :returns: The project number that owns the bucket or ``None`` if
                  the bucket's resource has not been loaded from the server.
        """
        project_number = self._properties.get("projectNumber")
        if project_number is not None:
            return int(project_number)

    @property
    def retention_policy_effective_time(self):
        """Retrieve the effective time of the bucket's retention policy.

        :rtype: datetime.datetime or ``NoneType``
        :returns: point-in time at which the bucket's retention policy is
                  effective, or ``None`` if the property is not
                  set locally.
        """
        policy = self._properties.get("retentionPolicy")
        if policy is not None:
            timestamp = policy.get("effectiveTime")
            if timestamp is not None:
                return _rfc3339_nanos_to_datetime(timestamp)

    @property
    def retention_policy_locked(self):
        """Retrieve whthere the bucket's retention policy is locked.

        :rtype: bool
        :returns: True if the bucket's policy is locked, or else False
                  if the policy is not locked, or the property is not
                  set locally.
        """
        policy = self._properties.get("retentionPolicy")
        if policy is not None:
            return policy.get("isLocked")

    @property
    def retention_period(self):
        """Retrieve or set the retention period for items in the bucket.

        :rtype: int or ``NoneType``
        :returns: number of seconds to retain items after upload or release
                  from event-based lock, or ``None`` if the property is not
                  set locally.
        """
        policy = self._properties.get("retentionPolicy")
        if policy is not None:
            period = policy.get("retentionPeriod")
            if period is not None:
                return int(period)

    @retention_period.setter
    def retention_period(self, value):
        """Set the retention period for items in the bucket.

        :type value: int
        :param value:
            number of seconds to retain items after upload or release from
            event-based lock.

        :raises ValueError: if the bucket's retention policy is locked.
        """
        policy = self._properties.setdefault("retentionPolicy", {})
        if value is not None:
            policy["retentionPeriod"] = str(value)
        else:
            policy = None
        self._patch_property("retentionPolicy", policy)

    @property
    def self_link(self):
        """Retrieve the URI for the bucket.

        See https://cloud.google.com/storage/docs/json_api/v1/buckets

        :rtype: str or ``NoneType``
        :returns: The self link for the bucket or ``None`` if
                  the bucket's resource has not been loaded from the server.
        """
        return self._properties.get("selfLink")

    @property
    def storage_class(self):
        """Retrieve or set the storage class for the bucket.

        See https://cloud.google.com/storage/docs/storage-classes

        :setter: Set the storage class for this bucket.
        :getter: Gets the the storage class for this bucket.

        :rtype: str or ``NoneType``
        :returns:
            If set, one of
            :attr:`~google.cloud.storage.constants.NEARLINE_STORAGE_CLASS`,
            :attr:`~google.cloud.storage.constants.COLDLINE_STORAGE_CLASS`,
            :attr:`~google.cloud.storage.constants.ARCHIVE_STORAGE_CLASS`,
            :attr:`~google.cloud.storage.constants.STANDARD_STORAGE_CLASS`,
            :attr:`~google.cloud.storage.constants.MULTI_REGIONAL_LEGACY_STORAGE_CLASS`,
            :attr:`~google.cloud.storage.constants.REGIONAL_LEGACY_STORAGE_CLASS`,
            or
            :attr:`~google.cloud.storage.constants.DURABLE_REDUCED_AVAILABILITY_LEGACY_STORAGE_CLASS`,
            else ``None``.
        """
        return self._properties.get("storageClass")

    @storage_class.setter
    def storage_class(self, value):
        """Set the storage class for the bucket.

        See https://cloud.google.com/storage/docs/storage-classes

        :type value: str
        :param value:
            One of
            :attr:`~google.cloud.storage.constants.NEARLINE_STORAGE_CLASS`,
            :attr:`~google.cloud.storage.constants.COLDLINE_STORAGE_CLASS`,
            :attr:`~google.cloud.storage.constants.ARCHIVE_STORAGE_CLASS`,
            :attr:`~google.cloud.storage.constants.STANDARD_STORAGE_CLASS`,
            :attr:`~google.cloud.storage.constants.MULTI_REGIONAL_LEGACY_STORAGE_CLASS`,
            :attr:`~google.cloud.storage.constants.REGIONAL_LEGACY_STORAGE_CLASS`,
            or
            :attr:`~google.cloud.storage.constants.DURABLE_REDUCED_AVAILABILITY_LEGACY_STORAGE_CLASS`,
        """
        self._patch_property("storageClass", value)

    @property
    def time_created(self):
        """Retrieve the timestamp at which the bucket was created.

        See https://cloud.google.com/storage/docs/json_api/v1/buckets

        :rtype: :class:`datetime.datetime` or ``NoneType``
        :returns: Datetime object parsed from RFC3339 valid timestamp, or
                  ``None`` if the bucket's resource has not been loaded
                  from the server.
        """
        value = self._properties.get("timeCreated")
        if value is not None:
            return _rfc3339_nanos_to_datetime(value)

    @property
    def updated(self):
        """Retrieve the timestamp at which the bucket was last updated.

        See https://cloud.google.com/storage/docs/json_api/v1/buckets

        :rtype: :class:`datetime.datetime` or ``NoneType``
        :returns: Datetime object parsed from RFC3339 valid timestamp, or
                  ``None`` if the bucket's resource has not been loaded
                  from the server.
        """
        value = self._properties.get("updated")
        if value is not None:
            return _rfc3339_nanos_to_datetime(value)

    @property
    def versioning_enabled(self):
        """Is versioning enabled for this bucket?

        See  https://cloud.google.com/storage/docs/object-versioning for
        details.

        :setter: Update whether versioning is enabled for this bucket.
        :getter: Query whether versioning is enabled for this bucket.

        :rtype: bool
        :returns: True if enabled, else False.
        """
        versioning = self._properties.get("versioning", {})
        return versioning.get("enabled", False)

    @versioning_enabled.setter
    def versioning_enabled(self, value):
        """Enable versioning for this bucket.

        See  https://cloud.google.com/storage/docs/object-versioning for
        details.

        :type value: convertible to boolean
        :param value: should versioning be enabled for the bucket?
        """
        self._patch_property("versioning", {"enabled": bool(value)})

    @property
    def requester_pays(self):
        """Does the requester pay for API requests for this bucket?

        See https://cloud.google.com/storage/docs/requester-pays for
        details.

        :setter: Update whether requester pays for this bucket.
        :getter: Query whether requester pays for this bucket.

        :rtype: bool
        :returns: True if requester pays for API requests for the bucket,
                  else False.
        """
        versioning = self._properties.get("billing", {})
        return versioning.get("requesterPays", False)

    @requester_pays.setter
    def requester_pays(self, value):
        """Update whether requester pays for API requests for this bucket.

        See https://cloud.google.com/storage/docs/using-requester-pays for
        details.

        :type value: convertible to boolean
        :param value: should requester pay for API requests for the bucket?
        """
        self._patch_property("billing", {"requesterPays": bool(value)})

    @property
    def autoclass_enabled(self):
        """Whether Autoclass is enabled for this bucket.

        See https://cloud.google.com/storage/docs/using-autoclass for details.

        :setter: Update whether autoclass is enabled for this bucket.
        :getter: Query whether autoclass is enabled for this bucket.

        :rtype: bool
        :returns: True if enabled, else False.
        """
        autoclass = self._properties.get("autoclass", {})
        return autoclass.get("enabled", False)

    @autoclass_enabled.setter
    def autoclass_enabled(self, value):
        """Enable or disable Autoclass at the bucket-level.

        See https://cloud.google.com/storage/docs/using-autoclass for details.

        :type value: convertible to boolean
        :param value: If true, enable Autoclass for this bucket.
                      If false, disable Autoclass for this bucket.
        """
        autoclass = self._properties.get("autoclass", {})
        autoclass["enabled"] = bool(value)
        self._patch_property("autoclass", autoclass)

    @property
    def autoclass_toggle_time(self):
        """Retrieve the toggle time when Autoclaass was last enabled or disabled for the bucket.
        :rtype: datetime.datetime or ``NoneType``
        :returns: point-in time at which the bucket's autoclass is toggled, or ``None`` if the property is not set locally.
        """
        autoclass = self._properties.get("autoclass")
        if autoclass is not None:
            timestamp = autoclass.get("toggleTime")
            if timestamp is not None:
                return _rfc3339_nanos_to_datetime(timestamp)

    @property
    def autoclass_terminal_storage_class(self):
        """The storage class that objects in an Autoclass bucket eventually transition to if
        they are not read for a certain length of time. Valid values are NEARLINE and ARCHIVE.

        See https://cloud.google.com/storage/docs/using-autoclass for details.

        :setter: Set the terminal storage class for Autoclass configuration.
        :getter: Get the terminal storage class for Autoclass configuration.

        :rtype: str
        :returns: The terminal storage class if Autoclass is enabled, else ``None``.
        """
        autoclass = self._properties.get("autoclass", {})
        return autoclass.get("terminalStorageClass", None)

    @autoclass_terminal_storage_class.setter
    def autoclass_terminal_storage_class(self, value):
        """The storage class that objects in an Autoclass bucket eventually transition to if
        they are not read for a certain length of time. Valid values are NEARLINE and ARCHIVE.

        See https://cloud.google.com/storage/docs/using-autoclass for details.

        :type value: str
        :param value: The only valid values are `"NEARLINE"` and `"ARCHIVE"`.
        """
        autoclass = self._properties.get("autoclass", {})
        autoclass["terminalStorageClass"] = value
        self._patch_property("autoclass", autoclass)

    @property
    def autoclass_terminal_storage_class_update_time(self):
        """The time at which the Autoclass terminal_storage_class field was last updated for this bucket
        :rtype: datetime.datetime or ``NoneType``
        :returns: point-in time at which the bucket's terminal_storage_class is last updated, or ``None`` if the property is not set locally.
        """
        autoclass = self._properties.get("autoclass")
        if autoclass is not None:
            timestamp = autoclass.get("terminalStorageClassUpdateTime")
            if timestamp is not None:
                return _rfc3339_nanos_to_datetime(timestamp)

    @property
    def object_retention_mode(self):
        """Retrieve the object retention mode set on the bucket.

        :rtype: str
        :returns: When set to Enabled, retention configurations can be
                  set on objects in the bucket.
        """
        object_retention = self._properties.get("objectRetention")
        if object_retention is not None:
            return object_retention.get("mode")

    @property
    def hierarchical_namespace_enabled(self):
        """Whether hierarchical namespace is enabled for this bucket.

        :setter: Update whether hierarchical namespace is enabled for this bucket.
        :getter: Query whether hierarchical namespace is enabled for this bucket.

        :rtype: bool
        :returns: True if enabled, else False.
        """
        hns = self._properties.get("hierarchicalNamespace", {})
        return hns.get("enabled")

    @hierarchical_namespace_enabled.setter
    def hierarchical_namespace_enabled(self, value):
        """Enable or disable hierarchical namespace at the bucket-level.

        :type value: convertible to boolean
        :param value: If true, enable hierarchical namespace for this bucket.
                      If false, disable hierarchical namespace for this bucket.

        .. note::
          To enable hierarchical namespace, you must set it at bucket creation time.
          Currently, hierarchical namespace configuration cannot be changed after bucket creation.
        """
        hns = self._properties.get("hierarchicalNamespace", {})
        hns["enabled"] = bool(value)
        self._patch_property("hierarchicalNamespace", hns)

    def configure_website(self, main_page_suffix=None, not_found_page=None):
        """Configure website-related properties.

        See https://cloud.google.com/storage/docs/static-website

        .. note::
          This configures the bucket's website-related properties,controlling how
          the service behaves when accessing bucket contents as a web site.
          See [tutorials](https://cloud.google.com/storage/docs/hosting-static-website) and
          [code samples](https://cloud.google.com/storage/docs/samples/storage-define-bucket-website-configuration#storage_define_bucket_website_configuration-python)
          for more information.

        :type main_page_suffix: str
        :param main_page_suffix: The page to use as the main page
                                 of a directory.
                                 Typically something like index.html.

        :type not_found_page: str
        :param not_found_page: The file to use when a page isn't found.
        """
        data = {"mainPageSuffix": main_page_suffix, "notFoundPage": not_found_page}
        self._patch_property("website", data)

    def disable_website(self):
        """Disable the website configuration for this bucket.

        This is really just a shortcut for setting the website-related
        attributes to ``None``.
        """
        return self.configure_website(None, None)

    @create_trace_span(name="Storage.Bucket.getIamPolicy")
    def get_iam_policy(
        self,
        client=None,
        requested_policy_version=None,
        timeout=_DEFAULT_TIMEOUT,
        retry=DEFAULT_RETRY,
    ):
        """Retrieve the IAM policy for the bucket.

        See [API reference docs](https://cloud.google.com/storage/docs/json_api/v1/buckets/getIamPolicy)
        and a [code sample](https://cloud.google.com/storage/docs/samples/storage-view-bucket-iam-members#storage_view_bucket_iam_members-python).

        If :attr:`user_project` is set, bills the API request to that project.

        :type client: :class:`~google.cloud.storage.client.Client` or
                      ``NoneType``
        :param client: (Optional) The client to use.  If not passed, falls back
                       to the ``client`` stored on the current bucket.

        :type requested_policy_version: int or ``NoneType``
        :param requested_policy_version: (Optional) The version of IAM policies to request.
                                         If a policy with a condition is requested without
                                         setting this, the server will return an error.
                                         This must be set to a value of 3 to retrieve IAM
                                         policies containing conditions. This is to prevent
                                         client code that isn't aware of IAM conditions from
                                         interpreting and modifying policies incorrectly.
                                         The service might return a policy with version lower
                                         than the one that was requested, based on the
                                         feature syntax in the policy fetched.

        :type timeout: float or tuple
        :param timeout:
            (Optional) The amount of time, in seconds, to wait
            for the server response.  See: :ref:`configuring_timeouts`

        :type retry: google.api_core.retry.Retry or google.cloud.storage.retry.ConditionalRetryPolicy
        :param retry:
            (Optional) How to retry the RPC. See: :ref:`configuring_retries`

        :rtype: :class:`google.api_core.iam.Policy`
        :returns: the policy instance, based on the resource returned from
                  the ``getIamPolicy`` API request.
        """
        client = self._require_client(client)
        query_params = {}

        if self.user_project is not None:
            query_params["userProject"] = self.user_project

        if requested_policy_version is not None:
            query_params["optionsRequestedPolicyVersion"] = requested_policy_version

        info = client._get_resource(
            f"{self.path}/iam",
            query_params=query_params,
            timeout=timeout,
            retry=retry,
            _target_object=None,
        )
        return Policy.from_api_repr(info)

    @create_trace_span(name="Storage.Bucket.setIamPolicy")
    def set_iam_policy(
        self,
        policy,
        client=None,
        timeout=_DEFAULT_TIMEOUT,
        retry=DEFAULT_RETRY_IF_ETAG_IN_JSON,
    ):
        """Update the IAM policy for the bucket.

        See
        https://cloud.google.com/storage/docs/json_api/v1/buckets/setIamPolicy

        If :attr:`user_project` is set, bills the API request to that project.

        :type policy: :class:`google.api_core.iam.Policy`
        :param policy: policy instance used to update bucket's IAM policy.

        :type client: :class:`~google.cloud.storage.client.Client` or
                      ``NoneType``
        :param client: (Optional) The client to use.  If not passed, falls back
                       to the ``client`` stored on the current bucket.

        :type timeout: float or tuple
        :param timeout:
            (Optional) The amount of time, in seconds, to wait
            for the server response.  See: :ref:`configuring_timeouts`

        :type retry: google.api_core.retry.Retry or google.cloud.storage.retry.ConditionalRetryPolicy
        :param retry:
            (Optional) How to retry the RPC. See: :ref:`configuring_retries`

        :rtype: :class:`google.api_core.iam.Policy`
        :returns: the policy instance, based on the resource returned from
                  the ``setIamPolicy`` API request.
        """
        client = self._require_client(client)
        query_params = {}

        if self.user_project is not None:
            query_params["userProject"] = self.user_project

        path = f"{self.path}/iam"
        resource = policy.to_api_repr()
        resource["resourceId"] = self.path

        info = client._put_resource(
            path,
            resource,
            query_params=query_params,
            timeout=timeout,
            retry=retry,
            _target_object=None,
        )

        return Policy.from_api_repr(info)

    @create_trace_span(name="Storage.Bucket.testIamPermissions")
    def test_iam_permissions(
        self, permissions, client=None, timeout=_DEFAULT_TIMEOUT, retry=DEFAULT_RETRY
    ):
        """API call:  test permissions

        See
        https://cloud.google.com/storage/docs/json_api/v1/buckets/testIamPermissions

        If :attr:`user_project` is set, bills the API request to that project.

        :type permissions: list of string
        :param permissions: the permissions to check

        :type client: :class:`~google.cloud.storage.client.Client` or
                      ``NoneType``
        :param client: (Optional) The client to use.  If not passed, falls back
                       to the ``client`` stored on the current bucket.

        :type timeout: float or tuple
        :param timeout:
            (Optional) The amount of time, in seconds, to wait
            for the server response.  See: :ref:`configuring_timeouts`

        :type retry: google.api_core.retry.Retry or google.cloud.storage.retry.ConditionalRetryPolicy
        :param retry:
            (Optional) How to retry the RPC. See: :ref:`configuring_retries`

        :rtype: list of string
        :returns: the permissions returned by the ``testIamPermissions`` API
                  request.
        """
        client = self._require_client(client)
        query_params = {"permissions": permissions}

        if self.user_project is not None:
            query_params["userProject"] = self.user_project

        path = f"{self.path}/iam/testPermissions"
        resp = client._get_resource(
            path,
            query_params=query_params,
            timeout=timeout,
            retry=retry,
            _target_object=None,
        )
        return resp.get("permissions", [])

    @create_trace_span(name="Storage.Bucket.makePublic")
    def make_public(
        self,
        recursive=False,
        future=False,
        client=None,
        timeout=_DEFAULT_TIMEOUT,
        if_metageneration_match=None,
        if_metageneration_not_match=None,
        retry=DEFAULT_RETRY_IF_METAGENERATION_SPECIFIED,
    ):
        """Update bucket's ACL, granting read access to anonymous users.

        :type recursive: bool
        :param recursive: If True, this will make all blobs inside the bucket
                          public as well.

        :type future: bool
        :param future: If True, this will make all objects created in the
                       future public as well.

        :type client: :class:`~google.cloud.storage.client.Client` or
                      ``NoneType``
        :param client: (Optional) The client to use.  If not passed, falls back
                       to the ``client`` stored on the current bucket.
        :type timeout: float or tuple
        :param timeout:
            (Optional) The amount of time, in seconds, to wait
            for the server response.  See: :ref:`configuring_timeouts`

        :type if_metageneration_match: long
        :param if_metageneration_match: (Optional) Make the operation conditional on whether the
                                        blob's current metageneration matches the given value.

        :type if_metageneration_not_match: long
        :param if_metageneration_not_match: (Optional) Make the operation conditional on whether the
                                            blob's current metageneration does not match the given value.

        :type retry: google.api_core.retry.Retry or google.cloud.storage.retry.ConditionalRetryPolicy
        :param retry:
            (Optional) How to retry the RPC. See: :ref:`configuring_retries`

        :raises ValueError:
            If ``recursive`` is True, and the bucket contains more than 256
            blobs.  This is to prevent extremely long runtime of this
            method.  For such buckets, iterate over the blobs returned by
            :meth:`list_blobs` and call
            :meth:`~google.cloud.storage.blob.Blob.make_public`
            for each blob.
        """
        self.acl.all().grant_read()
        self.acl.save(
            client=client,
            timeout=timeout,
            if_metageneration_match=if_metageneration_match,
            if_metageneration_not_match=if_metageneration_not_match,
            retry=retry,
        )

        if future:
            doa = self.default_object_acl
            if not doa.loaded:
                doa.reload(client=client, timeout=timeout)
            doa.all().grant_read()
            doa.save(
                client=client,
                timeout=timeout,
                if_metageneration_match=if_metageneration_match,
                if_metageneration_not_match=if_metageneration_not_match,
                retry=retry,
            )

        if recursive:
            blobs = list(
                self.list_blobs(
                    projection="full",
                    max_results=self._MAX_OBJECTS_FOR_ITERATION + 1,
                    client=client,
                    timeout=timeout,
                )
            )
            if len(blobs) > self._MAX_OBJECTS_FOR_ITERATION:
                message = (
                    "Refusing to make public recursively with more than "
                    "%d objects. If you actually want to make every object "
                    "in this bucket public, iterate through the blobs "
                    "returned by 'Bucket.list_blobs()' and call "
                    "'make_public' on each one."
                ) % (self._MAX_OBJECTS_FOR_ITERATION,)
                raise ValueError(message)

            for blob in blobs:
                blob.acl.all().grant_read()
                blob.acl.save(
                    client=client,
                    timeout=timeout,
                )

    @create_trace_span(name="Storage.Bucket.makePrivate")
    def make_private(
        self,
        recursive=False,
        future=False,
        client=None,
        timeout=_DEFAULT_TIMEOUT,
        if_metageneration_match=None,
        if_metageneration_not_match=None,
        retry=DEFAULT_RETRY_IF_METAGENERATION_SPECIFIED,
    ):
        """Update bucket's ACL, revoking read access for anonymous users.

        :type recursive: bool
        :param recursive: If True, this will make all blobs inside the bucket
                          private as well.

        :type future: bool
        :param future: If True, this will make all objects created in the
                       future private as well.

        :type client: :class:`~google.cloud.storage.client.Client` or
                      ``NoneType``
        :param client: (Optional) The client to use.  If not passed, falls back
                       to the ``client`` stored on the current bucket.

        :type timeout: float or tuple
        :param timeout:
            (Optional) The amount of time, in seconds, to wait
            for the server response.  See: :ref:`configuring_timeouts`

        :type if_metageneration_match: long
        :param if_metageneration_match: (Optional) Make the operation conditional on whether the
                                        blob's current metageneration matches the given value.
        :type if_metageneration_not_match: long
        :param if_metageneration_not_match: (Optional) Make the operation conditional on whether the
                                            blob's current metageneration does not match the given value.
        :type retry: google.api_core.retry.Retry or google.cloud.storage.retry.ConditionalRetryPolicy
        :param retry:
            (Optional) How to retry the RPC. See: :ref:`configuring_retries`

        :raises ValueError:
            If ``recursive`` is True, and the bucket contains more than 256
            blobs.  This is to prevent extremely long runtime of this
            method.  For such buckets, iterate over the blobs returned by
            :meth:`list_blobs` and call
            :meth:`~google.cloud.storage.blob.Blob.make_private`
            for each blob.
        """
        self.acl.all().revoke_read()
        self.acl.save(
            client=client,
            timeout=timeout,
            if_metageneration_match=if_metageneration_match,
            if_metageneration_not_match=if_metageneration_not_match,
            retry=retry,
        )

        if future:
            doa = self.default_object_acl
            if not doa.loaded:
                doa.reload(client=client, timeout=timeout)
            doa.all().revoke_read()
            doa.save(
                client=client,
                timeout=timeout,
                if_metageneration_match=if_metageneration_match,
                if_metageneration_not_match=if_metageneration_not_match,
                retry=retry,
            )

        if recursive:
            blobs = list(
                self.list_blobs(
                    projection="full",
                    max_results=self._MAX_OBJECTS_FOR_ITERATION + 1,
                    client=client,
                    timeout=timeout,
                )
            )
            if len(blobs) > self._MAX_OBJECTS_FOR_ITERATION:
                message = (
                    "Refusing to make private recursively with more than "
                    "%d objects. If you actually want to make every object "
                    "in this bucket private, iterate through the blobs "
                    "returned by 'Bucket.list_blobs()' and call "
                    "'make_private' on each one."
                ) % (self._MAX_OBJECTS_FOR_ITERATION,)
                raise ValueError(message)

            for blob in blobs:
                blob.acl.all().revoke_read()
                blob.acl.save(client=client, timeout=timeout)

    def generate_upload_policy(self, conditions, expiration=None, client=None):
        """Create a signed upload policy for uploading objects.

        This method generates and signs a policy document. You can use
        [`policy documents`](https://cloud.google.com/storage/docs/xml-api/post-object-forms)
        to allow visitors to a website to upload files to
        Google Cloud Storage without giving them direct write access.
        See a [code sample](https://cloud.google.com/storage/docs/xml-api/post-object-forms#python).

        :type expiration: datetime
        :param expiration: (Optional) Expiration in UTC. If not specified, the
                           policy will expire in 1 hour.

        :type conditions: list
        :param conditions: A list of conditions as described in the
                          `policy documents` documentation.

        :type client: :class:`~google.cloud.storage.client.Client`
        :param client: (Optional) The client to use.  If not passed, falls back
                       to the ``client`` stored on the current bucket.

        :rtype: dict
        :returns: A dictionary of (form field name, form field value) of form
                  fields that should be added to your HTML upload form in order
                  to attach the signature.
        """
        client = self._require_client(client)
        credentials = client._credentials
        _signing.ensure_signed_credentials(credentials)

        if expiration is None:
            expiration = _NOW(_UTC).replace(tzinfo=None) + datetime.timedelta(hours=1)

        conditions = conditions + [{"bucket": self.name}]

        policy_document = {
            "expiration": _datetime_to_rfc3339(expiration),
            "conditions": conditions,
        }

        encoded_policy_document = base64.b64encode(
            json.dumps(policy_document).encode("utf-8")
        )
        signature = base64.b64encode(credentials.sign_bytes(encoded_policy_document))

        fields = {
            "bucket": self.name,
            "GoogleAccessId": credentials.signer_email,
            "policy": encoded_policy_document.decode("utf-8"),
            "signature": signature.decode("utf-8"),
        }

        return fields

    @create_trace_span(name="Storage.Bucket.lockRetentionPolicy")
    def lock_retention_policy(
        self, client=None, timeout=_DEFAULT_TIMEOUT, retry=DEFAULT_RETRY
    ):
        """Lock the bucket's retention policy.

        :type client: :class:`~google.cloud.storage.client.Client` or
                      ``NoneType``
        :param client: (Optional) The client to use.  If not passed, falls back
                       to the ``client`` stored on the blob's bucket.

        :type timeout: float or tuple
        :param timeout:
            (Optional) The amount of time, in seconds, to wait
            for the server response.  See: :ref:`configuring_timeouts`

        :type retry: google.api_core.retry.Retry or google.cloud.storage.retry.ConditionalRetryPolicy
        :param retry:
            (Optional) How to retry the RPC. See: :ref:`configuring_retries`

        :raises ValueError:
            if the bucket has no metageneration (i.e., new or never reloaded);
            if the bucket has no retention policy assigned;
            if the bucket's retention policy is already locked.
        """
        if "metageneration" not in self._properties:
            raise ValueError("Bucket has no retention policy assigned: try 'reload'?")

        policy = self._properties.get("retentionPolicy")

        if policy is None:
            raise ValueError("Bucket has no retention policy assigned: try 'reload'?")

        if policy.get("isLocked"):
            raise ValueError("Bucket's retention policy is already locked.")

        client = self._require_client(client)

        query_params = {"ifMetagenerationMatch": self.metageneration}

        if self.user_project is not None:
            query_params["userProject"] = self.user_project

        path = f"/b/{self.name}/lockRetentionPolicy"
        api_response = client._post_resource(
            path,
            None,
            query_params=query_params,
            timeout=timeout,
            retry=retry,
            _target_object=self,
        )
        self._set_properties(api_response)

    def generate_signed_url(
        self,
        expiration=None,
        api_access_endpoint=None,
        method="GET",
        headers=None,
        query_parameters=None,
        client=None,
        credentials=None,
        version=None,
        virtual_hosted_style=False,
        bucket_bound_hostname=None,
        scheme="http",
    ):
        """Generates a signed URL for this bucket.

        .. note::

            If you are on Google Compute Engine, you can't generate a signed
            URL using GCE service account. If you'd like to be able to generate
            a signed URL from GCE, you can use a standard service account from a
            JSON file rather than a GCE service account.

        If you have a bucket that you want to allow access to for a set
        amount of time, you can use this method to generate a URL that
        is only valid within a certain time period.

        If ``bucket_bound_hostname`` is set as an argument of :attr:`api_access_endpoint`,
        ``https`` works only if using a ``CDN``.

        :type expiration: Union[Integer, datetime.datetime, datetime.timedelta]
        :param expiration: Point in time when the signed URL should expire. If
                           a ``datetime`` instance is passed without an explicit
                           ``tzinfo`` set,  it will be assumed to be ``UTC``.

        :type api_access_endpoint: str
        :param api_access_endpoint: (Optional) URI base, for instance
            "https://storage.googleapis.com". If not specified, the client's
            api_endpoint will be used. Incompatible with bucket_bound_hostname.

        :type method: str
        :param method: The HTTP verb that will be used when requesting the URL.

        :type headers: dict
        :param headers:
            (Optional) Additional HTTP headers to be included as part of the
            signed URLs.  See:
            https://cloud.google.com/storage/docs/xml-api/reference-headers
            Requests using the signed URL *must* pass the specified header
            (name and value) with each request for the URL.

        :type query_parameters: dict
        :param query_parameters:
            (Optional) Additional query parameters to be included as part of the
            signed URLs.  See:
            https://cloud.google.com/storage/docs/xml-api/reference-headers#query

        :type client: :class:`~google.cloud.storage.client.Client` or
                      ``NoneType``
        :param client: (Optional) The client to use.  If not passed, falls back
                       to the ``client`` stored on the blob's bucket.

        :type credentials: :class:`google.auth.credentials.Credentials` or
                           :class:`NoneType`
        :param credentials: The authorization credentials to attach to requests.
                            These credentials identify this application to the service.
                            If none are specified, the client will attempt to ascertain
                            the credentials from the environment.

        :type version: str
        :param version: (Optional) The version of signed credential to create.
                        Must be one of 'v2' | 'v4'.

        :type virtual_hosted_style: bool
        :param virtual_hosted_style:
            (Optional) If true, then construct the URL relative the bucket's
            virtual hostname, e.g., '<bucket-name>.storage.googleapis.com'.
            Incompatible with bucket_bound_hostname.

        :type bucket_bound_hostname: str
        :param bucket_bound_hostname:
            (Optional) If passed, then construct the URL relative to the bucket-bound hostname.
            Value can be a bare or with scheme, e.g., 'example.com' or 'http://example.com'.
            Incompatible with api_access_endpoint and virtual_hosted_style.
            See: https://cloud.google.com/storage/docs/request-endpoints#cname

        :type scheme: str
        :param scheme:
            (Optional) If ``bucket_bound_hostname`` is passed as a bare hostname, use
            this value as the scheme.  ``https`` will work only when using a CDN.
            Defaults to ``"http"``.

        :raises: :exc:`ValueError` when version is invalid or mutually exclusive arguments are used.
        :raises: :exc:`TypeError` when expiration is not a valid type.
        :raises: :exc:`AttributeError` if credentials is not an instance
                of :class:`google.auth.credentials.Signing`.

        :rtype: str
        :returns: A signed URL you can use to access the resource
                  until expiration.
        """
        if version is None:
            version = "v2"
        elif version not in ("v2", "v4"):
            raise ValueError("'version' must be either 'v2' or 'v4'")

        if (
            api_access_endpoint is not None or virtual_hosted_style
        ) and bucket_bound_hostname:
            raise ValueError(
                "The bucket_bound_hostname argument is not compatible with "
                "either api_access_endpoint or virtual_hosted_style."
            )

        if api_access_endpoint is None:
            client = self._require_client(client)
            api_access_endpoint = client.api_endpoint

        # If you are on Google Compute Engine, you can't generate a signed URL
        # using GCE service account.
        # See https://github.com/googleapis/google-auth-library-python/issues/50
        if virtual_hosted_style:
            api_access_endpoint = _virtual_hosted_style_base_url(
                api_access_endpoint, self.name
            )
            resource = "/"
        elif bucket_bound_hostname:
            api_access_endpoint = _bucket_bound_hostname_url(
                bucket_bound_hostname, scheme
            )
            resource = "/"
        else:
            resource = f"/{self.name}"

        if credentials is None:
            client = self._require_client(client)  # May be redundant, but that's ok.
            credentials = client._credentials

        if version == "v2":
            helper = generate_signed_url_v2
        else:
            helper = generate_signed_url_v4

        return helper(
            credentials,
            resource=resource,
            expiration=expiration,
            api_access_endpoint=api_access_endpoint,
            method=method.upper(),
            headers=headers,
            query_parameters=query_parameters,
        )


class SoftDeletePolicy(dict):
    """Map a bucket's soft delete policy.

    See https://cloud.google.com/storage/docs/soft-delete

    :type bucket: :class:`Bucket`
    :param bucket: Bucket for which this instance is the policy.

    :type retention_duration_seconds: int
    :param retention_duration_seconds:
        (Optional) The period of time in seconds that soft-deleted objects in the bucket
        will be retained and cannot be permanently deleted.

    :type effective_time: :class:`datetime.datetime`
    :param effective_time:
        (Optional) When the bucket's soft delete policy is effective.
        This value should normally only be set by the back-end API.
    """

    def __init__(self, bucket, **kw):
        data = {}
        retention_duration_seconds = kw.get("retention_duration_seconds")
        data["retentionDurationSeconds"] = retention_duration_seconds

        effective_time = kw.get("effective_time")
        if effective_time is not None:
            effective_time = _datetime_to_rfc3339(effective_time)
        data["effectiveTime"] = effective_time

        super().__init__(data)
        self._bucket = bucket

    @classmethod
    def from_api_repr(cls, resource, bucket):
        """Factory:  construct instance from resource.

        :type resource: dict
        :param resource: mapping as returned from API call.

        :type bucket: :class:`Bucket`
        :params bucket: Bucket for which this instance is the policy.

        :rtype: :class:`SoftDeletePolicy`
        :returns: Instance created from resource.
        """
        instance = cls(bucket)
        instance.update(resource)
        return instance

    @property
    def bucket(self):
        """Bucket for which this instance is the policy.

        :rtype: :class:`Bucket`
        :returns: the instance's bucket.
        """
        return self._bucket

    @property
    def retention_duration_seconds(self):
        """Get the retention duration of the bucket's soft delete policy.

        :rtype: int or ``NoneType``
        :returns: The period of time in seconds that soft-deleted objects in the bucket
                  will be retained and cannot be permanently deleted; Or ``None`` if the
                  property is not set.
        """
        duration = self.get("retentionDurationSeconds")
        if duration is not None:
            return int(duration)

    @retention_duration_seconds.setter
    def retention_duration_seconds(self, value):
        """Set the retention duration of the bucket's soft delete policy.

        :type value: int
        :param value:
            The period of time in seconds that soft-deleted objects in the bucket
            will be retained and cannot be permanently deleted.
        """
        self["retentionDurationSeconds"] = value
        self.bucket._patch_property("softDeletePolicy", self)

    @property
    def effective_time(self):
        """Get the effective time of the bucket's soft delete policy.

        :rtype: datetime.datetime or ``NoneType``
        :returns: point-in time at which the bucket's soft delte policy is
                  effective, or ``None`` if the property is not set.
        """
        timestamp = self.get("effectiveTime")
        if timestamp is not None:
            return _rfc3339_nanos_to_datetime(timestamp)


def _raise_if_len_differs(expected_len, **generation_match_args):
    """
    Raise an error if any generation match argument
    is set and its len differs from the given value.

    :type expected_len: int
    :param expected_len: Expected argument length in case it's set.

    :type generation_match_args: dict
    :param generation_match_args: Lists, which length must be checked.

    :raises: :exc:`ValueError` if any argument set, but has an unexpected length.
    """
    for name, value in generation_match_args.items():
        if value is not None and len(value) != expected_len:
            raise ValueError(f"'{name}' length must be the same as 'blobs' length")<|MERGE_RESOLUTION|>--- conflicted
+++ resolved
@@ -2229,13 +2229,8 @@
         :param client: (Optional) The client to use. If not passed, falls back
                        to the ``client`` stored on the current bucket.
 
-<<<<<<< HEAD
-        :type generation: long
-        :param generation: Specifies the version of the soft-deleted object to restore.
-=======
         :type generation: int
         :param generation: Selects the specific revision of the object.
->>>>>>> ab94efda
 
         :type copy_source_acl: bool
         :param copy_source_acl: (Optional) If true, copy the soft-deleted object's access controls.
