# Copyright 2014 Google LLC
#
# Licensed under the Apache License, Version 2.0 (the "License");
# you may not use this file except in compliance with the License.
# You may obtain a copy of the License at
#
#     http://www.apache.org/licenses/LICENSE-2.0
#
# Unless required by applicable law or agreed to in writing, software
# distributed under the License is distributed on an "AS IS" BASIS,
# WITHOUT WARRANTIES OR CONDITIONS OF ANY KIND, either express or implied.
# See the License for the specific language governing permissions and
# limitations under the License.

"""Create / interact with Google Cloud Storage buckets."""

import base64
import copy
import datetime
import functools
import json
import warnings

import six
from six.moves.urllib.parse import urlsplit

from google.api_core import page_iterator
from google.api_core import datetime_helpers
from google.cloud._helpers import _datetime_to_rfc3339
from google.cloud._helpers import _NOW
from google.cloud._helpers import _rfc3339_to_datetime
from google.cloud.exceptions import NotFound
from google.api_core.iam import Policy
from google.cloud.storage import _signing
from google.cloud.storage._helpers import _add_generation_match_parameters
from google.cloud.storage._helpers import _PropertyMixin
from google.cloud.storage._helpers import _scalar_property
from google.cloud.storage._helpers import _validate_name
from google.cloud.storage._signing import generate_signed_url_v2
from google.cloud.storage._signing import generate_signed_url_v4
from google.cloud.storage._helpers import _bucket_bound_hostname_url
from google.cloud.storage.acl import BucketACL
from google.cloud.storage.acl import DefaultObjectACL
from google.cloud.storage.blob import Blob
from google.cloud.storage.constants import _DEFAULT_TIMEOUT
from google.cloud.storage.constants import ARCHIVE_STORAGE_CLASS
from google.cloud.storage.constants import COLDLINE_STORAGE_CLASS
from google.cloud.storage.constants import DUAL_REGION_LOCATION_TYPE
from google.cloud.storage.constants import (
    DURABLE_REDUCED_AVAILABILITY_LEGACY_STORAGE_CLASS,
)
from google.cloud.storage.constants import MULTI_REGIONAL_LEGACY_STORAGE_CLASS
from google.cloud.storage.constants import MULTI_REGION_LOCATION_TYPE
from google.cloud.storage.constants import NEARLINE_STORAGE_CLASS
from google.cloud.storage.constants import REGIONAL_LEGACY_STORAGE_CLASS
from google.cloud.storage.constants import REGION_LOCATION_TYPE
from google.cloud.storage.constants import STANDARD_STORAGE_CLASS
from google.cloud.storage.notification import BucketNotification
from google.cloud.storage.notification import NONE_PAYLOAD_FORMAT


_UBLA_BPO_ENABLED_MESSAGE = (
    "Pass only one of 'uniform_bucket_level_access_enabled' / "
    "'bucket_policy_only_enabled' to 'IAMConfiguration'."
)
_BPO_ENABLED_MESSAGE = (
    "'IAMConfiguration.bucket_policy_only_enabled' is deprecated.  "
    "Instead, use 'IAMConfiguration.uniform_bucket_level_access_enabled'."
)
_UBLA_BPO_LOCK_TIME_MESSAGE = (
    "Pass only one of 'uniform_bucket_level_access_lock_time' / "
    "'bucket_policy_only_lock_time' to 'IAMConfiguration'."
)
_BPO_LOCK_TIME_MESSAGE = (
    "'IAMConfiguration.bucket_policy_only_lock_time' is deprecated.  "
    "Instead, use 'IAMConfiguration.uniform_bucket_level_access_lock_time'."
)
_LOCATION_SETTER_MESSAGE = (
    "Assignment to 'Bucket.location' is deprecated, as it is only "
    "valid before the bucket is created. Instead, pass the location "
    "to `Bucket.create`."
)
_API_ACCESS_ENDPOINT = "https://storage.googleapis.com"


def _blobs_page_start(iterator, page, response):
    """Grab prefixes after a :class:`~google.cloud.iterator.Page` started.

    :type iterator: :class:`~google.api_core.page_iterator.Iterator`
    :param iterator: The iterator that is currently in use.

    :type page: :class:`~google.cloud.api.core.page_iterator.Page`
    :param page: The page that was just created.

    :type response: dict
    :param response: The JSON API response for a page of blobs.
    """
    page.prefixes = tuple(response.get("prefixes", ()))
    iterator.prefixes.update(page.prefixes)


def _item_to_blob(iterator, item):
    """Convert a JSON blob to the native object.

    .. note::

        This assumes that the ``bucket`` attribute has been
        added to the iterator after being created.

    :type iterator: :class:`~google.api_core.page_iterator.Iterator`
    :param iterator: The iterator that has retrieved the item.

    :type item: dict
    :param item: An item to be converted to a blob.

    :rtype: :class:`.Blob`
    :returns: The next blob in the page.
    """
    name = item.get("name")
    blob = Blob(name, bucket=iterator.bucket)
    blob._set_properties(item)
    return blob


def _item_to_notification(iterator, item):
    """Convert a JSON blob to the native object.

    .. note::

        This assumes that the ``bucket`` attribute has been
        added to the iterator after being created.

    :type iterator: :class:`~google.api_core.page_iterator.Iterator`
    :param iterator: The iterator that has retrieved the item.

    :type item: dict
    :param item: An item to be converted to a blob.

    :rtype: :class:`.BucketNotification`
    :returns: The next notification being iterated.
    """
    return BucketNotification.from_api_repr(item, bucket=iterator.bucket)


class LifecycleRuleConditions(dict):
    """Map a single lifecycle rule for a bucket.

    See: https://cloud.google.com/storage/docs/lifecycle

    :type age: int
    :param age: (Optional) Apply rule action to items whos age, in days,
                exceeds this value.

    :type created_before: datetime.date
    :param created_before: (Optional) Apply rule action to items created
                           before this date.

    :type is_live: bool
    :param is_live: (Optional) If true, apply rule action to non-versioned
                    items, or to items with no newer versions. If false, apply
                    rule action to versioned items with at least one newer
                    version.

    :type matches_storage_class: list(str), one or more of
                                 :attr:`Bucket.STORAGE_CLASSES`.
    :param matches_storage_class: (Optional) Apply rule action to items which
                                  whose storage class matches this value.

    :type number_of_newer_versions: int
    :param number_of_newer_versions: (Optional) Apply rule action to versioned
                                     items having N newer versions.

    :raises ValueError: if no arguments are passed.
    """

    def __init__(
        self,
        age=None,
        created_before=None,
        is_live=None,
        matches_storage_class=None,
        number_of_newer_versions=None,
        _factory=False,
    ):
        conditions = {}

        if age is not None:
            conditions["age"] = age

        if created_before is not None:
            conditions["createdBefore"] = created_before.isoformat()

        if is_live is not None:
            conditions["isLive"] = is_live

        if matches_storage_class is not None:
            conditions["matchesStorageClass"] = matches_storage_class

        if number_of_newer_versions is not None:
            conditions["numNewerVersions"] = number_of_newer_versions

        if not _factory and not conditions:
            raise ValueError("Supply at least one condition")

        super(LifecycleRuleConditions, self).__init__(conditions)

    @classmethod
    def from_api_repr(cls, resource):
        """Factory:  construct instance from resource.

        :type resource: dict
        :param resource: mapping as returned from API call.

        :rtype: :class:`LifecycleRuleConditions`
        :returns: Instance created from resource.
        """
        instance = cls(_factory=True)
        instance.update(resource)
        return instance

    @property
    def age(self):
        """Conditon's age value."""
        return self.get("age")

    @property
    def created_before(self):
        """Conditon's created_before value."""
        before = self.get("createdBefore")
        if before is not None:
            return datetime_helpers.from_iso8601_date(before)

    @property
    def is_live(self):
        """Conditon's 'is_live' value."""
        return self.get("isLive")

    @property
    def matches_storage_class(self):
        """Conditon's 'matches_storage_class' value."""
        return self.get("matchesStorageClass")

    @property
    def number_of_newer_versions(self):
        """Conditon's 'number_of_newer_versions' value."""
        return self.get("numNewerVersions")


class LifecycleRuleDelete(dict):
    """Map a lifecycle rule deleting matching items.

    :type kw: dict
    :params kw: arguments passed to :class:`LifecycleRuleConditions`.
    """

    def __init__(self, **kw):
        conditions = LifecycleRuleConditions(**kw)
        rule = {"action": {"type": "Delete"}, "condition": dict(conditions)}
        super(LifecycleRuleDelete, self).__init__(rule)

    @classmethod
    def from_api_repr(cls, resource):
        """Factory:  construct instance from resource.

        :type resource: dict
        :param resource: mapping as returned from API call.

        :rtype: :class:`LifecycleRuleDelete`
        :returns: Instance created from resource.
        """
        instance = cls(_factory=True)
        instance.update(resource)
        return instance


class LifecycleRuleSetStorageClass(dict):
    """Map a lifecycle rule upating storage class of matching items.

    :type storage_class: str, one of :attr:`Bucket.STORAGE_CLASSES`.
    :param storage_class: new storage class to assign to matching items.

    :type kw: dict
    :params kw: arguments passed to :class:`LifecycleRuleConditions`.
    """

    def __init__(self, storage_class, **kw):
        conditions = LifecycleRuleConditions(**kw)
        rule = {
            "action": {"type": "SetStorageClass", "storageClass": storage_class},
            "condition": dict(conditions),
        }
        super(LifecycleRuleSetStorageClass, self).__init__(rule)

    @classmethod
    def from_api_repr(cls, resource):
        """Factory:  construct instance from resource.

        :type resource: dict
        :param resource: mapping as returned from API call.

        :rtype: :class:`LifecycleRuleDelete`
        :returns: Instance created from resource.
        """
        action = resource["action"]
        instance = cls(action["storageClass"], _factory=True)
        instance.update(resource)
        return instance


_default = object()


class IAMConfiguration(dict):
    """Map a bucket's IAM configuration.

    :type bucket: :class:`Bucket`
    :params bucket: Bucket for which this instance is the policy.

    :type uniform_bucket_level_access_enabled: bool
    :params bucket_policy_only_enabled:
        (Optional) Whether the IAM-only policy is enabled for the bucket.

    :type uniform_bucket_level_access_locked_time: :class:`datetime.datetime`
    :params uniform_bucket_level_locked_time:
        (Optional) When the bucket's IAM-only policy was enabled.
        This value should normally only be set by the back-end API.

    :type bucket_policy_only_enabled: bool
    :params bucket_policy_only_enabled:
        Deprecated alias for :data:`uniform_bucket_level_access_enabled`.

    :type bucket_policy_only_locked_time: :class:`datetime.datetime`
    :params bucket_policy_only_locked_time:
        Deprecated alias for :data:`uniform_bucket_level_access_locked_time`.
    """

    def __init__(
        self,
        bucket,
        uniform_bucket_level_access_enabled=_default,
        uniform_bucket_level_access_locked_time=_default,
        bucket_policy_only_enabled=_default,
        bucket_policy_only_locked_time=_default,
    ):
        if bucket_policy_only_enabled is not _default:

            if uniform_bucket_level_access_enabled is not _default:
                raise ValueError(_UBLA_BPO_ENABLED_MESSAGE)

            warnings.warn(_BPO_ENABLED_MESSAGE, DeprecationWarning, stacklevel=2)
            uniform_bucket_level_access_enabled = bucket_policy_only_enabled

        if bucket_policy_only_locked_time is not _default:

            if uniform_bucket_level_access_locked_time is not _default:
                raise ValueError(_UBLA_BPO_LOCK_TIME_MESSAGE)

            warnings.warn(_BPO_LOCK_TIME_MESSAGE, DeprecationWarning, stacklevel=2)
            uniform_bucket_level_access_locked_time = bucket_policy_only_locked_time

        if uniform_bucket_level_access_enabled is _default:
            uniform_bucket_level_access_enabled = False

        data = {
            "uniformBucketLevelAccess": {"enabled": uniform_bucket_level_access_enabled}
        }
        if uniform_bucket_level_access_locked_time is not _default:
            data["uniformBucketLevelAccess"]["lockedTime"] = _datetime_to_rfc3339(
                uniform_bucket_level_access_locked_time
            )
        super(IAMConfiguration, self).__init__(data)
        self._bucket = bucket

    @classmethod
    def from_api_repr(cls, resource, bucket):
        """Factory:  construct instance from resource.

        :type bucket: :class:`Bucket`
        :params bucket: Bucket for which this instance is the policy.

        :type resource: dict
        :param resource: mapping as returned from API call.

        :rtype: :class:`IAMConfiguration`
        :returns: Instance created from resource.
        """
        instance = cls(bucket)
        instance.update(resource)
        return instance

    @property
    def bucket(self):
        """Bucket for which this instance is the policy.

        :rtype: :class:`Bucket`
        :returns: the instance's bucket.
        """
        return self._bucket

    @property
    def uniform_bucket_level_access_enabled(self):
        """If set, access checks only use bucket-level IAM policies or above.

        :rtype: bool
        :returns: whether the bucket is configured to allow only IAM.
        """
        ubla = self.get("uniformBucketLevelAccess", {})
        return ubla.get("enabled", False)

    @uniform_bucket_level_access_enabled.setter
    def uniform_bucket_level_access_enabled(self, value):
        ubla = self.setdefault("uniformBucketLevelAccess", {})
        ubla["enabled"] = bool(value)
        self.bucket._patch_property("iamConfiguration", self)

    @property
    def uniform_bucket_level_access_locked_time(self):
        """Deadline for changing :attr:`uniform_bucket_level_access_enabled` from true to false.

        If the bucket's :attr:`uniform_bucket_level_access_enabled` is true, this property
        is time time after which that setting becomes immutable.

        If the bucket's :attr:`uniform_bucket_level_access_enabled` is false, this property
        is ``None``.

        :rtype: Union[:class:`datetime.datetime`, None]
        :returns:  (readonly) Time after which :attr:`uniform_bucket_level_access_enabled` will
                   be frozen as true.
        """
        ubla = self.get("uniformBucketLevelAccess", {})
        stamp = ubla.get("lockedTime")
        if stamp is not None:
            stamp = _rfc3339_to_datetime(stamp)
        return stamp

    @property
    def bucket_policy_only_enabled(self):
        """Deprecated alias for :attr:`uniform_bucket_level_access_enabled`.

        :rtype: bool
        :returns: whether the bucket is configured to allow only IAM.
        """
        return self.uniform_bucket_level_access_enabled

    @bucket_policy_only_enabled.setter
    def bucket_policy_only_enabled(self, value):
        warnings.warn(_BPO_ENABLED_MESSAGE, DeprecationWarning, stacklevel=2)
        self.uniform_bucket_level_access_enabled = value

    @property
    def bucket_policy_only_locked_time(self):
        """Deprecated alias for :attr:`uniform_bucket_level_access_locked_time`.

        :rtype: Union[:class:`datetime.datetime`, None]
        :returns:
            (readonly) Time after which :attr:`bucket_policy_only_enabled` will
            be frozen as true.
        """
        return self.uniform_bucket_level_access_locked_time


class Bucket(_PropertyMixin):
    """A class representing a Bucket on Cloud Storage.

    :type client: :class:`google.cloud.storage.client.Client`
    :param client: A client which holds credentials and project configuration
                   for the bucket (which requires a project).

    :type name: str
    :param name: The name of the bucket. Bucket names must start and end with a
                 number or letter.

    :type user_project: str
    :param user_project: (Optional) the project ID to be billed for API
                         requests made via this instance.
    """

    _MAX_OBJECTS_FOR_ITERATION = 256
    """Maximum number of existing objects allowed in iteration.

    This is used in Bucket.delete() and Bucket.make_public().
    """

    STORAGE_CLASSES = (
        STANDARD_STORAGE_CLASS,
        NEARLINE_STORAGE_CLASS,
        COLDLINE_STORAGE_CLASS,
        ARCHIVE_STORAGE_CLASS,
        MULTI_REGIONAL_LEGACY_STORAGE_CLASS,  # legacy
        REGIONAL_LEGACY_STORAGE_CLASS,  # legacy
        DURABLE_REDUCED_AVAILABILITY_LEGACY_STORAGE_CLASS,  # legacy
    )
    """Allowed values for :attr:`storage_class`.

    Default value is :attr:`STANDARD_STORAGE_CLASS`.

    See
    https://cloud.google.com/storage/docs/json_api/v1/buckets#storageClass
    https://cloud.google.com/storage/docs/storage-classes
    """

    _LOCATION_TYPES = (
        MULTI_REGION_LOCATION_TYPE,
        REGION_LOCATION_TYPE,
        DUAL_REGION_LOCATION_TYPE,
    )
    """Allowed values for :attr:`location_type`."""

    def __init__(self, client, name=None, user_project=None):
        """
        property :attr:`name`
            Get the bucket's name.
        """
        name = _validate_name(name)
        super(Bucket, self).__init__(name=name)
        self._client = client
        self._acl = BucketACL(self)
        self._default_object_acl = DefaultObjectACL(self)
        self._label_removals = set()
        self._user_project = user_project

    def __repr__(self):
        return "<Bucket: %s>" % (self.name,)

    @property
    def client(self):
        """The client bound to this bucket."""
        return self._client

    def _set_properties(self, value):
        """Set the properties for the current object.

        :type value: dict or :class:`google.cloud.storage.batch._FutureDict`
        :param value: The properties to be set.
        """
        self._label_removals.clear()
        return super(Bucket, self)._set_properties(value)

    @property
    def user_project(self):
        """Project ID to be billed for API requests made via this bucket.

        If unset, API requests are billed to the bucket owner.

        :rtype: str
        """
        return self._user_project

    @classmethod
    def from_string(cls, uri, client=None):
        """Get a constructor for bucket object by URI.

        :type uri: str
        :param uri: The bucket uri pass to get bucket object.

        :type client: :class:`~google.cloud.storage.client.Client` or
                      ``NoneType``
        :param client: (Optional) The client to use.

        :rtype: :class:`google.cloud.storage.bucket.Bucket`
        :returns: The bucket object created.

        Example:
            Get a constructor for bucket object by URI..

            >>> from google.cloud import storage
            >>> from google.cloud.storage.bucket import Bucket
            >>> client = storage.Client()
            >>> bucket = Bucket.from_string("gs://bucket",client)
        """
        scheme, netloc, path, query, frag = urlsplit(uri)

        if scheme != "gs":
            raise ValueError("URI scheme must be gs")

        return cls(client, name=netloc)

    def blob(
        self,
        blob_name,
        chunk_size=None,
        encryption_key=None,
        kms_key_name=None,
        generation=None,
    ):
        """Factory constructor for blob object.

        .. note::
          This will not make an HTTP request; it simply instantiates
          a blob object owned by this bucket.

        :type blob_name: str
        :param blob_name: The name of the blob to be instantiated.

        :type chunk_size: int
        :param chunk_size: The size of a chunk of data whenever iterating
                           (in bytes). This must be a multiple of 256 KB per
                           the API specification.

        :type encryption_key: bytes
        :param encryption_key:
            (Optional) 32 byte encryption key for customer-supplied encryption.

        :type kms_key_name: str
        :param kms_key_name:
            (Optional) Resource name of KMS key used to encrypt blob's content.

        :type generation: long
        :param generation: (Optional) If present, selects a specific revision of
                           this object.

        :rtype: :class:`google.cloud.storage.blob.Blob`
        :returns: The blob object created.
        """
        return Blob(
            name=blob_name,
            bucket=self,
            chunk_size=chunk_size,
            encryption_key=encryption_key,
            kms_key_name=kms_key_name,
            generation=generation,
        )

    def notification(
        self,
        topic_name=None,
        topic_project=None,
        custom_attributes=None,
        event_types=None,
        blob_name_prefix=None,
        payload_format=NONE_PAYLOAD_FORMAT,
        notification_id=None,
    ):
        """Factory:  create a notification resource for the bucket.

        See: :class:`.BucketNotification` for parameters.

        :rtype: :class:`.BucketNotification`
        """
        return BucketNotification(
            self,
            topic_name=topic_name,
            topic_project=topic_project,
            custom_attributes=custom_attributes,
            event_types=event_types,
            blob_name_prefix=blob_name_prefix,
            payload_format=payload_format,
            notification_id=notification_id,
        )

    def exists(
        self,
        client=None,
        timeout=_DEFAULT_TIMEOUT,
        if_metageneration_match=None,
        if_metageneration_not_match=None,
    ):
        """Determines whether or not this bucket exists.

        If :attr:`user_project` is set, bills the API request to that project.

        :type client: :class:`~google.cloud.storage.client.Client` or
                      ``NoneType``
        :param client: (Optional) The client to use. If not passed, falls back
                       to the ``client`` stored on the current bucket.

        :type timeout: float or tuple
        :param timeout: (Optional) The amount of time, in seconds, to wait
            for the server response.

            Can also be passed as a tuple (connect_timeout, read_timeout).
            See :meth:`requests.Session.request` documentation for details.

        :type if_metageneration_match: long
        :param if_metageneration_match: (Optional) Make the operation conditional on whether the
                                        blob's current metageneration matches the given value.

        :type if_metageneration_not_match: long
        :param if_metageneration_not_match: (Optional) Make the operation conditional on whether the
                                            blob's current metageneration does not match the given value.

        :rtype: bool
        :returns: True if the bucket exists in Cloud Storage.
        """
        client = self._require_client(client)
        # We only need the status code (200 or not) so we seek to
        # minimize the returned payload.
        query_params = {"fields": "name"}

        if self.user_project is not None:
            query_params["userProject"] = self.user_project

        _add_generation_match_parameters(
            query_params,
            if_metageneration_match=if_metageneration_match,
            if_metageneration_not_match=if_metageneration_not_match,
        )
        try:
            # We intentionally pass `_target_object=None` since fields=name
            # would limit the local properties.
            client._connection.api_request(
                method="GET",
                path=self.path,
                query_params=query_params,
                _target_object=None,
                timeout=timeout,
            )
            # NOTE: This will not fail immediately in a batch. However, when
            #       Batch.finish() is called, the resulting `NotFound` will be
            #       raised.
            return True
        except NotFound:
            return False

    def create(
        self,
        client=None,
        project=None,
        location=None,
        predefined_acl=None,
        predefined_default_object_acl=None,
        timeout=_DEFAULT_TIMEOUT,
    ):
        """DEPRECATED. Creates current bucket.

        If the bucket already exists, will raise
        :class:`google.cloud.exceptions.Conflict`.

        This implements "storage.buckets.insert".

        If :attr:`user_project` is set, bills the API request to that project.

        :type client: :class:`~google.cloud.storage.client.Client` or
                      ``NoneType``
        :param client: (Optional) The client to use. If not passed, falls back
                       to the ``client`` stored on the current bucket.

        :type project: str
        :param project: (Optional) The project under which the bucket is to
                        be created. If not passed, uses the project set on
                        the client.
        :raises ValueError: if :attr:`user_project` is set.
        :raises ValueError: if ``project`` is None and client's
                            :attr:`project` is also None.

        :type location: str
        :param location: (Optional) The location of the bucket. If not passed,
                         the default location, US, will be used. See
                         https://cloud.google.com/storage/docs/bucket-locations

        :type predefined_acl: str
        :param predefined_acl:
            (Optional) Name of predefined ACL to apply to bucket. See:
            https://cloud.google.com/storage/docs/access-control/lists#predefined-acl

        :type predefined_default_object_acl: str
        :param predefined_default_object_acl:
            (Optional) Name of predefined ACL to apply to bucket's objects. See:
            https://cloud.google.com/storage/docs/access-control/lists#predefined-acl

        :type timeout: float or tuple
        :param timeout: (Optional) The amount of time, in seconds, to wait
            for the server response.

            Can also be passed as a tuple (connect_timeout, read_timeout).
            See :meth:`requests.Session.request` documentation for details.
        """
        warnings.warn(
            "Bucket.create() is deprecated and will be removed in future."
            "Use Client.create_bucket() instead.",
            PendingDeprecationWarning,
            stacklevel=1,
        )
        if self.user_project is not None:
            raise ValueError("Cannot create bucket with 'user_project' set.")

        client = self._require_client(client)
        client.create_bucket(
            bucket_or_name=self,
            project=project,
            location=location,
            predefined_acl=predefined_acl,
            predefined_default_object_acl=predefined_default_object_acl,
            timeout=timeout,
        )

<<<<<<< HEAD
=======
    def update(
        self,
        client=None,
        timeout=_DEFAULT_TIMEOUT,
        if_metageneration_match=None,
        if_metageneration_not_match=None,
    ):
        """Sends all properties in a PUT request.

        Updates the ``_properties`` with the response from the backend.

        If :attr:`user_project` is set, bills the API request to that project.

        :type client: :class:`~google.cloud.storage.client.Client` or
                      ``NoneType``
        :param client: the client to use. If not passed, falls back to the
                       ``client`` stored on the current object.

        :type timeout: float or tuple
        :param timeout: (Optional) The amount of time, in seconds, to wait
            for the server response.

            Can also be passed as a tuple (connect_timeout, read_timeout).
            See :meth:`requests.Session.request` documentation for details.

        :type if_metageneration_match: long
        :param if_metageneration_match: (Optional) Make the operation conditional on whether the
                                        blob's current metageneration matches the given value.

        :type if_metageneration_not_match: long
        :param if_metageneration_not_match: (Optional) Make the operation conditional on whether the
                                            blob's current metageneration does not match the given value.
        """
        super(Bucket, self).update(
            client=client,
            timeout=timeout,
            if_metageneration_match=if_metageneration_match,
            if_metageneration_not_match=if_metageneration_not_match,
        )

    def reload(
        self,
        client=None,
        projection="noAcl",
        timeout=_DEFAULT_TIMEOUT,
        if_metageneration_match=None,
        if_metageneration_not_match=None,
    ):
        """Reload properties from Cloud Storage.

        If :attr:`user_project` is set, bills the API request to that project.

        :type client: :class:`~google.cloud.storage.client.Client` or
                      ``NoneType``
        :param client: the client to use. If not passed, falls back to the
                       ``client`` stored on the current object.

        :type projection: str
        :param projection: (Optional) If used, must be 'full' or 'noAcl'.
                           Defaults to ``'noAcl'``. Specifies the set of
                           properties to return.

        :type timeout: float or tuple
        :param timeout: (Optional) The amount of time, in seconds, to wait
            for the server response.

            Can also be passed as a tuple (connect_timeout, read_timeout).
            See :meth:`requests.Session.request` documentation for details.

        :type if_metageneration_match: long
        :param if_metageneration_match: (Optional) Make the operation conditional on whether the
                                        blob's current metageneration matches the given value.

        :type if_metageneration_not_match: long
        :param if_metageneration_not_match: (Optional) Make the operation conditional on whether the
                                            blob's current metageneration does not match the given value.
        """
        super(Bucket, self).reload(
            client=client,
            projection=projection,
            timeout=timeout,
            if_metageneration_match=if_metageneration_match,
            if_metageneration_not_match=if_metageneration_not_match,
        )

>>>>>>> b26f9fa8
    def patch(
        self,
        client=None,
        timeout=_DEFAULT_TIMEOUT,
        if_metageneration_match=None,
        if_metageneration_not_match=None,
    ):
        """Sends all changed properties in a PATCH request.

        Updates the ``_properties`` with the response from the backend.

        If :attr:`user_project` is set, bills the API request to that project.

        :type client: :class:`~google.cloud.storage.client.Client` or
                      ``NoneType``
        :param client: the client to use. If not passed, falls back to the
                       ``client`` stored on the current object.

        :type timeout: float or tuple
        :param timeout: (Optional) The amount of time, in seconds, to wait
            for the server response.

            Can also be passed as a tuple (connect_timeout, read_timeout).
            See :meth:`requests.Session.request` documentation for details.

        :type if_metageneration_match: long
        :param if_metageneration_match: (Optional) Make the operation conditional on whether the
                                        blob's current metageneration matches the given value.

        :type if_metageneration_not_match: long
        :param if_metageneration_not_match: (Optional) Make the operation conditional on whether the
                                            blob's current metageneration does not match the given value.
        """
        # Special case: For buckets, it is possible that labels are being
        # removed; this requires special handling.
        if self._label_removals:
            self._changes.add("labels")
            self._properties.setdefault("labels", {})
            for removed_label in self._label_removals:
                self._properties["labels"][removed_label] = None

        # Call the superclass method.
        return super(Bucket, self).patch(
            client=client,
            timeout=timeout,
            if_metageneration_match=if_metageneration_match,
            if_metageneration_not_match=if_metageneration_not_match,
        )

    @property
    def acl(self):
        """Create our ACL on demand."""
        return self._acl

    @property
    def default_object_acl(self):
        """Create our defaultObjectACL on demand."""
        return self._default_object_acl

    @staticmethod
    def path_helper(bucket_name):
        """Relative URL path for a bucket.

        :type bucket_name: str
        :param bucket_name: The bucket name in the path.

        :rtype: str
        :returns: The relative URL path for ``bucket_name``.
        """
        return "/b/" + bucket_name

    @property
    def path(self):
        """The URL path to this bucket."""
        if not self.name:
            raise ValueError("Cannot determine path without bucket name.")

        return self.path_helper(self.name)

    def get_blob(
        self,
        blob_name,
        client=None,
        encryption_key=None,
        generation=None,
        timeout=_DEFAULT_TIMEOUT,
        if_generation_match=None,
        if_generation_not_match=None,
        if_metageneration_match=None,
        if_metageneration_not_match=None,
        **kwargs
    ):
        """Get a blob object by name.

        This will return None if the blob doesn't exist:

        .. literalinclude:: snippets.py
          :start-after: [START get_blob]
          :end-before: [END get_blob]

        If :attr:`user_project` is set, bills the API request to that project.

        :type blob_name: str
        :param blob_name: The name of the blob to retrieve.

        :type client: :class:`~google.cloud.storage.client.Client` or
                      ``NoneType``
        :param client: (Optional) The client to use.  If not passed, falls back
                       to the ``client`` stored on the current bucket.

        :type encryption_key: bytes
        :param encryption_key:
            (Optional) 32 byte encryption key for customer-supplied encryption.
            See
            https://cloud.google.com/storage/docs/encryption#customer-supplied.

        :type generation: long
        :param generation: (Optional) If present, selects a specific revision of
                           this object.

        :type timeout: float or tuple
        :param timeout: (Optional) The amount of time, in seconds, to wait
            for the server response.

            Can also be passed as a tuple (connect_timeout, read_timeout).
            See :meth:`requests.Session.request` documentation for details.

        :type if_generation_match: long
        :param if_generation_match: (Optional) Make the operation conditional on whether
                                    the blob's current generation matches the given value.
                                    Setting to 0 makes the operation succeed only if there
                                    are no live versions of the blob.

        :type if_generation_not_match: long
        :param if_generation_not_match: (Optional) Make the operation conditional on whether
                                        the blob's current generation does not match the given
                                        value. If no live blob exists, the precondition fails.
                                        Setting to 0 makes the operation succeed only if there
                                        is a live version of the blob.

        :type if_metageneration_match: long
        :param if_metageneration_match: (Optional) Make the operation conditional on whether the
                                        blob's current metageneration matches the given value.

        :type if_metageneration_not_match: long
        :param if_metageneration_not_match: (Optional) Make the operation conditional on whether the
                                            blob's current metageneration does not match the given value.

        :param kwargs: Keyword arguments to pass to the
                       :class:`~google.cloud.storage.blob.Blob` constructor.

        :rtype: :class:`google.cloud.storage.blob.Blob` or None
        :returns: The blob object if it exists, otherwise None.
        """
        blob = Blob(
            bucket=self,
            name=blob_name,
            encryption_key=encryption_key,
            generation=generation,
            **kwargs
        )
        try:
            # NOTE: This will not fail immediately in a batch. However, when
            #       Batch.finish() is called, the resulting `NotFound` will be
            #       raised.
            blob.reload(
                client=client,
                timeout=timeout,
                if_generation_match=if_generation_match,
                if_generation_not_match=if_generation_not_match,
                if_metageneration_match=if_metageneration_match,
                if_metageneration_not_match=if_metageneration_not_match,
            )
        except NotFound:
            return None
        else:
            return blob

    def list_blobs(
        self,
        max_results=None,
        page_token=None,
        prefix=None,
        delimiter=None,
        start_offset=None,
        end_offset=None,
        include_trailing_delimiter=None,
        versions=None,
        projection="noAcl",
        fields=None,
        client=None,
        timeout=_DEFAULT_TIMEOUT,
    ):
        """Return an iterator used to find blobs in the bucket.

        .. note::
          Direct use of this method is deprecated. Use ``Client.list_blobs`` instead.

        If :attr:`user_project` is set, bills the API request to that project.

        :type max_results: int
        :param max_results:
            (Optional) The maximum number of blobs to return.

        :type page_token: str
        :param page_token:
            (Optional) If present, return the next batch of blobs, using the
            value, which must correspond to the ``nextPageToken`` value
            returned in the previous response.  Deprecated: use the ``pages``
            property of the returned iterator instead of manually passing the
            token.

        :type prefix: str
        :param prefix: (Optional) Prefix used to filter blobs.

        :type delimiter: str
        :param delimiter: (Optional) Delimiter, used with ``prefix`` to
                          emulate hierarchy.

        :type start_offset: str
        :param start_offset:
            (Optional) Filter results to objects whose names are
            lexicographically equal to or after ``startOffset``. If
            ``endOffset`` is also set, the objects listed will have names
            between ``startOffset`` (inclusive) and ``endOffset`` (exclusive).

        :type end_offset: str
        :param end_offset:
            (Optional) Filter results to objects whose names are
            lexicographically before ``endOffset``. If ``startOffset`` is also
            set, the objects listed will have names between ``startOffset``
            (inclusive) and ``endOffset`` (exclusive).

        :type include_trailing_delimiter: boolean
        :param include_trailing_delimiter:
            (Optional) If true, objects that end in exactly one instance of
            ``delimiter`` will have their metadata included in ``items`` in
            addition to ``prefixes``.

        :type versions: bool
        :param versions: (Optional) Whether object versions should be returned
                         as separate blobs.

        :type projection: str
        :param projection: (Optional) If used, must be 'full' or 'noAcl'.
                           Defaults to ``'noAcl'``. Specifies the set of
                           properties to return.

        :type fields: str
        :param fields:
            (Optional) Selector specifying which fields to include
            in a partial response. Must be a list of fields. For
            example to get a partial response with just the next
            page token and the name and language of each blob returned:
            ``'items(name,contentLanguage),nextPageToken'``.
            See: https://cloud.google.com/storage/docs/json_api/v1/parameters#fields

        :type client: :class:`~google.cloud.storage.client.Client`
        :param client: (Optional) The client to use.  If not passed, falls back
                       to the ``client`` stored on the current bucket.

        :type timeout: float or tuple
        :param timeout: (Optional) The amount of time, in seconds, to wait
            for the server response.

            Can also be passed as a tuple (connect_timeout, read_timeout).
            See :meth:`requests.Session.request` documentation for details.

        :rtype: :class:`~google.api_core.page_iterator.Iterator`
        :returns: Iterator of all :class:`~google.cloud.storage.blob.Blob`
                  in this bucket matching the arguments.

        Example:
            List blobs in the bucket with user_project.

            >>> from google.cloud import storage
            >>> client = storage.Client()

            >>> bucket = storage.Bucket("my-bucket-name", user_project='my-project')
            >>> all_blobs = list(bucket.list_blobs())
        """
        extra_params = {"projection": projection}

        if prefix is not None:
            extra_params["prefix"] = prefix

        if delimiter is not None:
            extra_params["delimiter"] = delimiter

        if start_offset is not None:
            extra_params["startOffset"] = start_offset

        if end_offset is not None:
            extra_params["endOffset"] = end_offset

        if include_trailing_delimiter is not None:
            extra_params["includeTrailingDelimiter"] = include_trailing_delimiter

        if versions is not None:
            extra_params["versions"] = versions

        if fields is not None:
            extra_params["fields"] = fields

        if self.user_project is not None:
            extra_params["userProject"] = self.user_project

        client = self._require_client(client)
        path = self.path + "/o"
        api_request = functools.partial(client._connection.api_request, timeout=timeout)
        iterator = page_iterator.HTTPIterator(
            client=client,
            api_request=api_request,
            path=path,
            item_to_value=_item_to_blob,
            page_token=page_token,
            max_results=max_results,
            extra_params=extra_params,
            page_start=_blobs_page_start,
        )
        iterator.bucket = self
        iterator.prefixes = set()
        return iterator

    def list_notifications(self, client=None, timeout=_DEFAULT_TIMEOUT):
        """List Pub / Sub notifications for this bucket.

        See:
        https://cloud.google.com/storage/docs/json_api/v1/notifications/list

        If :attr:`user_project` is set, bills the API request to that project.

        :type client: :class:`~google.cloud.storage.client.Client` or
                      ``NoneType``
        :param client: (Optional) The client to use.  If not passed, falls back
                       to the ``client`` stored on the current bucket.
        :type timeout: float or tuple
        :param timeout: (Optional) The amount of time, in seconds, to wait
            for the server response.

            Can also be passed as a tuple (connect_timeout, read_timeout).
            See :meth:`requests.Session.request` documentation for details.

        :rtype: list of :class:`.BucketNotification`
        :returns: notification instances
        """
        client = self._require_client(client)
        path = self.path + "/notificationConfigs"
        api_request = functools.partial(client._connection.api_request, timeout=timeout)
        iterator = page_iterator.HTTPIterator(
            client=client,
            api_request=api_request,
            path=path,
            item_to_value=_item_to_notification,
        )
        iterator.bucket = self
        return iterator

    def get_notification(self, notification_id, client=None, timeout=_DEFAULT_TIMEOUT):
        """Get Pub / Sub notification for this bucket.

        See:
        https://cloud.google.com/storage/docs/json_api/v1/notifications/get

        If :attr:`user_project` is set, bills the API request to that project.

        :type notification_id: str
        :param notification_id: The notification id to retrieve the notification configuration.

        :type client: :class:`~google.cloud.storage.client.Client` or
                      ``NoneType``
        :param client: (Optional) The client to use.  If not passed, falls back
                       to the ``client`` stored on the current bucket.
        :type timeout: float or tuple
        :param timeout: (Optional) The amount of time, in seconds, to wait
            for the server response.

            Can also be passed as a tuple (connect_timeout, read_timeout).
            See :meth:`requests.Session.request` documentation for details.

        :rtype: :class:`.BucketNotification`
        :returns: notification instance.

        Example:
            Get notification using notification id.

            >>> from google.cloud import storage
            >>> client = storage.Client()
            >>> bucket = client.get_bucket('my-bucket-name')  # API request.
            >>> notification = bucket.get_notification(notification_id='id')  # API request.

        """
        notification = self.notification(notification_id=notification_id)
        notification.reload(client=client, timeout=timeout)
        return notification

    def delete(
        self,
        force=False,
        client=None,
        timeout=_DEFAULT_TIMEOUT,
        if_metageneration_match=None,
        if_metageneration_not_match=None,
    ):
        """Delete this bucket.

        The bucket **must** be empty in order to submit a delete request. If
        ``force=True`` is passed, this will first attempt to delete all the
        objects / blobs in the bucket (i.e. try to empty the bucket).

        If the bucket doesn't exist, this will raise
        :class:`google.cloud.exceptions.NotFound`. If the bucket is not empty
        (and ``force=False``), will raise :class:`google.cloud.exceptions.Conflict`.

        If ``force=True`` and the bucket contains more than 256 objects / blobs
        this will cowardly refuse to delete the objects (or the bucket). This
        is to prevent accidental bucket deletion and to prevent extremely long
        runtime of this method.

        If :attr:`user_project` is set, bills the API request to that project.

        :type force: bool
        :param force: If True, empties the bucket's objects then deletes it.

        :type client: :class:`~google.cloud.storage.client.Client` or
                      ``NoneType``
        :param client: (Optional) The client to use. If not passed, falls back
                       to the ``client`` stored on the current bucket.

        :type timeout: float or tuple
        :param timeout: (Optional) The amount of time, in seconds, to wait
            for the server response on each request.

            Can also be passed as a tuple (connect_timeout, read_timeout).
            See :meth:`requests.Session.request` documentation for details.

        :type if_metageneration_match: long
        :param if_metageneration_match: (Optional) Make the operation conditional on whether the
                                        blob's current metageneration matches the given value.

        :type if_metageneration_not_match: long
        :param if_metageneration_not_match: (Optional) Make the operation conditional on whether the
                                            blob's current metageneration does not match the given value.

        :raises: :class:`ValueError` if ``force`` is ``True`` and the bucket
                 contains more than 256 objects / blobs.
        """
        client = self._require_client(client)
        query_params = {}

        if self.user_project is not None:
            query_params["userProject"] = self.user_project

        _add_generation_match_parameters(
            query_params,
            if_metageneration_match=if_metageneration_match,
            if_metageneration_not_match=if_metageneration_not_match,
        )
        if force:
            blobs = list(
                self.list_blobs(
                    max_results=self._MAX_OBJECTS_FOR_ITERATION + 1,
                    client=client,
                    timeout=timeout,
                )
            )
            if len(blobs) > self._MAX_OBJECTS_FOR_ITERATION:
                message = (
                    "Refusing to delete bucket with more than "
                    "%d objects. If you actually want to delete "
                    "this bucket, please delete the objects "
                    "yourself before calling Bucket.delete()."
                ) % (self._MAX_OBJECTS_FOR_ITERATION,)
                raise ValueError(message)

            # Ignore 404 errors on delete.
            self.delete_blobs(
                blobs, on_error=lambda blob: None, client=client, timeout=timeout
            )

        # We intentionally pass `_target_object=None` since a DELETE
        # request has no response value (whether in a standard request or
        # in a batch request).
        client._connection.api_request(
            method="DELETE",
            path=self.path,
            query_params=query_params,
            _target_object=None,
            timeout=timeout,
        )

    def delete_blob(
        self,
        blob_name,
        client=None,
        generation=None,
        timeout=_DEFAULT_TIMEOUT,
        if_generation_match=None,
        if_generation_not_match=None,
        if_metageneration_match=None,
        if_metageneration_not_match=None,
    ):
        """Deletes a blob from the current bucket.

        If the blob isn't found (backend 404), raises a
        :class:`google.cloud.exceptions.NotFound`.

        For example:

        .. literalinclude:: snippets.py
          :start-after: [START delete_blob]
          :end-before: [END delete_blob]

        If :attr:`user_project` is set, bills the API request to that project.

        :type blob_name: str
        :param blob_name: A blob name to delete.

        :type client: :class:`~google.cloud.storage.client.Client` or
                      ``NoneType``
        :param client: (Optional) The client to use. If not passed, falls back
                       to the ``client`` stored on the current bucket.

        :type generation: long
        :param generation: (Optional) If present, permanently deletes a specific
                           revision of this object.

        :type timeout: float or tuple
        :param timeout: (Optional) The amount of time, in seconds, to wait
            for the server response.

            Can also be passed as a tuple (connect_timeout, read_timeout).
            See :meth:`requests.Session.request` documentation for details.

        :type if_generation_match: long
        :param if_generation_match: (Optional) Make the operation conditional on whether
                                    the blob's current generation matches the given value.
                                    Setting to 0 makes the operation succeed only if there
                                    are no live versions of the blob.

        :type if_generation_not_match: long
        :param if_generation_not_match: (Optional) Make the operation conditional on whether
                                        the blob's current generation does not match the given
                                        value. If no live blob exists, the precondition fails.
                                        Setting to 0 makes the operation succeed only if there
                                        is a live version of the blob.

        :type if_metageneration_match: long
        :param if_metageneration_match: (Optional) Make the operation conditional on whether the
                                        blob's current metageneration matches the given value.

        :type if_metageneration_not_match: long
        :param if_metageneration_not_match: (Optional) Make the operation conditional on whether the
                                            blob's current metageneration does not match the given value.

        :raises: :class:`google.cloud.exceptions.NotFound` (to suppress
                 the exception, call ``delete_blobs``, passing a no-op
                 ``on_error`` callback, e.g.:

        .. literalinclude:: snippets.py
            :start-after: [START delete_blobs]
            :end-before: [END delete_blobs]

        """
        client = self._require_client(client)
        blob = Blob(blob_name, bucket=self, generation=generation)

        query_params = copy.deepcopy(blob._query_params)
        _add_generation_match_parameters(
            query_params,
            if_generation_match=if_generation_match,
            if_generation_not_match=if_generation_not_match,
            if_metageneration_match=if_metageneration_match,
            if_metageneration_not_match=if_metageneration_not_match,
        )
        # We intentionally pass `_target_object=None` since a DELETE
        # request has no response value (whether in a standard request or
        # in a batch request).
        client._connection.api_request(
            method="DELETE",
            path=blob.path,
            query_params=query_params,
            _target_object=None,
            timeout=timeout,
        )

    def delete_blobs(self, blobs, on_error=None, client=None, timeout=_DEFAULT_TIMEOUT):
        """Deletes a list of blobs from the current bucket.

        Uses :meth:`delete_blob` to delete each individual blob.

        If :attr:`user_project` is set, bills the API request to that project.

        :type blobs: list
        :param blobs: A list of :class:`~google.cloud.storage.blob.Blob`-s or
                      blob names to delete.

        :type on_error: callable
        :param on_error: (Optional) Takes single argument: ``blob``. Called
                         called once for each blob raising
                         :class:`~google.cloud.exceptions.NotFound`;
                         otherwise, the exception is propagated.

        :type client: :class:`~google.cloud.storage.client.Client`
        :param client: (Optional) The client to use.  If not passed, falls back
                       to the ``client`` stored on the current bucket.

        :type timeout: float or tuple
        :param timeout: (Optional) The amount of time, in seconds, to wait
            for the server response. The timeout applies to each individual
            blob delete request.

            Can also be passed as a tuple (connect_timeout, read_timeout).
            See :meth:`requests.Session.request` documentation for details.

        :raises: :class:`~google.cloud.exceptions.NotFound` (if
                 `on_error` is not passed).
        """
        for blob in blobs:
            try:
                blob_name = blob
                if not isinstance(blob_name, six.string_types):
                    blob_name = blob.name
                self.delete_blob(blob_name, client=client, timeout=timeout)
            except NotFound:
                if on_error is not None:
                    on_error(blob)
                else:
                    raise

    def copy_blob(
        self,
        blob,
        destination_bucket,
        new_name=None,
        client=None,
        preserve_acl=True,
        source_generation=None,
        timeout=_DEFAULT_TIMEOUT,
        if_generation_match=None,
        if_generation_not_match=None,
        if_metageneration_match=None,
        if_metageneration_not_match=None,
        if_source_generation_match=None,
        if_source_generation_not_match=None,
        if_source_metageneration_match=None,
        if_source_metageneration_not_match=None,
    ):
        """Copy the given blob to the given bucket, optionally with a new name.

        If :attr:`user_project` is set, bills the API request to that project.

        :type blob: :class:`google.cloud.storage.blob.Blob`
        :param blob: The blob to be copied.

        :type destination_bucket: :class:`google.cloud.storage.bucket.Bucket`
        :param destination_bucket: The bucket into which the blob should be
                                   copied.

        :type new_name: str
        :param new_name: (Optional) The new name for the copied file.

        :type client: :class:`~google.cloud.storage.client.Client` or
                      ``NoneType``
        :param client: (Optional) The client to use. If not passed, falls back
                       to the ``client`` stored on the current bucket.

        :type preserve_acl: bool
        :param preserve_acl: DEPRECATED. This argument is not functional!
                             (Optional) Copies ACL from old blob to new blob.
                             Default: True.

        :type source_generation: long
        :param source_generation: (Optional) The generation of the blob to be
                                  copied.

        :type timeout: float or tuple
        :param timeout: (Optional) The amount of time, in seconds, to wait
            for the server response.

            Can also be passed as a tuple (connect_timeout, read_timeout).
            See :meth:`requests.Session.request` documentation for details.

        :type if_generation_match: long
        :param if_generation_match: (Optional) Makes the operation
                                    conditional on whether the destination
                                    object's current generation matches the
                                    given value. Setting to 0 makes the
                                    operation succeed only if there are no
                                    live versions of the object.

        :type if_generation_not_match: long
        :param if_generation_not_match: (Optional) Makes the operation
                                        conditional on whether the
                                        destination object's current
                                        generation does not match the given
                                        value. If no live object exists,
                                        the precondition fails. Setting to
                                        0 makes the operation succeed only
                                        if there is a live version
                                        of the object.

        :type if_metageneration_match: long
        :param if_metageneration_match: (Optional) Makes the operation
                                        conditional on whether the
                                        destination object's current
                                        metageneration matches the given
                                        value.

        :type if_metageneration_not_match: long
        :param if_metageneration_not_match: (Optional) Makes the operation
                                            conditional on whether the
                                            destination object's current
                                            metageneration does not match
                                            the given value.

        :type if_source_generation_match: long
        :param if_source_generation_match: (Optional) Makes the operation
                                           conditional on whether the source
                                           object's generation matches the
                                           given value.

        :type if_source_generation_not_match: long
        :param if_source_generation_not_match: (Optional) Makes the operation
                                               conditional on whether the source
                                               object's generation does not match
                                               the given value.

        :type if_source_metageneration_match: long
        :param if_source_metageneration_match: (Optional) Makes the operation
                                               conditional on whether the source
                                               object's current metageneration
                                               matches the given value.

        :type if_source_metageneration_not_match: long
        :param if_source_metageneration_not_match: (Optional) Makes the operation
                                                   conditional on whether the source
                                                   object's current metageneration
                                                   does not match the given value.

        :rtype: :class:`google.cloud.storage.blob.Blob`
        :returns: The new Blob.

        Example:
            Copy a blob including ACL.

            >>> from google.cloud import storage

            >>> client = storage.Client(project="project")

            >>> bucket = client.bucket("bucket")
            >>> dst_bucket = client.bucket("destination-bucket")

            >>> blob = bucket.blob("file.ext")
            >>> new_blob = bucket.copy_blob(blob, dst_bucket)
            >>> new_blob.acl.save(blob.acl)
        """
        client = self._require_client(client)
        query_params = {}

        if self.user_project is not None:
            query_params["userProject"] = self.user_project

        if source_generation is not None:
            query_params["sourceGeneration"] = source_generation

        _add_generation_match_parameters(
            query_params,
            if_generation_match=if_generation_match,
            if_generation_not_match=if_generation_not_match,
            if_metageneration_match=if_metageneration_match,
            if_metageneration_not_match=if_metageneration_not_match,
            if_source_generation_match=if_source_generation_match,
            if_source_generation_not_match=if_source_generation_not_match,
            if_source_metageneration_match=if_source_metageneration_match,
            if_source_metageneration_not_match=if_source_metageneration_not_match,
        )

        if new_name is None:
            new_name = blob.name

        new_blob = Blob(bucket=destination_bucket, name=new_name)
        api_path = blob.path + "/copyTo" + new_blob.path
        copy_result = client._connection.api_request(
            method="POST",
            path=api_path,
            query_params=query_params,
            _target_object=new_blob,
            timeout=timeout,
        )

        if not preserve_acl:
            new_blob.acl.save(acl={}, client=client, timeout=timeout)

        new_blob._set_properties(copy_result)
        return new_blob

    def rename_blob(
        self,
        blob,
        new_name,
        client=None,
        timeout=_DEFAULT_TIMEOUT,
        if_generation_match=None,
        if_generation_not_match=None,
        if_metageneration_match=None,
        if_metageneration_not_match=None,
        if_source_generation_match=None,
        if_source_generation_not_match=None,
        if_source_metageneration_match=None,
        if_source_metageneration_not_match=None,
    ):
        """Rename the given blob using copy and delete operations.

        If :attr:`user_project` is set, bills the API request to that project.

        Effectively, copies blob to the same bucket with a new name, then
        deletes the blob.

        .. warning::

          This method will first duplicate the data and then delete the
          old blob.  This means that with very large objects renaming
          could be a very (temporarily) costly or a very slow operation.

        :type blob: :class:`google.cloud.storage.blob.Blob`
        :param blob: The blob to be renamed.

        :type new_name: str
        :param new_name: The new name for this blob.

        :type client: :class:`~google.cloud.storage.client.Client` or
                      ``NoneType``
        :param client: (Optional) The client to use.  If not passed, falls back
                       to the ``client`` stored on the current bucket.

        :type timeout: float or tuple
        :param timeout: (Optional) The amount of time, in seconds, to wait
            for the server response. The timeout applies to each individual
            request.

            Can also be passed as a tuple (connect_timeout, read_timeout).
            See :meth:`requests.Session.request` documentation for details.

        :type if_generation_match: long
        :param if_generation_match: (Optional) Makes the operation
                                    conditional on whether the destination
                                    object's current generation matches the
                                    given value. Setting to 0 makes the
                                    operation succeed only if there are no
                                    live versions of the object.

        :type if_generation_not_match: long
        :param if_generation_not_match: (Optional) Makes the operation
                                        conditional on whether the
                                        destination object's current
                                        generation does not match the given
                                        value. If no live object exists,
                                        the precondition fails. Setting to
                                        0 makes the operation succeed only
                                        if there is a live version
                                        of the object.

        :type if_metageneration_match: long
        :param if_metageneration_match: (Optional) Makes the operation
                                        conditional on whether the
                                        destination object's current
                                        metageneration matches the given
                                        value.

        :type if_metageneration_not_match: long
        :param if_metageneration_not_match: (Optional) Makes the operation
                                            conditional on whether the
                                            destination object's current
                                            metageneration does not match
                                            the given value.

        :type if_source_generation_match: long
        :param if_source_generation_match: (Optional) Makes the operation
                                           conditional on whether the source
                                           object's generation matches the
                                           given value.

        :type if_source_generation_not_match: long
        :param if_source_generation_not_match: (Optional) Makes the operation
                                               conditional on whether the source
                                               object's generation does not match
                                               the given value.

        :type if_source_metageneration_match: long
        :param if_source_metageneration_match: (Optional) Makes the operation
                                               conditional on whether the source
                                               object's current metageneration
                                               matches the given value.

        :type if_source_metageneration_not_match: long
        :param if_source_metageneration_not_match: (Optional) Makes the operation
                                                   conditional on whether the source
                                                   object's current metageneration
                                                   does not match the given value.

        :rtype: :class:`Blob`
        :returns: The newly-renamed blob.
        """
        same_name = blob.name == new_name

        new_blob = self.copy_blob(
            blob,
            self,
            new_name,
            client=client,
            timeout=timeout,
            if_generation_match=if_generation_match,
            if_generation_not_match=if_generation_not_match,
            if_metageneration_match=if_metageneration_match,
            if_metageneration_not_match=if_metageneration_not_match,
            if_source_generation_match=if_source_generation_match,
            if_source_generation_not_match=if_source_generation_not_match,
            if_source_metageneration_match=if_source_metageneration_match,
            if_source_metageneration_not_match=if_source_metageneration_not_match,
        )

        if not same_name:
            blob.delete(
                client=client,
                timeout=timeout,
                if_generation_match=if_generation_match,
                if_generation_not_match=if_generation_not_match,
                if_metageneration_match=if_metageneration_match,
                if_metageneration_not_match=if_metageneration_not_match,
            )
        return new_blob

    @property
    def cors(self):
        """Retrieve or set CORS policies configured for this bucket.

        See http://www.w3.org/TR/cors/ and
             https://cloud.google.com/storage/docs/json_api/v1/buckets

        .. note::

           The getter for this property returns a list which contains
           *copies* of the bucket's CORS policy mappings.  Mutating the list
           or one of its dicts has no effect unless you then re-assign the
           dict via the setter.  E.g.:

           >>> policies = bucket.cors
           >>> policies.append({'origin': '/foo', ...})
           >>> policies[1]['maxAgeSeconds'] = 3600
           >>> del policies[0]
           >>> bucket.cors = policies
           >>> bucket.update()

        :setter: Set CORS policies for this bucket.
        :getter: Gets the CORS policies for this bucket.

        :rtype: list of dictionaries
        :returns: A sequence of mappings describing each CORS policy.
        """
        return [copy.deepcopy(policy) for policy in self._properties.get("cors", ())]

    @cors.setter
    def cors(self, entries):
        """Set CORS policies configured for this bucket.

        See http://www.w3.org/TR/cors/ and
             https://cloud.google.com/storage/docs/json_api/v1/buckets

        :type entries: list of dictionaries
        :param entries: A sequence of mappings describing each CORS policy.
        """
        self._patch_property("cors", entries)

    default_event_based_hold = _scalar_property("defaultEventBasedHold")
    """Are uploaded objects automatically placed under an even-based hold?

    If True, uploaded objects will be placed under an event-based hold to
    be released at a future time. When released an object will then begin
    the retention period determined by the policy retention period for the
    object bucket.

    See https://cloud.google.com/storage/docs/json_api/v1/buckets

    If the property is not set locally, returns ``None``.

    :rtype: bool or ``NoneType``
    """

    @property
    def default_kms_key_name(self):
        """Retrieve / set default KMS encryption key for objects in the bucket.

        See https://cloud.google.com/storage/docs/json_api/v1/buckets

        :setter: Set default KMS encryption key for items in this bucket.
        :getter: Get default KMS encryption key for items in this bucket.

        :rtype: str
        :returns: Default KMS encryption key, or ``None`` if not set.
        """
        encryption_config = self._properties.get("encryption", {})
        return encryption_config.get("defaultKmsKeyName")

    @default_kms_key_name.setter
    def default_kms_key_name(self, value):
        """Set default KMS encryption key for objects in the bucket.

        :type value: str or None
        :param value: new KMS key name (None to clear any existing key).
        """
        encryption_config = self._properties.get("encryption", {})
        encryption_config["defaultKmsKeyName"] = value
        self._patch_property("encryption", encryption_config)

    @property
    def labels(self):
        """Retrieve or set labels assigned to this bucket.

        See
        https://cloud.google.com/storage/docs/json_api/v1/buckets#labels

        .. note::

           The getter for this property returns a dict which is a *copy*
           of the bucket's labels.  Mutating that dict has no effect unless
           you then re-assign the dict via the setter.  E.g.:

           >>> labels = bucket.labels
           >>> labels['new_key'] = 'some-label'
           >>> del labels['old_key']
           >>> bucket.labels = labels
           >>> bucket.update()

        :setter: Set labels for this bucket.
        :getter: Gets the labels for this bucket.

        :rtype: :class:`dict`
        :returns: Name-value pairs (string->string) labelling the bucket.
        """
        labels = self._properties.get("labels")
        if labels is None:
            return {}
        return copy.deepcopy(labels)

    @labels.setter
    def labels(self, mapping):
        """Set labels assigned to this bucket.

        See
        https://cloud.google.com/storage/docs/json_api/v1/buckets#labels

        :type mapping: :class:`dict`
        :param mapping: Name-value pairs (string->string) labelling the bucket.
        """
        # If any labels have been expressly removed, we need to track this
        # so that a future .patch() call can do the correct thing.
        existing = set([k for k in self.labels.keys()])
        incoming = set([k for k in mapping.keys()])
        self._label_removals = self._label_removals.union(existing.difference(incoming))
        mapping = {k: str(v) for k, v in mapping.items()}

        # Actually update the labels on the object.
        self._patch_property("labels", copy.deepcopy(mapping))

    @property
    def etag(self):
        """Retrieve the ETag for the bucket.

        See https://tools.ietf.org/html/rfc2616#section-3.11 and
             https://cloud.google.com/storage/docs/json_api/v1/buckets

        :rtype: str or ``NoneType``
        :returns: The bucket etag or ``None`` if the bucket's
                  resource has not been loaded from the server.
        """
        return self._properties.get("etag")

    @property
    def id(self):
        """Retrieve the ID for the bucket.

        See https://cloud.google.com/storage/docs/json_api/v1/buckets

        :rtype: str or ``NoneType``
        :returns: The ID of the bucket or ``None`` if the bucket's
                  resource has not been loaded from the server.
        """
        return self._properties.get("id")

    @property
    def iam_configuration(self):
        """Retrieve IAM configuration for this bucket.

        :rtype: :class:`IAMConfiguration`
        :returns: an instance for managing the bucket's IAM configuration.
        """
        info = self._properties.get("iamConfiguration", {})
        return IAMConfiguration.from_api_repr(info, self)

    @property
    def lifecycle_rules(self):
        """Retrieve or set lifecycle rules configured for this bucket.

        See https://cloud.google.com/storage/docs/lifecycle and
             https://cloud.google.com/storage/docs/json_api/v1/buckets

        .. note::

           The getter for this property returns a list which contains
           *copies* of the bucket's lifecycle rules mappings.  Mutating the
           list or one of its dicts has no effect unless you then re-assign
           the dict via the setter.  E.g.:

           >>> rules = bucket.lifecycle_rules
           >>> rules.append({'origin': '/foo', ...})
           >>> rules[1]['rule']['action']['type'] = 'Delete'
           >>> del rules[0]
           >>> bucket.lifecycle_rules = rules
           >>> bucket.update()

        :setter: Set lifestyle rules for this bucket.
        :getter: Gets the lifestyle rules for this bucket.

        :rtype: generator(dict)
        :returns: A sequence of mappings describing each lifecycle rule.
        """
        info = self._properties.get("lifecycle", {})
        for rule in info.get("rule", ()):
            action_type = rule["action"]["type"]
            if action_type == "Delete":
                yield LifecycleRuleDelete.from_api_repr(rule)
            elif action_type == "SetStorageClass":
                yield LifecycleRuleSetStorageClass.from_api_repr(rule)
            else:
                raise ValueError("Unknown lifecycle rule: {}".format(rule))

    @lifecycle_rules.setter
    def lifecycle_rules(self, rules):
        """Set lifestyle rules configured for this bucket.

        See https://cloud.google.com/storage/docs/lifecycle and
             https://cloud.google.com/storage/docs/json_api/v1/buckets

        :type rules: list of dictionaries
        :param rules: A sequence of mappings describing each lifecycle rule.
        """
        rules = [dict(rule) for rule in rules]  # Convert helpers if needed
        self._patch_property("lifecycle", {"rule": rules})

    def clear_lifecyle_rules(self):
        """Set lifestyle rules configured for this bucket.

        See https://cloud.google.com/storage/docs/lifecycle and
             https://cloud.google.com/storage/docs/json_api/v1/buckets
        """
        self.lifecycle_rules = []

    def add_lifecycle_delete_rule(self, **kw):
        """Add a "delete" rule to lifestyle rules configured for this bucket.

        See https://cloud.google.com/storage/docs/lifecycle and
             https://cloud.google.com/storage/docs/json_api/v1/buckets

        .. literalinclude:: snippets.py
          :start-after: [START add_lifecycle_delete_rule]
          :end-before: [END add_lifecycle_delete_rule]

        :type kw: dict
        :params kw: arguments passed to :class:`LifecycleRuleConditions`.
        """
        rules = list(self.lifecycle_rules)
        rules.append(LifecycleRuleDelete(**kw))
        self.lifecycle_rules = rules

    def add_lifecycle_set_storage_class_rule(self, storage_class, **kw):
        """Add a "delete" rule to lifestyle rules configured for this bucket.

        See https://cloud.google.com/storage/docs/lifecycle and
             https://cloud.google.com/storage/docs/json_api/v1/buckets

        .. literalinclude:: snippets.py
          :start-after: [START add_lifecycle_set_storage_class_rule]
          :end-before: [END add_lifecycle_set_storage_class_rule]

        :type storage_class: str, one of :attr:`STORAGE_CLASSES`.
        :param storage_class: new storage class to assign to matching items.

        :type kw: dict
        :params kw: arguments passed to :class:`LifecycleRuleConditions`.
        """
        rules = list(self.lifecycle_rules)
        rules.append(LifecycleRuleSetStorageClass(storage_class, **kw))
        self.lifecycle_rules = rules

    _location = _scalar_property("location")

    @property
    def location(self):
        """Retrieve location configured for this bucket.

        See https://cloud.google.com/storage/docs/json_api/v1/buckets and
        https://cloud.google.com/storage/docs/bucket-locations

        Returns ``None`` if the property has not been set before creation,
        or if the bucket's resource has not been loaded from the server.
        :rtype: str or ``NoneType``
        """
        return self._location

    @location.setter
    def location(self, value):
        """(Deprecated) Set `Bucket.location`

        This can only be set at bucket **creation** time.

        See https://cloud.google.com/storage/docs/json_api/v1/buckets and
        https://cloud.google.com/storage/docs/bucket-locations

        .. warning::

            Assignment to 'Bucket.location' is deprecated, as it is only
            valid before the bucket is created. Instead, pass the location
            to `Bucket.create`.
        """
        warnings.warn(_LOCATION_SETTER_MESSAGE, DeprecationWarning, stacklevel=2)
        self._location = value

    @property
    def location_type(self):
        """Retrieve or set the location type for the bucket.

        See https://cloud.google.com/storage/docs/storage-classes

        :setter: Set the location type for this bucket.
        :getter: Gets the the location type for this bucket.

        :rtype: str or ``NoneType``
        :returns:
            If set, one of
            :attr:`~google.cloud.storage.constants.MULTI_REGION_LOCATION_TYPE`,
            :attr:`~google.cloud.storage.constants.REGION_LOCATION_TYPE`, or
            :attr:`~google.cloud.storage.constants.DUAL_REGION_LOCATION_TYPE`,
            else ``None``.
        """
        return self._properties.get("locationType")

    def get_logging(self):
        """Return info about access logging for this bucket.

        See https://cloud.google.com/storage/docs/access-logs#status

        :rtype: dict or None
        :returns: a dict w/ keys, ``logBucket`` and ``logObjectPrefix``
                  (if logging is enabled), or None (if not).
        """
        info = self._properties.get("logging")
        return copy.deepcopy(info)

    def enable_logging(self, bucket_name, object_prefix=""):
        """Enable access logging for this bucket.

        See https://cloud.google.com/storage/docs/access-logs

        :type bucket_name: str
        :param bucket_name: name of bucket in which to store access logs

        :type object_prefix: str
        :param object_prefix: prefix for access log filenames
        """
        info = {"logBucket": bucket_name, "logObjectPrefix": object_prefix}
        self._patch_property("logging", info)

    def disable_logging(self):
        """Disable access logging for this bucket.

        See https://cloud.google.com/storage/docs/access-logs#disabling
        """
        self._patch_property("logging", None)

    @property
    def metageneration(self):
        """Retrieve the metageneration for the bucket.

        See https://cloud.google.com/storage/docs/json_api/v1/buckets

        :rtype: int or ``NoneType``
        :returns: The metageneration of the bucket or ``None`` if the bucket's
                  resource has not been loaded from the server.
        """
        metageneration = self._properties.get("metageneration")
        if metageneration is not None:
            return int(metageneration)

    @property
    def owner(self):
        """Retrieve info about the owner of the bucket.

        See https://cloud.google.com/storage/docs/json_api/v1/buckets

        :rtype: dict or ``NoneType``
        :returns: Mapping of owner's role/ID. Returns ``None`` if the bucket's
                  resource has not been loaded from the server.
        """
        return copy.deepcopy(self._properties.get("owner"))

    @property
    def project_number(self):
        """Retrieve the number of the project to which the bucket is assigned.

        See https://cloud.google.com/storage/docs/json_api/v1/buckets

        :rtype: int or ``NoneType``
        :returns: The project number that owns the bucket or ``None`` if
                  the bucket's resource has not been loaded from the server.
        """
        project_number = self._properties.get("projectNumber")
        if project_number is not None:
            return int(project_number)

    @property
    def retention_policy_effective_time(self):
        """Retrieve the effective time of the bucket's retention policy.

        :rtype: datetime.datetime or ``NoneType``
        :returns: point-in time at which the bucket's retention policy is
                  effective, or ``None`` if the property is not
                  set locally.
        """
        policy = self._properties.get("retentionPolicy")
        if policy is not None:
            timestamp = policy.get("effectiveTime")
            if timestamp is not None:
                return _rfc3339_to_datetime(timestamp)

    @property
    def retention_policy_locked(self):
        """Retrieve whthere the bucket's retention policy is locked.

        :rtype: bool
        :returns: True if the bucket's policy is locked, or else False
                  if the policy is not locked, or the property is not
                  set locally.
        """
        policy = self._properties.get("retentionPolicy")
        if policy is not None:
            return policy.get("isLocked")

    @property
    def retention_period(self):
        """Retrieve or set the retention period for items in the bucket.

        :rtype: int or ``NoneType``
        :returns: number of seconds to retain items after upload or release
                  from event-based lock, or ``None`` if the property is not
                  set locally.
        """
        policy = self._properties.get("retentionPolicy")
        if policy is not None:
            period = policy.get("retentionPeriod")
            if period is not None:
                return int(period)

    @retention_period.setter
    def retention_period(self, value):
        """Set the retention period for items in the bucket.

        :type value: int
        :param value:
            number of seconds to retain items after upload or release from
            event-based lock.

        :raises ValueError: if the bucket's retention policy is locked.
        """
        policy = self._properties.setdefault("retentionPolicy", {})
        if value is not None:
            policy["retentionPeriod"] = str(value)
        else:
            policy = None
        self._patch_property("retentionPolicy", policy)

    @property
    def self_link(self):
        """Retrieve the URI for the bucket.

        See https://cloud.google.com/storage/docs/json_api/v1/buckets

        :rtype: str or ``NoneType``
        :returns: The self link for the bucket or ``None`` if
                  the bucket's resource has not been loaded from the server.
        """
        return self._properties.get("selfLink")

    @property
    def storage_class(self):
        """Retrieve or set the storage class for the bucket.

        See https://cloud.google.com/storage/docs/storage-classes

        :setter: Set the storage class for this bucket.
        :getter: Gets the the storage class for this bucket.

        :rtype: str or ``NoneType``
        :returns:
            If set, one of
            :attr:`~google.cloud.storage.constants.NEARLINE_STORAGE_CLASS`,
            :attr:`~google.cloud.storage.constants.COLDLINE_STORAGE_CLASS`,
            :attr:`~google.cloud.storage.constants.ARCHIVE_STORAGE_CLASS`,
            :attr:`~google.cloud.storage.constants.STANDARD_STORAGE_CLASS`,
            :attr:`~google.cloud.storage.constants.MULTI_REGIONAL_LEGACY_STORAGE_CLASS`,
            :attr:`~google.cloud.storage.constants.REGIONAL_LEGACY_STORAGE_CLASS`,
            or
            :attr:`~google.cloud.storage.constants.DURABLE_REDUCED_AVAILABILITY_LEGACY_STORAGE_CLASS`,
            else ``None``.
        """
        return self._properties.get("storageClass")

    @storage_class.setter
    def storage_class(self, value):
        """Set the storage class for the bucket.

        See https://cloud.google.com/storage/docs/storage-classes

        :type value: str
        :param value:
            One of
            :attr:`~google.cloud.storage.constants.NEARLINE_STORAGE_CLASS`,
            :attr:`~google.cloud.storage.constants.COLDLINE_STORAGE_CLASS`,
            :attr:`~google.cloud.storage.constants.ARCHIVE_STORAGE_CLASS`,
            :attr:`~google.cloud.storage.constants.STANDARD_STORAGE_CLASS`,
            :attr:`~google.cloud.storage.constants.MULTI_REGIONAL_LEGACY_STORAGE_CLASS`,
            :attr:`~google.cloud.storage.constants.REGIONAL_LEGACY_STORAGE_CLASS`,
            or
            :attr:`~google.cloud.storage.constants.DURABLE_REDUCED_AVAILABILITY_LEGACY_STORAGE_CLASS`,
        """
        if value not in self.STORAGE_CLASSES:
            raise ValueError("Invalid storage class: %s" % (value,))
        self._patch_property("storageClass", value)

    @property
    def time_created(self):
        """Retrieve the timestamp at which the bucket was created.

        See https://cloud.google.com/storage/docs/json_api/v1/buckets

        :rtype: :class:`datetime.datetime` or ``NoneType``
        :returns: Datetime object parsed from RFC3339 valid timestamp, or
                  ``None`` if the bucket's resource has not been loaded
                  from the server.
        """
        value = self._properties.get("timeCreated")
        if value is not None:
            return _rfc3339_to_datetime(value)

    @property
    def versioning_enabled(self):
        """Is versioning enabled for this bucket?

        See  https://cloud.google.com/storage/docs/object-versioning for
        details.

        :setter: Update whether versioning is enabled for this bucket.
        :getter: Query whether versioning is enabled for this bucket.

        :rtype: bool
        :returns: True if enabled, else False.
        """
        versioning = self._properties.get("versioning", {})
        return versioning.get("enabled", False)

    @versioning_enabled.setter
    def versioning_enabled(self, value):
        """Enable versioning for this bucket.

        See  https://cloud.google.com/storage/docs/object-versioning for
        details.

        :type value: convertible to boolean
        :param value: should versioning be enabled for the bucket?
        """
        self._patch_property("versioning", {"enabled": bool(value)})

    @property
    def requester_pays(self):
        """Does the requester pay for API requests for this bucket?

        See https://cloud.google.com/storage/docs/requester-pays for
        details.

        :setter: Update whether requester pays for this bucket.
        :getter: Query whether requester pays for this bucket.

        :rtype: bool
        :returns: True if requester pays for API requests for the bucket,
                  else False.
        """
        versioning = self._properties.get("billing", {})
        return versioning.get("requesterPays", False)

    @requester_pays.setter
    def requester_pays(self, value):
        """Update whether requester pays for API requests for this bucket.

        See https://cloud.google.com/storage/docs/using-requester-pays for
        details.

        :type value: convertible to boolean
        :param value: should requester pay for API requests for the bucket?
        """
        self._patch_property("billing", {"requesterPays": bool(value)})

    def configure_website(self, main_page_suffix=None, not_found_page=None):
        """Configure website-related properties.

        See https://cloud.google.com/storage/docs/hosting-static-website

        .. note::
          This (apparently) only works
          if your bucket name is a domain name
          (and to do that, you need to get approved somehow...).

        If you want this bucket to host a website, just provide the name
        of an index page and a page to use when a blob isn't found:

        .. literalinclude:: snippets.py
          :start-after: [START configure_website]
          :end-before: [END configure_website]

        You probably should also make the whole bucket public:

        .. literalinclude:: snippets.py
            :start-after: [START make_public]
            :end-before: [END make_public]

        This says: "Make the bucket public, and all the stuff already in
        the bucket, and anything else I add to the bucket.  Just make it
        all public."

        :type main_page_suffix: str
        :param main_page_suffix: The page to use as the main page
                                 of a directory.
                                 Typically something like index.html.

        :type not_found_page: str
        :param not_found_page: The file to use when a page isn't found.
        """
        data = {"mainPageSuffix": main_page_suffix, "notFoundPage": not_found_page}
        self._patch_property("website", data)

    def disable_website(self):
        """Disable the website configuration for this bucket.

        This is really just a shortcut for setting the website-related
        attributes to ``None``.
        """
        return self.configure_website(None, None)

    def get_iam_policy(
        self, client=None, requested_policy_version=None, timeout=_DEFAULT_TIMEOUT
    ):
        """Retrieve the IAM policy for the bucket.

        See
        https://cloud.google.com/storage/docs/json_api/v1/buckets/getIamPolicy

        If :attr:`user_project` is set, bills the API request to that project.

        :type client: :class:`~google.cloud.storage.client.Client` or
                      ``NoneType``
        :param client: (Optional) The client to use.  If not passed, falls back
                       to the ``client`` stored on the current bucket.

        :type requested_policy_version: int or ``NoneType``
        :param requested_policy_version: (Optional) The version of IAM policies to request.
                                         If a policy with a condition is requested without
                                         setting this, the server will return an error.
                                         This must be set to a value of 3 to retrieve IAM
                                         policies containing conditions. This is to prevent
                                         client code that isn't aware of IAM conditions from
                                         interpreting and modifying policies incorrectly.
                                         The service might return a policy with version lower
                                         than the one that was requested, based on the
                                         feature syntax in the policy fetched.

        :type timeout: float or tuple
        :param timeout: (Optional) The amount of time, in seconds, to wait
            for the server response.

            Can also be passed as a tuple (connect_timeout, read_timeout).
            See :meth:`requests.Session.request` documentation for details.

        :rtype: :class:`google.api_core.iam.Policy`
        :returns: the policy instance, based on the resource returned from
                  the ``getIamPolicy`` API request.

        Example:

        .. code-block:: python

           from google.cloud.storage.iam import STORAGE_OBJECT_VIEWER_ROLE

           policy = bucket.get_iam_policy(requested_policy_version=3)

           policy.version = 3

           # Add a binding to the policy via it's bindings property
           policy.bindings.append({
               "role": STORAGE_OBJECT_VIEWER_ROLE,
               "members": {"serviceAccount:account@project.iam.gserviceaccount.com", ...},
               # Optional:
               "condition": {
                   "title": "prefix"
                   "description": "Objects matching prefix"
                   "expression": "resource.name.startsWith(\"projects/project-name/buckets/bucket-name/objects/prefix\")"
               }
           })

           bucket.set_iam_policy(policy)
        """
        client = self._require_client(client)
        query_params = {}

        if self.user_project is not None:
            query_params["userProject"] = self.user_project

        if requested_policy_version is not None:
            query_params["optionsRequestedPolicyVersion"] = requested_policy_version

        info = client._connection.api_request(
            method="GET",
            path="%s/iam" % (self.path,),
            query_params=query_params,
            _target_object=None,
            timeout=timeout,
        )
        return Policy.from_api_repr(info)

    def set_iam_policy(self, policy, client=None, timeout=_DEFAULT_TIMEOUT):
        """Update the IAM policy for the bucket.

        See
        https://cloud.google.com/storage/docs/json_api/v1/buckets/setIamPolicy

        If :attr:`user_project` is set, bills the API request to that project.

        :type policy: :class:`google.api_core.iam.Policy`
        :param policy: policy instance used to update bucket's IAM policy.

        :type client: :class:`~google.cloud.storage.client.Client` or
                      ``NoneType``
        :param client: (Optional) The client to use.  If not passed, falls back
                       to the ``client`` stored on the current bucket.

        :type timeout: float or tuple
        :param timeout: (Optional) The amount of time, in seconds, to wait
            for the server response.

            Can also be passed as a tuple (connect_timeout, read_timeout).
            See :meth:`requests.Session.request` documentation for details.

        :rtype: :class:`google.api_core.iam.Policy`
        :returns: the policy instance, based on the resource returned from
                  the ``setIamPolicy`` API request.
        """
        client = self._require_client(client)
        query_params = {}

        if self.user_project is not None:
            query_params["userProject"] = self.user_project

        resource = policy.to_api_repr()
        resource["resourceId"] = self.path
        info = client._connection.api_request(
            method="PUT",
            path="%s/iam" % (self.path,),
            query_params=query_params,
            data=resource,
            _target_object=None,
            timeout=timeout,
        )
        return Policy.from_api_repr(info)

    def test_iam_permissions(self, permissions, client=None, timeout=_DEFAULT_TIMEOUT):
        """API call:  test permissions

        See
        https://cloud.google.com/storage/docs/json_api/v1/buckets/testIamPermissions

        If :attr:`user_project` is set, bills the API request to that project.

        :type permissions: list of string
        :param permissions: the permissions to check

        :type client: :class:`~google.cloud.storage.client.Client` or
                      ``NoneType``
        :param client: (Optional) The client to use.  If not passed, falls back
                       to the ``client`` stored on the current bucket.

        :type timeout: float or tuple
        :param timeout: (Optional) The amount of time, in seconds, to wait
            for the server response.

            Can also be passed as a tuple (connect_timeout, read_timeout).
            See :meth:`requests.Session.request` documentation for details.

        :rtype: list of string
        :returns: the permissions returned by the ``testIamPermissions`` API
                  request.
        """
        client = self._require_client(client)
        query_params = {"permissions": permissions}

        if self.user_project is not None:
            query_params["userProject"] = self.user_project

        path = "%s/iam/testPermissions" % (self.path,)
        resp = client._connection.api_request(
            method="GET", path=path, query_params=query_params, timeout=timeout
        )
        return resp.get("permissions", [])

    def make_public(
        self, recursive=False, future=False, client=None, timeout=_DEFAULT_TIMEOUT
    ):
        """Update bucket's ACL, granting read access to anonymous users.

        :type recursive: bool
        :param recursive: If True, this will make all blobs inside the bucket
                          public as well.

        :type future: bool
        :param future: If True, this will make all objects created in the
                       future public as well.

        :type client: :class:`~google.cloud.storage.client.Client` or
                      ``NoneType``
        :param client: (Optional) The client to use.  If not passed, falls back
                       to the ``client`` stored on the current bucket.
        :type timeout: float or tuple
        :param timeout: (Optional) The amount of time, in seconds, to wait
            for the server response. The timeout applies to each underlying
            request.

            Can also be passed as a tuple (connect_timeout, read_timeout).
            See :meth:`requests.Session.request` documentation for details.

        :raises ValueError:
            If ``recursive`` is True, and the bucket contains more than 256
            blobs.  This is to prevent extremely long runtime of this
            method.  For such buckets, iterate over the blobs returned by
            :meth:`list_blobs` and call
            :meth:`~google.cloud.storage.blob.Blob.make_public`
            for each blob.
        """
        self.acl.all().grant_read()
        self.acl.save(client=client, timeout=timeout)

        if future:
            doa = self.default_object_acl
            if not doa.loaded:
                doa.reload(client=client, timeout=timeout)
            doa.all().grant_read()
            doa.save(client=client, timeout=timeout)

        if recursive:
            blobs = list(
                self.list_blobs(
                    projection="full",
                    max_results=self._MAX_OBJECTS_FOR_ITERATION + 1,
                    client=client,
                    timeout=timeout,
                )
            )
            if len(blobs) > self._MAX_OBJECTS_FOR_ITERATION:
                message = (
                    "Refusing to make public recursively with more than "
                    "%d objects. If you actually want to make every object "
                    "in this bucket public, iterate through the blobs "
                    "returned by 'Bucket.list_blobs()' and call "
                    "'make_public' on each one."
                ) % (self._MAX_OBJECTS_FOR_ITERATION,)
                raise ValueError(message)

            for blob in blobs:
                blob.acl.all().grant_read()
                blob.acl.save(client=client, timeout=timeout)

    def make_private(
        self, recursive=False, future=False, client=None, timeout=_DEFAULT_TIMEOUT
    ):
        """Update bucket's ACL, revoking read access for anonymous users.

        :type recursive: bool
        :param recursive: If True, this will make all blobs inside the bucket
                          private as well.

        :type future: bool
        :param future: If True, this will make all objects created in the
                       future private as well.

        :type client: :class:`~google.cloud.storage.client.Client` or
                      ``NoneType``
        :param client: (Optional) The client to use.  If not passed, falls back
                       to the ``client`` stored on the current bucket.

        :type timeout: float or tuple
        :param timeout: (Optional) The amount of time, in seconds, to wait
            for the server response. The timeout applies to each underlying
            request.

            Can also be passed as a tuple (connect_timeout, read_timeout).
            See :meth:`requests.Session.request` documentation for details.

        :raises ValueError:
            If ``recursive`` is True, and the bucket contains more than 256
            blobs.  This is to prevent extremely long runtime of this
            method.  For such buckets, iterate over the blobs returned by
            :meth:`list_blobs` and call
            :meth:`~google.cloud.storage.blob.Blob.make_private`
            for each blob.
        """
        self.acl.all().revoke_read()
        self.acl.save(client=client, timeout=timeout)

        if future:
            doa = self.default_object_acl
            if not doa.loaded:
                doa.reload(client=client, timeout=timeout)
            doa.all().revoke_read()
            doa.save(client=client, timeout=timeout)

        if recursive:
            blobs = list(
                self.list_blobs(
                    projection="full",
                    max_results=self._MAX_OBJECTS_FOR_ITERATION + 1,
                    client=client,
                    timeout=timeout,
                )
            )
            if len(blobs) > self._MAX_OBJECTS_FOR_ITERATION:
                message = (
                    "Refusing to make private recursively with more than "
                    "%d objects. If you actually want to make every object "
                    "in this bucket private, iterate through the blobs "
                    "returned by 'Bucket.list_blobs()' and call "
                    "'make_private' on each one."
                ) % (self._MAX_OBJECTS_FOR_ITERATION,)
                raise ValueError(message)

            for blob in blobs:
                blob.acl.all().revoke_read()
                blob.acl.save(client=client, timeout=timeout)

    def generate_upload_policy(self, conditions, expiration=None, client=None):
        """Create a signed upload policy for uploading objects.

        This method generates and signs a policy document. You can use
        `policy documents`_ to allow visitors to a website to upload files to
        Google Cloud Storage without giving them direct write access.

        For example:

        .. literalinclude:: snippets.py
            :start-after: [START policy_document]
            :end-before: [END policy_document]

        .. _policy documents:
            https://cloud.google.com/storage/docs/xml-api\
            /post-object#policydocument

        :type expiration: datetime
        :param expiration: (Optional) Expiration in UTC. If not specified, the
                           policy will expire in 1 hour.

        :type conditions: list
        :param conditions: A list of conditions as described in the
                          `policy documents`_ documentation.

        :type client: :class:`~google.cloud.storage.client.Client`
        :param client: (Optional) The client to use.  If not passed, falls back
                       to the ``client`` stored on the current bucket.

        :rtype: dict
        :returns: A dictionary of (form field name, form field value) of form
                  fields that should be added to your HTML upload form in order
                  to attach the signature.
        """
        client = self._require_client(client)
        credentials = client._base_connection.credentials
        _signing.ensure_signed_credentials(credentials)

        if expiration is None:
            expiration = _NOW() + datetime.timedelta(hours=1)

        conditions = conditions + [{"bucket": self.name}]

        policy_document = {
            "expiration": _datetime_to_rfc3339(expiration),
            "conditions": conditions,
        }

        encoded_policy_document = base64.b64encode(
            json.dumps(policy_document).encode("utf-8")
        )
        signature = base64.b64encode(credentials.sign_bytes(encoded_policy_document))

        fields = {
            "bucket": self.name,
            "GoogleAccessId": credentials.signer_email,
            "policy": encoded_policy_document.decode("utf-8"),
            "signature": signature.decode("utf-8"),
        }

        return fields

    def lock_retention_policy(self, client=None, timeout=_DEFAULT_TIMEOUT):
        """Lock the bucket's retention policy.

        :type timeout: float or tuple
        :param timeout: (Optional) The amount of time, in seconds, to wait
            for the server response.

            Can also be passed as a tuple (connect_timeout, read_timeout).
            See :meth:`requests.Session.request` documentation for details.

        :raises ValueError:
            if the bucket has no metageneration (i.e., new or never reloaded);
            if the bucket has no retention policy assigned;
            if the bucket's retention policy is already locked.
        """
        if "metageneration" not in self._properties:
            raise ValueError("Bucket has no retention policy assigned: try 'reload'?")

        policy = self._properties.get("retentionPolicy")

        if policy is None:
            raise ValueError("Bucket has no retention policy assigned: try 'reload'?")

        if policy.get("isLocked"):
            raise ValueError("Bucket's retention policy is already locked.")

        client = self._require_client(client)

        query_params = {"ifMetagenerationMatch": self.metageneration}

        if self.user_project is not None:
            query_params["userProject"] = self.user_project

        path = "/b/{}/lockRetentionPolicy".format(self.name)
        api_response = client._connection.api_request(
            method="POST",
            path=path,
            query_params=query_params,
            _target_object=self,
            timeout=timeout,
        )
        self._set_properties(api_response)

    def generate_signed_url(
        self,
        expiration=None,
        api_access_endpoint=_API_ACCESS_ENDPOINT,
        method="GET",
        headers=None,
        query_parameters=None,
        client=None,
        credentials=None,
        version=None,
        virtual_hosted_style=False,
        bucket_bound_hostname=None,
        scheme="http",
    ):
        """Generates a signed URL for this bucket.

        .. note::

            If you are on Google Compute Engine, you can't generate a signed
            URL using GCE service account. Follow `Issue 50`_ for updates on
            this. If you'd like to be able to generate a signed URL from GCE,
            you can use a standard service account from a JSON file rather
            than a GCE service account.

        .. _Issue 50: https://github.com/GoogleCloudPlatform/\
                      google-auth-library-python/issues/50

        If you have a bucket that you want to allow access to for a set
        amount of time, you can use this method to generate a URL that
        is only valid within a certain time period.

        If ``bucket_bound_hostname`` is set as an argument of :attr:`api_access_endpoint`,
        ``https`` works only if using a ``CDN``.

        Example:
            Generates a signed URL for this bucket using bucket_bound_hostname and scheme.

            >>> from google.cloud import storage
            >>> client = storage.Client()
            >>> bucket = client.get_bucket('my-bucket-name')
            >>> url = bucket.generate_signed_url(expiration='url-expiration-time', bucket_bound_hostname='mydomain.tld',
            >>>                                  version='v4')
            >>> url = bucket.generate_signed_url(expiration='url-expiration-time', bucket_bound_hostname='mydomain.tld',
            >>>                                  version='v4',scheme='https')  # If using ``CDN``

        This is particularly useful if you don't want publicly
        accessible buckets, but don't want to require users to explicitly
        log in.

        :type expiration: Union[Integer, datetime.datetime, datetime.timedelta]
        :param expiration: Point in time when the signed URL should expire.

        :type api_access_endpoint: str
        :param api_access_endpoint: (Optional) URI base.

        :type method: str
        :param method: The HTTP verb that will be used when requesting the URL.

        :type headers: dict
        :param headers:
            (Optional) Additional HTTP headers to be included as part of the
            signed URLs.  See:
            https://cloud.google.com/storage/docs/xml-api/reference-headers
            Requests using the signed URL *must* pass the specified header
            (name and value) with each request for the URL.

        :type query_parameters: dict
        :param query_parameters:
            (Optional) Additional query parameters to be included as part of the
            signed URLs.  See:
            https://cloud.google.com/storage/docs/xml-api/reference-headers#query

        :type client: :class:`~google.cloud.storage.client.Client` or
                      ``NoneType``
        :param client: (Optional) The client to use.  If not passed, falls back
                       to the ``client`` stored on the blob's bucket.


        :type credentials: :class:`google.auth.credentials.Credentials` or
                           :class:`NoneType`
        :param credentials: The authorization credentials to attach to requests.
                            These credentials identify this application to the service.
                            If none are specified, the client will attempt to ascertain
                            the credentials from the environment.

        :type version: str
        :param version: (Optional) The version of signed credential to create.
                        Must be one of 'v2' | 'v4'.

        :type virtual_hosted_style: bool
        :param virtual_hosted_style:
            (Optional) If true, then construct the URL relative the bucket's
            virtual hostname, e.g., '<bucket-name>.storage.googleapis.com'.

        :type bucket_bound_hostname: str
        :param bucket_bound_hostname:
            (Optional) If pass, then construct the URL relative to the bucket-bound hostname.
            Value cane be a bare or with scheme, e.g., 'example.com' or 'http://example.com'.
            See: https://cloud.google.com/storage/docs/request-endpoints#cname

        :type scheme: str
        :param scheme:
            (Optional) If ``bucket_bound_hostname`` is passed as a bare hostname, use
            this value as the scheme.  ``https`` will work only when using a CDN.
            Defaults to ``"http"``.

        :raises: :exc:`ValueError` when version is invalid.
        :raises: :exc:`TypeError` when expiration is not a valid type.
        :raises: :exc:`AttributeError` if credentials is not an instance
                of :class:`google.auth.credentials.Signing`.

        :rtype: str
        :returns: A signed URL you can use to access the resource
                  until expiration.
        """
        if version is None:
            version = "v2"
        elif version not in ("v2", "v4"):
            raise ValueError("'version' must be either 'v2' or 'v4'")

        if virtual_hosted_style:
            api_access_endpoint = "https://{bucket_name}.storage.googleapis.com".format(
                bucket_name=self.name
            )
        elif bucket_bound_hostname:
            api_access_endpoint = _bucket_bound_hostname_url(
                bucket_bound_hostname, scheme
            )
        else:
            resource = "/{bucket_name}".format(bucket_name=self.name)

        if virtual_hosted_style or bucket_bound_hostname:
            resource = "/"

        if credentials is None:
            client = self._require_client(client)
            credentials = client._credentials

        if version == "v2":
            helper = generate_signed_url_v2
        else:
            helper = generate_signed_url_v4

        return helper(
            credentials,
            resource=resource,
            expiration=expiration,
            api_access_endpoint=api_access_endpoint,
            method=method.upper(),
            headers=headers,
            query_parameters=query_parameters,
        )<|MERGE_RESOLUTION|>--- conflicted
+++ resolved
@@ -784,8 +784,6 @@
             timeout=timeout,
         )
 
-<<<<<<< HEAD
-=======
     def update(
         self,
         client=None,
@@ -871,7 +869,6 @@
             if_metageneration_not_match=if_metageneration_not_match,
         )
 
->>>>>>> b26f9fa8
     def patch(
         self,
         client=None,
