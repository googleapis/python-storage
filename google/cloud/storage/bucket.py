--- conflicted
+++ resolved
@@ -1332,21 +1332,8 @@
             >>> all_blobs = list(client.list_blobs(bucket))
         """
         client = self._require_client(client)
-<<<<<<< HEAD
         return client.list_blobs(
             self,
-=======
-        path = self.path + "/o"
-        api_request = functools.partial(
-            client._connection.api_request, timeout=timeout, retry=retry
-        )
-        iterator = page_iterator.HTTPIterator(
-            client=client,
-            api_request=api_request,
-            path=path,
-            item_to_value=_item_to_blob,
-            page_token=page_token,
->>>>>>> 910e34c5
             max_results=max_results,
             page_token=page_token,
             prefix=prefix,
@@ -1358,6 +1345,7 @@
             projection=projection,
             fields=fields,
             timeout=timeout,
+            retry=retry,
         )
 
     def list_notifications(
@@ -3095,7 +3083,7 @@
 
             for blob in blobs:
                 blob.acl.all().grant_read()
-                blob.acl.save(client=client, timeout=timeout, retry=retry)
+                blob.acl.save(client=client, timeout=timeout)
 
     def make_private(
         self,
