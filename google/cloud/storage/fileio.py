--- conflicted
+++ resolved
@@ -12,11 +12,7 @@
 # See the License for the specific language governing permissions and
 # limitations under the License.
 
-<<<<<<< HEAD
 """Module for file-like access of blobs, usually invoked via Blob.open()."""
-=======
-"""Support for file-like I/O."""
->>>>>>> 7dfeb622
 
 import io
 import warnings
