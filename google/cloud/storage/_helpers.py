# Copyright 2014 Google LLC
#
# Licensed under the Apache License, Version 2.0 (the "License");
# you may not use this file except in compliance with the License.
# You may obtain a copy of the License at
#
#     http://www.apache.org/licenses/LICENSE-2.0
#
# Unless required by applicable law or agreed to in writing, software
# distributed under the License is distributed on an "AS IS" BASIS,
# WITHOUT WARRANTIES OR CONDITIONS OF ANY KIND, either express or implied.
# See the License for the specific language governing permissions and
# limitations under the License.

"""Helper functions for Cloud Storage utility classes.

These are *not* part of the API.
"""

import base64
import datetime
from hashlib import md5
import os
from urllib.parse import urlsplit
from urllib.parse import urlunsplit
from uuid import uuid4

from google import resumable_media
from google.auth import environment_vars
from google.cloud.storage.constants import _DEFAULT_TIMEOUT
from google.cloud.storage.retry import DEFAULT_RETRY
from google.cloud.storage.retry import DEFAULT_RETRY_IF_METAGENERATION_SPECIFIED


STORAGE_EMULATOR_ENV_VAR = "STORAGE_EMULATOR_HOST"  # Despite name, includes scheme.
"""Environment variable defining host for Storage emulator."""

_API_ENDPOINT_OVERRIDE_ENV_VAR = "API_ENDPOINT_OVERRIDE"  # Includes scheme.
"""This is an experimental configuration variable. Use api_endpoint instead."""

_API_VERSION_OVERRIDE_ENV_VAR = "API_VERSION_OVERRIDE"
"""This is an experimental configuration variable used for internal testing."""

_DEFAULT_UNIVERSE_DOMAIN = "googleapis.com"

_STORAGE_HOST_TEMPLATE = "storage.{universe_domain}"

_TRUE_DEFAULT_STORAGE_HOST = _STORAGE_HOST_TEMPLATE.format(
    universe_domain=_DEFAULT_UNIVERSE_DOMAIN
)

_DEFAULT_SCHEME = "https://"

_API_VERSION = os.getenv(_API_VERSION_OVERRIDE_ENV_VAR, "v1")
"""API version of the default storage host"""

# etag match parameters in snake case and equivalent header
_ETAG_MATCH_PARAMETERS = (
    ("if_etag_match", "If-Match"),
    ("if_etag_not_match", "If-None-Match"),
)

# generation match parameters in camel and snake cases
_GENERATION_MATCH_PARAMETERS = (
    ("if_generation_match", "ifGenerationMatch"),
    ("if_generation_not_match", "ifGenerationNotMatch"),
    ("if_metageneration_match", "ifMetagenerationMatch"),
    ("if_metageneration_not_match", "ifMetagenerationNotMatch"),
    ("if_source_generation_match", "ifSourceGenerationMatch"),
    ("if_source_generation_not_match", "ifSourceGenerationNotMatch"),
    ("if_source_metageneration_match", "ifSourceMetagenerationMatch"),
    ("if_source_metageneration_not_match", "ifSourceMetagenerationNotMatch"),
)

_NUM_RETRIES_MESSAGE = (
    "`num_retries` has been deprecated and will be removed in a future "
    "release. Use the `retry` argument with a Retry or ConditionalRetryPolicy "
    "object, or None, instead."
)

# _NOW() returns the current local date and time.
# It is preferred to use timezone-aware datetimes _NOW(_UTC),
# which returns the current UTC date and time.
_NOW = datetime.datetime.now
_UTC = datetime.timezone.utc


def _get_storage_emulator_override():
    return os.environ.get(STORAGE_EMULATOR_ENV_VAR, None)


def _get_default_storage_base_url():
    return os.getenv(
        _API_ENDPOINT_OVERRIDE_ENV_VAR, _DEFAULT_SCHEME + _TRUE_DEFAULT_STORAGE_HOST
    )


def _get_api_endpoint_override():
    """This is an experimental configuration variable. Use api_endpoint instead."""
    if _get_default_storage_base_url() != _DEFAULT_SCHEME + _TRUE_DEFAULT_STORAGE_HOST:
        return _get_default_storage_base_url()
    return None


def _virtual_hosted_style_base_url(url, bucket, trailing_slash=False):
    """Returns the scheme and netloc sections of the url, with the bucket
    prepended to the netloc.

    Not intended for use with netlocs which include a username and password.
    """
    parsed_url = urlsplit(url)
    new_netloc = f"{bucket}.{parsed_url.netloc}"
    base_url = urlunsplit(
        (parsed_url.scheme, new_netloc, "/" if trailing_slash else "", "", "")
    )
    return base_url


def _use_client_cert():
    return os.getenv("GOOGLE_API_USE_CLIENT_CERTIFICATE") == "true"


def _get_environ_project():
    return os.getenv(
        environment_vars.PROJECT,
        os.getenv(environment_vars.LEGACY_PROJECT),
    )


def _validate_name(name):
    """Pre-flight ``Bucket`` name validation.

    :type name: str or :data:`NoneType`
    :param name: Proposed bucket name.

    :rtype: str or :data:`NoneType`
    :returns: ``name`` if valid.
    """
    if name is None:
        return

    # The first and last characters must be alphanumeric.
    if not all([name[0].isalnum(), name[-1].isalnum()]):
        raise ValueError("Bucket names must start and end with a number or letter.")
    return name


class _PropertyMixin(object):
    """Abstract mixin for cloud storage classes with associated properties.

    Non-abstract subclasses should implement:
      - path
      - client
      - user_project

    :type name: str
    :param name: The name of the object. Bucket names must start and end with a
                 number or letter.
    """

    def __init__(self, name=None):
        self.name = name
        self._properties = {}
        self._changes = set()

    @property
    def path(self):
        """Abstract getter for the object path."""
        raise NotImplementedError

    @property
    def client(self):
        """Abstract getter for the object client."""
        raise NotImplementedError

    @property
    def user_project(self):
        """Abstract getter for the object user_project."""
        raise NotImplementedError

    def _require_client(self, client):
        """Check client or verify over-ride.

        :type client: :class:`~google.cloud.storage.client.Client` or
                      ``NoneType``
        :param client: the client to use.  If not passed, falls back to the
                       ``client`` stored on the current object.

        :rtype: :class:`google.cloud.storage.client.Client`
        :returns: The client passed in or the currently bound client.
        """
        if client is None:
            client = self.client
        return client

    def _encryption_headers(self):
        """Return any encryption headers needed to fetch the object.

        .. note::
           Defined here because :meth:`reload` calls it, but this method is
           really only relevant for :class:`~google.cloud.storage.blob.Blob`.

        :rtype: dict
        :returns: a mapping of encryption-related headers.
        """
        return {}

    @property
    def _query_params(self):
        """Default query parameters."""
        params = {}
        if self.user_project is not None:
            params["userProject"] = self.user_project
        return params

    def reload(
        self,
        client=None,
        projection="noAcl",
        if_etag_match=None,
        if_etag_not_match=None,
        if_generation_match=None,
        if_generation_not_match=None,
        if_metageneration_match=None,
        if_metageneration_not_match=None,
        timeout=_DEFAULT_TIMEOUT,
        retry=DEFAULT_RETRY,
        soft_deleted=None,
        restore_token=None,
    ):
        """Reload properties from Cloud Storage.

        If :attr:`user_project` is set, bills the API request to that project.

        :type client: :class:`~google.cloud.storage.client.Client` or
                      ``NoneType``
        :param client: the client to use. If not passed, falls back to the
                       ``client`` stored on the current object.

        :type projection: str
        :param projection: (Optional) If used, must be 'full' or 'noAcl'.
                           Defaults to ``'noAcl'``. Specifies the set of
                           properties to return.

        :type if_etag_match: Union[str, Set[str]]
        :param if_etag_match: (Optional) See :ref:`using-if-etag-match`

        :type if_etag_not_match: Union[str, Set[str]])
        :param if_etag_not_match: (Optional) See :ref:`using-if-etag-not-match`

        :type if_generation_match: long
        :param if_generation_match:
            (Optional) See :ref:`using-if-generation-match`

        :type if_generation_not_match: long
        :param if_generation_not_match:
            (Optional) See :ref:`using-if-generation-not-match`

        :type if_metageneration_match: long
        :param if_metageneration_match:
            (Optional) See :ref:`using-if-metageneration-match`

        :type if_metageneration_not_match: long
        :param if_metageneration_not_match:
            (Optional) See :ref:`using-if-metageneration-not-match`

        :type timeout: float or tuple
        :param timeout:
            (Optional) The amount of time, in seconds, to wait
            for the server response.  See: :ref:`configuring_timeouts`

        :type retry: google.api_core.retry.Retry or google.cloud.storage.retry.ConditionalRetryPolicy
        :param retry:
            (Optional) How to retry the RPC. See: :ref:`configuring_retries`

        :type soft_deleted: bool
        :param soft_deleted:
            (Optional) If True, looks for a soft-deleted object. Will only return
            the object metadata if the object exists and is in a soft-deleted state.
            :attr:`generation` is required to be set on the blob if ``soft_deleted`` is set to True.
            See: https://cloud.google.com/storage/docs/soft-delete

        :type restore_token: str
        :param restore_token:
            (Optional) The restore_token is required to retrieve a soft-deleted object only if
            its name and generation value do not uniquely identify it, and hierarchical namespace
            is enabled on the bucket. Otherwise, this parameter is optional.
            See: https://cloud.google.com/storage/docs/json_api/v1/objects/get
        """
        client = self._require_client(client)
        query_params = self._query_params
        # Pass only '?projection=noAcl' here because 'acl' and related
        # are handled via custom endpoints.
        query_params["projection"] = projection
        _add_generation_match_parameters(
            query_params,
            if_generation_match=if_generation_match,
            if_generation_not_match=if_generation_not_match,
            if_metageneration_match=if_metageneration_match,
            if_metageneration_not_match=if_metageneration_not_match,
        )
        if soft_deleted is not None:
            query_params["softDeleted"] = soft_deleted
<<<<<<< HEAD
        if restore_token is not None:
            query_params["restoreToken"] = restore_token
=======
            # Soft delete reload requires a generation, even for targets
            # that don't include them in default query params (buckets).
            query_params["generation"] = self.generation
>>>>>>> ab94efda
        headers = self._encryption_headers()
        _add_etag_match_headers(
            headers, if_etag_match=if_etag_match, if_etag_not_match=if_etag_not_match
        )
        api_response = client._get_resource(
            self.path,
            query_params=query_params,
            headers=headers,
            timeout=timeout,
            retry=retry,
            _target_object=self,
        )
        self._set_properties(api_response)

    def _patch_property(self, name, value):
        """Update field of this object's properties.

        This method will only update the field provided and will not
        touch the other fields.

        It **will not** reload the properties from the server. The behavior is
        local only and syncing occurs via :meth:`patch`.

        :type name: str
        :param name: The field name to update.

        :type value: object
        :param value: The value being updated.
        """
        self._changes.add(name)
        self._properties[name] = value

    def _set_properties(self, value):
        """Set the properties for the current object.

        :type value: dict or :class:`google.cloud.storage.batch._FutureDict`
        :param value: The properties to be set.
        """
        self._properties = value
        # If the values are reset, the changes must as well.
        self._changes = set()

    def patch(
        self,
        client=None,
        if_generation_match=None,
        if_generation_not_match=None,
        if_metageneration_match=None,
        if_metageneration_not_match=None,
        timeout=_DEFAULT_TIMEOUT,
        retry=DEFAULT_RETRY_IF_METAGENERATION_SPECIFIED,
        override_unlocked_retention=False,
    ):
        """Sends all changed properties in a PATCH request.

        Updates the ``_properties`` with the response from the backend.

        If :attr:`user_project` is set, bills the API request to that project.

        :type client: :class:`~google.cloud.storage.client.Client` or
                      ``NoneType``
        :param client: the client to use. If not passed, falls back to the
                       ``client`` stored on the current object.

        :type if_generation_match: long
        :param if_generation_match:
            (Optional) See :ref:`using-if-generation-match`

        :type if_generation_not_match: long
        :param if_generation_not_match:
            (Optional) See :ref:`using-if-generation-not-match`

        :type if_metageneration_match: long
        :param if_metageneration_match:
            (Optional) See :ref:`using-if-metageneration-match`

        :type if_metageneration_not_match: long
        :param if_metageneration_not_match:
            (Optional) See :ref:`using-if-metageneration-not-match`

        :type timeout: float or tuple
        :param timeout:
            (Optional) The amount of time, in seconds, to wait
            for the server response.  See: :ref:`configuring_timeouts`

        :type retry: google.api_core.retry.Retry or google.cloud.storage.retry.ConditionalRetryPolicy
        :param retry:
            (Optional) How to retry the RPC. See: :ref:`configuring_retries`

        :type override_unlocked_retention: bool
        :param override_unlocked_retention:
            (Optional) override_unlocked_retention must be set to True if the operation includes
            a retention property that changes the mode from Unlocked to Locked, reduces the
            retainUntilTime, or removes the retention configuration from the object. See:
            https://cloud.google.com/storage/docs/json_api/v1/objects/patch
        """
        client = self._require_client(client)
        query_params = self._query_params
        # Pass '?projection=full' here because 'PATCH' documented not
        # to work properly w/ 'noAcl'.
        query_params["projection"] = "full"
        if override_unlocked_retention:
            query_params["overrideUnlockedRetention"] = override_unlocked_retention
        _add_generation_match_parameters(
            query_params,
            if_generation_match=if_generation_match,
            if_generation_not_match=if_generation_not_match,
            if_metageneration_match=if_metageneration_match,
            if_metageneration_not_match=if_metageneration_not_match,
        )
        update_properties = {key: self._properties[key] for key in self._changes}

        # Make the API call.
        api_response = client._patch_resource(
            self.path,
            update_properties,
            query_params=query_params,
            _target_object=self,
            timeout=timeout,
            retry=retry,
        )
        self._set_properties(api_response)

    def update(
        self,
        client=None,
        if_generation_match=None,
        if_generation_not_match=None,
        if_metageneration_match=None,
        if_metageneration_not_match=None,
        timeout=_DEFAULT_TIMEOUT,
        retry=DEFAULT_RETRY_IF_METAGENERATION_SPECIFIED,
        override_unlocked_retention=False,
    ):
        """Sends all properties in a PUT request.

        Updates the ``_properties`` with the response from the backend.

        If :attr:`user_project` is set, bills the API request to that project.

        :type client: :class:`~google.cloud.storage.client.Client` or
                      ``NoneType``
        :param client: the client to use. If not passed, falls back to the
                       ``client`` stored on the current object.

        :type if_generation_match: long
        :param if_generation_match:
            (Optional) See :ref:`using-if-generation-match`

        :type if_generation_not_match: long
        :param if_generation_not_match:
            (Optional) See :ref:`using-if-generation-not-match`

        :type if_metageneration_match: long
        :param if_metageneration_match:
            (Optional) See :ref:`using-if-metageneration-match`

        :type if_metageneration_not_match: long
        :param if_metageneration_not_match:
            (Optional) See :ref:`using-if-metageneration-not-match`

        :type timeout: float or tuple
        :param timeout:
            (Optional) The amount of time, in seconds, to wait
            for the server response.  See: :ref:`configuring_timeouts`

        :type retry: google.api_core.retry.Retry or google.cloud.storage.retry.ConditionalRetryPolicy
        :param retry:
            (Optional) How to retry the RPC. See: :ref:`configuring_retries`

        :type override_unlocked_retention: bool
        :param override_unlocked_retention:
            (Optional) override_unlocked_retention must be set to True if the operation includes
            a retention property that changes the mode from Unlocked to Locked, reduces the
            retainUntilTime, or removes the retention configuration from the object. See:
            https://cloud.google.com/storage/docs/json_api/v1/objects/patch
        """
        client = self._require_client(client)

        query_params = self._query_params
        query_params["projection"] = "full"
        if override_unlocked_retention:
            query_params["overrideUnlockedRetention"] = override_unlocked_retention
        _add_generation_match_parameters(
            query_params,
            if_generation_match=if_generation_match,
            if_generation_not_match=if_generation_not_match,
            if_metageneration_match=if_metageneration_match,
            if_metageneration_not_match=if_metageneration_not_match,
        )

        api_response = client._put_resource(
            self.path,
            self._properties,
            query_params=query_params,
            timeout=timeout,
            retry=retry,
            _target_object=self,
        )
        self._set_properties(api_response)


def _scalar_property(fieldname):
    """Create a property descriptor around the :class:`_PropertyMixin` helpers."""

    def _getter(self):
        """Scalar property getter."""
        return self._properties.get(fieldname)

    def _setter(self, value):
        """Scalar property setter."""
        self._patch_property(fieldname, value)

    return property(_getter, _setter)


def _write_buffer_to_hash(buffer_object, hash_obj, digest_block_size=8192):
    """Read blocks from a buffer and update a hash with them.

    :type buffer_object: bytes buffer
    :param buffer_object: Buffer containing bytes used to update a hash object.

    :type hash_obj: object that implements update
    :param hash_obj: A hash object (MD5 or CRC32-C).

    :type digest_block_size: int
    :param digest_block_size: The block size to write to the hash.
                              Defaults to 8192.
    """
    block = buffer_object.read(digest_block_size)

    while len(block) > 0:
        hash_obj.update(block)
        # Update the block for the next iteration.
        block = buffer_object.read(digest_block_size)


def _base64_md5hash(buffer_object):
    """Get MD5 hash of bytes (as base64).

    :type buffer_object: bytes buffer
    :param buffer_object: Buffer containing bytes used to compute an MD5
                          hash (as base64).

    :rtype: str
    :returns: A base64 encoded digest of the MD5 hash.
    """
    hash_obj = md5()
    _write_buffer_to_hash(buffer_object, hash_obj)
    digest_bytes = hash_obj.digest()
    return base64.b64encode(digest_bytes)


def _add_etag_match_headers(headers, **match_parameters):
    """Add generation match parameters into the given parameters list.

    :type headers: dict
    :param headers: Headers dict.

    :type match_parameters: dict
    :param match_parameters: if*etag*match parameters to add.
    """
    for snakecase_name, header_name in _ETAG_MATCH_PARAMETERS:
        value = match_parameters.get(snakecase_name)

        if value is not None:
            if isinstance(value, str):
                value = [value]
            headers[header_name] = ", ".join(value)


def _add_generation_match_parameters(parameters, **match_parameters):
    """Add generation match parameters into the given parameters list.

    :type parameters: list or dict
    :param parameters: Parameters list or dict.

    :type match_parameters: dict
    :param match_parameters: if*generation*match parameters to add.

    :raises: :exc:`ValueError` if ``parameters`` is not a ``list()``
             or a ``dict()``.
    """
    for snakecase_name, camelcase_name in _GENERATION_MATCH_PARAMETERS:
        value = match_parameters.get(snakecase_name)

        if value is not None:
            if isinstance(parameters, list):
                parameters.append((camelcase_name, value))

            elif isinstance(parameters, dict):
                parameters[camelcase_name] = value

            else:
                raise ValueError(
                    "`parameters` argument should be a dict() or a list()."
                )


def _raise_if_more_than_one_set(**kwargs):
    """Raise ``ValueError`` exception if more than one parameter was set.

    :type error: :exc:`ValueError`
    :param error: Description of which fields were set

    :raises: :class:`~ValueError` containing the fields that were set
    """
    if sum(arg is not None for arg in kwargs.values()) > 1:
        escaped_keys = [f"'{name}'" for name in kwargs.keys()]

        keys_but_last = ", ".join(escaped_keys[:-1])
        last_key = escaped_keys[-1]

        msg = f"Pass at most one of {keys_but_last} and {last_key}"

        raise ValueError(msg)


def _bucket_bound_hostname_url(host, scheme=None):
    """Helper to build bucket bound hostname URL.

    :type host: str
    :param host: Host name.

    :type scheme: str
    :param scheme: (Optional) Web scheme. If passed, use it
                   as a scheme in the result URL.

    :rtype: str
    :returns: A bucket bound hostname URL.
    """
    url_parts = urlsplit(host)
    if url_parts.scheme and url_parts.netloc:
        return host

    return f"{scheme}://{host}"


def _api_core_retry_to_resumable_media_retry(retry, num_retries=None):
    """Convert google.api.core.Retry to google.resumable_media.RetryStrategy.

    Custom predicates are not translated.

    :type retry: google.api_core.Retry
    :param retry: (Optional) The google.api_core.Retry object to translate.

    :type num_retries: int
    :param num_retries: (Optional) The number of retries desired. This is
        supported for backwards compatibility and is mutually exclusive with
        `retry`.

    :rtype: google.resumable_media.RetryStrategy
    :returns: A RetryStrategy with all applicable attributes copied from input,
              or a RetryStrategy with max_retries set to 0 if None was input.
    """

    if retry is not None and num_retries is not None:
        raise ValueError("num_retries and retry arguments are mutually exclusive")

    elif retry is not None:
        return resumable_media.RetryStrategy(
            max_sleep=retry._maximum,
            max_cumulative_retry=retry._deadline,
            initial_delay=retry._initial,
            multiplier=retry._multiplier,
        )
    elif num_retries is not None:
        return resumable_media.RetryStrategy(max_retries=num_retries)
    else:
        return resumable_media.RetryStrategy(max_retries=0)


def _get_invocation_id():
    return "gccl-invocation-id/" + str(uuid4())


def _get_default_headers(
    user_agent,
    content_type="application/json; charset=UTF-8",
    x_upload_content_type=None,
    command=None,
):
    """Get the headers for a request.

    :type user_agent: str
    :param user_agent: The user-agent for requests.

    :type command: str
    :param command:
        (Optional) Information about which interface for the operation was
        used, to be included in the X-Goog-API-Client header. Please leave
        as None unless otherwise directed.

    :rtype: dict
    :returns: The headers to be used for the request.
    """
    x_goog_api_client = f"{user_agent} {_get_invocation_id()}"

    if command:
        x_goog_api_client += f" gccl-gcs-cmd/{command}"

    return {
        "Accept": "application/json",
        "Accept-Encoding": "gzip, deflate",
        "User-Agent": user_agent,
        "X-Goog-API-Client": x_goog_api_client,
        "content-type": content_type,
        "x-upload-content-type": x_upload_content_type or content_type,
    }<|MERGE_RESOLUTION|>--- conflicted
+++ resolved
@@ -301,14 +301,11 @@
         )
         if soft_deleted is not None:
             query_params["softDeleted"] = soft_deleted
-<<<<<<< HEAD
-        if restore_token is not None:
-            query_params["restoreToken"] = restore_token
-=======
             # Soft delete reload requires a generation, even for targets
             # that don't include them in default query params (buckets).
             query_params["generation"] = self.generation
->>>>>>> ab94efda
+        if restore_token is not None:
+            query_params["restoreToken"] = restore_token
         headers = self._encryption_headers()
         _add_etag_match_headers(
             headers, if_etag_match=if_etag_match, if_etag_not_match=if_etag_not_match
