# Copyright 2014 Google LLC
#
# Licensed under the Apache License, Version 2.0 (the "License");
# you may not use this file except in compliance with the License.
# You may obtain a copy of the License at
#
#     http://www.apache.org/licenses/LICENSE-2.0
#
# Unless required by applicable law or agreed to in writing, software
# distributed under the License is distributed on an "AS IS" BASIS,
# WITHOUT WARRANTIES OR CONDITIONS OF ANY KIND, either express or implied.
# See the License for the specific language governing permissions and
# limitations under the License.

"""Helper functions for Cloud Storage utility classes.

These are *not* part of the API.
"""

import base64
from hashlib import md5
import os
from urllib.parse import urlsplit
from uuid import uuid4

from google import resumable_media
from google.auth import environment_vars
from google.cloud.storage.constants import _DEFAULT_TIMEOUT
from google.cloud.storage.retry import DEFAULT_RETRY
from google.cloud.storage.retry import DEFAULT_RETRY_IF_METAGENERATION_SPECIFIED


STORAGE_EMULATOR_ENV_VAR = "STORAGE_EMULATOR_HOST"
"""Environment variable defining host for Storage emulator."""

_API_ENDPOINT_OVERRIDE_ENV_VAR = "API_ENDPOINT_OVERRIDE"
"""This is an experimental configuration variable. Use api_endpoint instead."""

_API_VERSION_OVERRIDE_ENV_VAR = "API_VERSION_OVERRIDE"
"""This is an experimental configuration variable used for internal testing."""

_DEFAULT_STORAGE_HOST = os.getenv(
    _API_ENDPOINT_OVERRIDE_ENV_VAR, "https://storage.googleapis.com"
)
"""Default storage host for JSON API."""

_API_VERSION = os.getenv(_API_VERSION_OVERRIDE_ENV_VAR, "v1")
"""API version of the default storage host"""

# etag match parameters in snake case and equivalent header
_ETAG_MATCH_PARAMETERS = (
    ("if_etag_match", "If-Match"),
    ("if_etag_not_match", "If-None-Match"),
)

# generation match parameters in camel and snake cases
_GENERATION_MATCH_PARAMETERS = (
    ("if_generation_match", "ifGenerationMatch"),
    ("if_generation_not_match", "ifGenerationNotMatch"),
    ("if_metageneration_match", "ifMetagenerationMatch"),
    ("if_metageneration_not_match", "ifMetagenerationNotMatch"),
    ("if_source_generation_match", "ifSourceGenerationMatch"),
    ("if_source_generation_not_match", "ifSourceGenerationNotMatch"),
    ("if_source_metageneration_match", "ifSourceMetagenerationMatch"),
    ("if_source_metageneration_not_match", "ifSourceMetagenerationNotMatch"),
)

_NUM_RETRIES_MESSAGE = (
    "`num_retries` has been deprecated and will be removed in a future "
    "release. Use the `retry` argument with a Retry or ConditionalRetryPolicy "
    "object, or None, instead."
)


def _get_storage_host():
    return os.environ.get(STORAGE_EMULATOR_ENV_VAR, _DEFAULT_STORAGE_HOST)


def _get_environ_project():
    return os.getenv(
        environment_vars.PROJECT,
        os.getenv(environment_vars.LEGACY_PROJECT),
    )


def _validate_name(name):
    """Pre-flight ``Bucket`` name validation.

    :type name: str or :data:`NoneType`
    :param name: Proposed bucket name.

    :rtype: str or :data:`NoneType`
    :returns: ``name`` if valid.
    """
    if name is None:
        return

    # The first and last characters must be alphanumeric.
    if not all([name[0].isalnum(), name[-1].isalnum()]):
        raise ValueError("Bucket names must start and end with a number or letter.")
    return name


class _PropertyMixin(object):
    """Abstract mixin for cloud storage classes with associated properties.

    Non-abstract subclasses should implement:
      - path
      - client
      - user_project

    :type name: str
    :param name: The name of the object. Bucket names must start and end with a
                 number or letter.
    """

    def __init__(self, name=None):
        self.name = name
        self._properties = {}
        self._changes = set()

    @property
    def path(self):
        """Abstract getter for the object path."""
        raise NotImplementedError

    @property
    def client(self):
        """Abstract getter for the object client."""
        raise NotImplementedError

    @property
    def user_project(self):
        """Abstract getter for the object user_project."""
        raise NotImplementedError

    def _require_client(self, client):
        """Check client or verify over-ride.

        :type client: :class:`~google.cloud.storage.client.Client` or
                      ``NoneType``
        :param client: the client to use.  If not passed, falls back to the
                       ``client`` stored on the current object.

        :rtype: :class:`google.cloud.storage.client.Client`
        :returns: The client passed in or the currently bound client.
        """
        if client is None:
            client = self.client
        return client

    def _encryption_headers(self):
        """Return any encryption headers needed to fetch the object.

        .. note::
           Defined here because :meth:`reload` calls it, but this method is
           really only relevant for :class:`~google.cloud.storage.blob.Blob`.

        :rtype: dict
        :returns: a mapping of encryption-related headers.
        """
        return {}

    @property
    def _query_params(self):
        """Default query parameters."""
        params = {}
        if self.user_project is not None:
            params["userProject"] = self.user_project
        return params

    def reload(
        self,
        client=None,
        projection="noAcl",
        if_etag_match=None,
        if_etag_not_match=None,
        if_generation_match=None,
        if_generation_not_match=None,
        if_metageneration_match=None,
        if_metageneration_not_match=None,
        timeout=_DEFAULT_TIMEOUT,
        retry=DEFAULT_RETRY,
    ):
        """Reload properties from Cloud Storage.

        If :attr:`user_project` is set, bills the API request to that project.

        :type client: :class:`~google.cloud.storage.client.Client` or
                      ``NoneType``
        :param client: the client to use. If not passed, falls back to the
                       ``client`` stored on the current object.

        :type projection: str
        :param projection: (Optional) If used, must be 'full' or 'noAcl'.
                           Defaults to ``'noAcl'``. Specifies the set of
                           properties to return.

        :type if_etag_match: Union[str, Set[str]]
        :param if_etag_match: (Optional) See :ref:`using-if-etag-match`

        :type if_etag_not_match: Union[str, Set[str]])
        :param if_etag_not_match: (Optional) See :ref:`using-if-etag-not-match`

        :type if_generation_match: long
        :param if_generation_match:
            (Optional) See :ref:`using-if-generation-match`

        :type if_generation_not_match: long
        :param if_generation_not_match:
            (Optional) See :ref:`using-if-generation-not-match`

        :type if_metageneration_match: long
        :param if_metageneration_match:
            (Optional) See :ref:`using-if-metageneration-match`

        :type if_metageneration_not_match: long
        :param if_metageneration_not_match:
            (Optional) See :ref:`using-if-metageneration-not-match`

        :type timeout: float or tuple
        :param timeout:
            (Optional) The amount of time, in seconds, to wait
            for the server response.  See: :ref:`configuring_timeouts`

        :type retry: google.api_core.retry.Retry or google.cloud.storage.retry.ConditionalRetryPolicy
        :param retry:
            (Optional) How to retry the RPC. See: :ref:`configuring_retries`
        """
        client = self._require_client(client)
        query_params = self._query_params
        # Pass only '?projection=noAcl' here because 'acl' and related
        # are handled via custom endpoints.
        query_params["projection"] = projection
        _add_generation_match_parameters(
            query_params,
            if_generation_match=if_generation_match,
            if_generation_not_match=if_generation_not_match,
            if_metageneration_match=if_metageneration_match,
            if_metageneration_not_match=if_metageneration_not_match,
        )
        headers = self._encryption_headers()
        _add_etag_match_headers(
            headers, if_etag_match=if_etag_match, if_etag_not_match=if_etag_not_match
        )
        api_response = client._get_resource(
            self.path,
            query_params=query_params,
            headers=headers,
            timeout=timeout,
            retry=retry,
            _target_object=self,
        )
        self._set_properties(api_response)

    def _patch_property(self, name, value):
        """Update field of this object's properties.

        This method will only update the field provided and will not
        touch the other fields.

        It **will not** reload the properties from the server. The behavior is
        local only and syncing occurs via :meth:`patch`.

        :type name: str
        :param name: The field name to update.

        :type value: object
        :param value: The value being updated.
        """
        self._changes.add(name)
        self._properties[name] = value

    def _set_properties(self, value):
        """Set the properties for the current object.

        :type value: dict or :class:`google.cloud.storage.batch._FutureDict`
        :param value: The properties to be set.
        """
        self._properties = value
        # If the values are reset, the changes must as well.
        self._changes = set()

    def patch(
        self,
        client=None,
        if_generation_match=None,
        if_generation_not_match=None,
        if_metageneration_match=None,
        if_metageneration_not_match=None,
        timeout=_DEFAULT_TIMEOUT,
        retry=DEFAULT_RETRY_IF_METAGENERATION_SPECIFIED,
    ):
        """Sends all changed properties in a PATCH request.

        Updates the ``_properties`` with the response from the backend.

        If :attr:`user_project` is set, bills the API request to that project.

        :type client: :class:`~google.cloud.storage.client.Client` or
                      ``NoneType``
        :param client: the client to use. If not passed, falls back to the
                       ``client`` stored on the current object.

        :type if_generation_match: long
        :param if_generation_match:
            (Optional) See :ref:`using-if-generation-match`

        :type if_generation_not_match: long
        :param if_generation_not_match:
            (Optional) See :ref:`using-if-generation-not-match`

        :type if_metageneration_match: long
        :param if_metageneration_match:
            (Optional) See :ref:`using-if-metageneration-match`

        :type if_metageneration_not_match: long
        :param if_metageneration_not_match:
            (Optional) See :ref:`using-if-metageneration-not-match`

        :type timeout: float or tuple
        :param timeout:
            (Optional) The amount of time, in seconds, to wait
            for the server response.  See: :ref:`configuring_timeouts`

        :type retry: google.api_core.retry.Retry or google.cloud.storage.retry.ConditionalRetryPolicy
        :param retry:
            (Optional) How to retry the RPC. See: :ref:`configuring_retries`
        """
        client = self._require_client(client)
        query_params = self._query_params
        # Pass '?projection=full' here because 'PATCH' documented not
        # to work properly w/ 'noAcl'.
        query_params["projection"] = "full"
        _add_generation_match_parameters(
            query_params,
            if_generation_match=if_generation_match,
            if_generation_not_match=if_generation_not_match,
            if_metageneration_match=if_metageneration_match,
            if_metageneration_not_match=if_metageneration_not_match,
        )
        update_properties = {key: self._properties[key] for key in self._changes}

        # Make the API call.
        api_response = client._patch_resource(
            self.path,
            update_properties,
            query_params=query_params,
            _target_object=self,
            timeout=timeout,
            retry=retry,
        )
        self._set_properties(api_response)

    def update(
        self,
        client=None,
        if_generation_match=None,
        if_generation_not_match=None,
        if_metageneration_match=None,
        if_metageneration_not_match=None,
        timeout=_DEFAULT_TIMEOUT,
        retry=DEFAULT_RETRY_IF_METAGENERATION_SPECIFIED,
    ):
        """Sends all properties in a PUT request.

        Updates the ``_properties`` with the response from the backend.

        If :attr:`user_project` is set, bills the API request to that project.

        :type client: :class:`~google.cloud.storage.client.Client` or
                      ``NoneType``
        :param client: the client to use. If not passed, falls back to the
                       ``client`` stored on the current object.

        :type if_generation_match: long
        :param if_generation_match:
            (Optional) See :ref:`using-if-generation-match`

        :type if_generation_not_match: long
        :param if_generation_not_match:
            (Optional) See :ref:`using-if-generation-not-match`

        :type if_metageneration_match: long
        :param if_metageneration_match:
            (Optional) See :ref:`using-if-metageneration-match`

        :type if_metageneration_not_match: long
        :param if_metageneration_not_match:
            (Optional) See :ref:`using-if-metageneration-not-match`

        :type timeout: float or tuple
        :param timeout:
            (Optional) The amount of time, in seconds, to wait
            for the server response.  See: :ref:`configuring_timeouts`

        :type retry: google.api_core.retry.Retry or google.cloud.storage.retry.ConditionalRetryPolicy
        :param retry:
            (Optional) How to retry the RPC. See: :ref:`configuring_retries`
        """
        client = self._require_client(client)

        query_params = self._query_params
        query_params["projection"] = "full"
        _add_generation_match_parameters(
            query_params,
            if_generation_match=if_generation_match,
            if_generation_not_match=if_generation_not_match,
            if_metageneration_match=if_metageneration_match,
            if_metageneration_not_match=if_metageneration_not_match,
        )

        api_response = client._put_resource(
            self.path,
            self._properties,
            query_params=query_params,
            timeout=timeout,
            retry=retry,
            _target_object=self,
        )
        self._set_properties(api_response)


def _scalar_property(fieldname):
    """Create a property descriptor around the :class:`_PropertyMixin` helpers."""

    def _getter(self):
        """Scalar property getter."""
        return self._properties.get(fieldname)

    def _setter(self, value):
        """Scalar property setter."""
        self._patch_property(fieldname, value)

    return property(_getter, _setter)


def _write_buffer_to_hash(buffer_object, hash_obj, digest_block_size=8192):
    """Read blocks from a buffer and update a hash with them.

    :type buffer_object: bytes buffer
    :param buffer_object: Buffer containing bytes used to update a hash object.

    :type hash_obj: object that implements update
    :param hash_obj: A hash object (MD5 or CRC32-C).

    :type digest_block_size: int
    :param digest_block_size: The block size to write to the hash.
                              Defaults to 8192.
    """
    block = buffer_object.read(digest_block_size)

    while len(block) > 0:
        hash_obj.update(block)
        # Update the block for the next iteration.
        block = buffer_object.read(digest_block_size)


def _base64_md5hash(buffer_object):
    """Get MD5 hash of bytes (as base64).

    :type buffer_object: bytes buffer
    :param buffer_object: Buffer containing bytes used to compute an MD5
                          hash (as base64).

    :rtype: str
    :returns: A base64 encoded digest of the MD5 hash.
    """
    hash_obj = md5()
    _write_buffer_to_hash(buffer_object, hash_obj)
    digest_bytes = hash_obj.digest()
    return base64.b64encode(digest_bytes)


def _add_etag_match_headers(headers, **match_parameters):
    """Add generation match parameters into the given parameters list.

    :type headers: dict
    :param headers: Headers dict.

    :type match_parameters: dict
    :param match_parameters: if*etag*match parameters to add.
    """
    for snakecase_name, header_name in _ETAG_MATCH_PARAMETERS:
        value = match_parameters.get(snakecase_name)

        if value is not None:
            if isinstance(value, str):
                value = [value]
            headers[header_name] = ", ".join(value)


def _add_generation_match_parameters(parameters, **match_parameters):
    """Add generation match parameters into the given parameters list.

    :type parameters: list or dict
    :param parameters: Parameters list or dict.

    :type match_parameters: dict
    :param match_parameters: if*generation*match parameters to add.

    :raises: :exc:`ValueError` if ``parameters`` is not a ``list()``
             or a ``dict()``.
    """
    for snakecase_name, camelcase_name in _GENERATION_MATCH_PARAMETERS:
        value = match_parameters.get(snakecase_name)

        if value is not None:
            if isinstance(parameters, list):
                parameters.append((camelcase_name, value))

            elif isinstance(parameters, dict):
                parameters[camelcase_name] = value

            else:
                raise ValueError(
                    "`parameters` argument should be a dict() or a list()."
                )


def _raise_if_more_than_one_set(**kwargs):
    """Raise ``ValueError`` exception if more than one parameter was set.

    :type error: :exc:`ValueError`
    :param error: Description of which fields were set

    :raises: :class:`~ValueError` containing the fields that were set
    """
    if sum(arg is not None for arg in kwargs.values()) > 1:
        escaped_keys = [f"'{name}'" for name in kwargs.keys()]

        keys_but_last = ", ".join(escaped_keys[:-1])
        last_key = escaped_keys[-1]

        msg = f"Pass at most one of {keys_but_last} and {last_key}"

        raise ValueError(msg)


def _bucket_bound_hostname_url(host, scheme=None):
    """Helper to build bucket bound hostname URL.

    :type host: str
    :param host: Host name.

    :type scheme: str
    :param scheme: (Optional) Web scheme. If passed, use it
                   as a scheme in the result URL.

    :rtype: str
    :returns: A bucket bound hostname URL.
    """
    url_parts = urlsplit(host)
    if url_parts.scheme and url_parts.netloc:
        return host

    return f"{scheme}://{host}"


def _api_core_retry_to_resumable_media_retry(retry, num_retries=None):
    """Convert google.api.core.Retry to google.resumable_media.RetryStrategy.

    Custom predicates are not translated.

    :type retry: google.api_core.Retry
    :param retry: (Optional) The google.api_core.Retry object to translate.

    :type num_retries: int
    :param num_retries: (Optional) The number of retries desired. This is
        supported for backwards compatibility and is mutually exclusive with
        `retry`.

    :rtype: google.resumable_media.RetryStrategy
    :returns: A RetryStrategy with all applicable attributes copied from input,
              or a RetryStrategy with max_retries set to 0 if None was input.
    """

    if retry is not None and num_retries is not None:
        raise ValueError("num_retries and retry arguments are mutually exclusive")

    elif retry is not None:
        return resumable_media.RetryStrategy(
            max_sleep=retry._maximum,
            max_cumulative_retry=retry._deadline,
            initial_delay=retry._initial,
            multiplier=retry._multiplier,
        )
    elif num_retries is not None:
        return resumable_media.RetryStrategy(max_retries=num_retries)
    else:
        return resumable_media.RetryStrategy(max_retries=0)


def _get_invocation_id():
    return "gccl-invocation-id/" + str(uuid4())


def _get_default_headers(
    user_agent,
    content_type="application/json; charset=UTF-8",
    x_upload_content_type=None,
    command=None,
):
    """Get the headers for a request.

    :type user_agent: str
    :param user_agent: The user-agent for requests.

    :type command: str
<<<<<<< HEAD
    :param user_agent:
        (Optional) Information about which interface for upload/download was used, to be included in the X-Goog-API-Client header for traffic analysis purposes. Please leave as None unless otherwise directed.
=======
    :param command:
        (Optional) Information about which interface for the operation was
        used, to be included in the X-Goog-API-Client header. Please leave
        as None unless otherwise directed.
>>>>>>> 9f256fc8

    :rtype: dict
    :returns: The headers to be used for the request.
    """
    x_goog_api_client = f"{user_agent} {_get_invocation_id()}"

    if command:
        x_goog_api_client += f" gccl-gcs-cmd/{command}"

    return {
        "Accept": "application/json",
        "Accept-Encoding": "gzip, deflate",
        "User-Agent": user_agent,
        "X-Goog-API-Client": x_goog_api_client,
        "content-type": content_type,
        "x-upload-content-type": x_upload_content_type or content_type,
    }<|MERGE_RESOLUTION|>--- conflicted
+++ resolved
@@ -607,15 +607,10 @@
     :param user_agent: The user-agent for requests.
 
     :type command: str
-<<<<<<< HEAD
-    :param user_agent:
-        (Optional) Information about which interface for upload/download was used, to be included in the X-Goog-API-Client header for traffic analysis purposes. Please leave as None unless otherwise directed.
-=======
     :param command:
         (Optional) Information about which interface for the operation was
         used, to be included in the X-Goog-API-Client header. Please leave
         as None unless otherwise directed.
->>>>>>> 9f256fc8
 
     :rtype: dict
     :returns: The headers to be used for the request.
