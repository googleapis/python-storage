# Copyright 2015 Google LLC
#
# Licensed under the Apache License, Version 2.0 (the "License");
# you may not use this file except in compliance with the License.
# You may obtain a copy of the License at
#
#     http://www.apache.org/licenses/LICENSE-2.0
#
# Unless required by applicable law or agreed to in writing, software
# distributed under the License is distributed on an "AS IS" BASIS,
# WITHOUT WARRANTIES OR CONDITIONS OF ANY KIND, either express or implied.
# See the License for the specific language governing permissions and
# limitations under the License.

"""Client for interacting with the Google Cloud Storage API."""

import base64
import binascii
import collections
import datetime
import functools
import json
import warnings
import google.api_core.client_options

from google.auth.credentials import AnonymousCredentials

from google.api_core import page_iterator
from google.cloud._helpers import _LocalStack, _NOW
from google.cloud.client import ClientWithProject
from google.cloud.exceptions import NotFound

from google.cloud.storage._helpers import _get_environ_project
from google.cloud.storage._helpers import _get_storage_host
from google.cloud.storage._helpers import _DEFAULT_STORAGE_HOST
from google.cloud.storage._helpers import _bucket_bound_hostname_url

from google.cloud.storage._http import Connection
from google.cloud.storage._signing import (
    get_expiration_seconds_v4,
    get_v4_now_dtstamps,
    ensure_signed_credentials,
    _sign_message,
)
from google.cloud.storage.batch import Batch
from google.cloud.storage.bucket import Bucket, _item_to_blob, _blobs_page_start
from google.cloud.storage.blob import Blob
from google.cloud.storage.hmac_key import HMACKeyMetadata
from google.cloud.storage.acl import BucketACL
from google.cloud.storage.acl import DefaultObjectACL
from google.cloud.storage.constants import _DEFAULT_TIMEOUT
from google.cloud.storage.retry import DEFAULT_RETRY


_marker = object()


class Client(ClientWithProject):
    """Client to bundle configuration needed for API requests.

    :type project: str or None
    :param project: the project which the client acts on behalf of. Will be
                    passed when creating a topic.  If not passed,
                    falls back to the default inferred from the environment.

    :type credentials: :class:`~google.auth.credentials.Credentials`
    :param credentials: (Optional) The OAuth2 Credentials to use for this
                        client. If not passed (and if no ``_http`` object is
                        passed), falls back to the default inferred from the
                        environment.

    :type _http: :class:`~requests.Session`
    :param _http: (Optional) HTTP object to make requests. Can be any object
                  that defines ``request()`` with the same interface as
                  :meth:`requests.Session.request`. If not passed, an
                  ``_http`` object is created that is bound to the
                  ``credentials`` for the current object.
                  This parameter should be considered private, and could
                  change in the future.

    :type client_info: :class:`~google.api_core.client_info.ClientInfo`
    :param client_info:
        The client info used to send a user-agent string along with API
        requests. If ``None``, then default info will be used. Generally,
        you only need to set this if you're developing your own library
        or partner tool.

    :type client_options: :class:`~google.api_core.client_options.ClientOptions` or :class:`dict`
    :param client_options: (Optional) Client options used to set user options on the client.
        API Endpoint should be set through client_options.

    :type use_auth_w_custom_endpoint: bool
    :param use_auth_w_custom_endpoint:
        (Optional) Whether authentication is required under custom endpoints.
        If false, uses AnonymousCredentials and bypasses authentication.
        Defaults to True. Note this is only used when a custom endpoint is set in conjunction.

    :type extra_headers: dict
    :param extra_headers:
        (Optional) Custom headers to be sent with the requests attached to the client.
        For example, you can add custom audit logging headers.
    """

    SCOPE = (
        "https://www.googleapis.com/auth/devstorage.full_control",
        "https://www.googleapis.com/auth/devstorage.read_only",
        "https://www.googleapis.com/auth/devstorage.read_write",
    )
    """The scopes required for authenticating as a Cloud Storage consumer."""

    def __init__(
        self,
        project=_marker,
        credentials=None,
        _http=None,
        client_info=None,
        client_options=None,
        use_auth_w_custom_endpoint=True,
        extra_headers={},
    ):
        self._base_connection = None

        if project is None:
            no_project = True
            project = "<none>"
        else:
            no_project = False

        if project is _marker:
            project = None

        # Save the initial value of constructor arguments before they
        # are passed along, for use in __reduce__ defined elsewhere.
        self._initial_client_info = client_info
        self._initial_client_options = client_options
<<<<<<< HEAD
        self._initial_credentials = credentials
        self._extra_headers = extra_headers
=======
>>>>>>> 1ef0e1a9

        kw_args = {"client_info": client_info}

        # `api_endpoint` should be only set by the user via `client_options`,
        # or if the _get_storage_host() returns a non-default value (_is_emulator_set).
        # `api_endpoint` plays an important role for mTLS, if it is not set,
        # then mTLS logic will be applied to decide which endpoint will be used.
        storage_host = _get_storage_host()
        _is_emulator_set = storage_host != _DEFAULT_STORAGE_HOST
        kw_args["api_endpoint"] = storage_host if _is_emulator_set else None

        if client_options:
            if isinstance(client_options, dict):
                client_options = google.api_core.client_options.from_dict(
                    client_options
                )
            if client_options.api_endpoint:
                api_endpoint = client_options.api_endpoint
                kw_args["api_endpoint"] = api_endpoint

        # If a custom endpoint is set, the client checks for credentials
        # or finds the default credentials based on the current environment.
        # Authentication may be bypassed under certain conditions:
        # (1) STORAGE_EMULATOR_HOST is set (for backwards compatibility), OR
        # (2) use_auth_w_custom_endpoint is set to False.
        if kw_args["api_endpoint"] is not None:
            if _is_emulator_set or not use_auth_w_custom_endpoint:
                if credentials is None:
                    credentials = AnonymousCredentials()
                if project is None:
                    project = _get_environ_project()
                if project is None:
                    no_project = True
                    project = "<none>"

        super(Client, self).__init__(
            project=project,
            credentials=credentials,
            client_options=client_options,
            _http=_http,
        )

        if no_project:
            self.project = None

        # Pass extra_headers to Connection
        connection = Connection(self, **kw_args)
        connection.extra_headers = extra_headers
        self._connection = connection
        self._batch_stack = _LocalStack()

    @classmethod
    def create_anonymous_client(cls):
        """Factory: return client with anonymous credentials.

        .. note::

           Such a client has only limited access to "public" buckets:
           listing their contents and downloading their blobs.

        :rtype: :class:`google.cloud.storage.client.Client`
        :returns: Instance w/ anonymous credentials and no project.
        """
        client = cls(project="<none>", credentials=AnonymousCredentials())
        client.project = None
        return client

    @property
    def _connection(self):
        """Get connection or batch on the client.

        :rtype: :class:`google.cloud.storage._http.Connection`
        :returns: The connection set on the client, or the batch
                  if one is set.
        """
        if self.current_batch is not None:
            return self.current_batch
        else:
            return self._base_connection

    @_connection.setter
    def _connection(self, value):
        """Set connection on the client.

        Intended to be used by constructor (since the base class calls)
            self._connection = connection
        Will raise if the connection is set more than once.

        :type value: :class:`google.cloud.storage._http.Connection`
        :param value: The connection set on the client.

        :raises: :class:`ValueError` if connection has already been set.
        """
        if self._base_connection is not None:
            raise ValueError("Connection already set on client")
        self._base_connection = value

    def _push_batch(self, batch):
        """Push a batch onto our stack.

        "Protected", intended for use by batch context mgrs.

        :type batch: :class:`google.cloud.storage.batch.Batch`
        :param batch: newly-active batch
        """
        self._batch_stack.push(batch)

    def _pop_batch(self):
        """Pop a batch from our stack.

        "Protected", intended for use by batch context mgrs.

        :raises: IndexError if the stack is empty.
        :rtype: :class:`google.cloud.storage.batch.Batch`
        :returns: the top-most batch/transaction, after removing it.
        """
        return self._batch_stack.pop()

    @property
    def current_batch(self):
        """Currently-active batch.

        :rtype: :class:`google.cloud.storage.batch.Batch` or ``NoneType`` (if
                no batch is active).
        :returns: The batch at the top of the batch stack.
        """
        return self._batch_stack.top

    def get_service_account_email(
        self, project=None, timeout=_DEFAULT_TIMEOUT, retry=DEFAULT_RETRY
    ):
        """Get the email address of the project's GCS service account

        :type project: str
        :param project:
            (Optional) Project ID to use for retreiving GCS service account
            email address.  Defaults to the client's project.
        :type timeout: float or tuple
        :param timeout:
            (Optional) The amount of time, in seconds, to wait
            for the server response.  See: :ref:`configuring_timeouts`

        :type retry: google.api_core.retry.Retry or google.cloud.storage.retry.ConditionalRetryPolicy
        :param retry:
            (Optional) How to retry the RPC. See: :ref:`configuring_retries`

        :rtype: str
        :returns: service account email address
        """
        if project is None:
            project = self.project

        path = f"/projects/{project}/serviceAccount"
        api_response = self._get_resource(path, timeout=timeout, retry=retry)
        return api_response["email_address"]

    def bucket(self, bucket_name, user_project=None):
        """Factory constructor for bucket object.

        .. note::
          This will not make an HTTP request; it simply instantiates
          a bucket object owned by this client.

        :type bucket_name: str
        :param bucket_name: The name of the bucket to be instantiated.

        :type user_project: str
        :param user_project: (Optional) The project ID to be billed for API
                             requests made via the bucket.

        :rtype: :class:`google.cloud.storage.bucket.Bucket`
        :returns: The bucket object created.
        """
        return Bucket(client=self, name=bucket_name, user_project=user_project)

    def batch(self, raise_exception=True):
        """Factory constructor for batch object.

        .. note::
          This will not make an HTTP request; it simply instantiates
          a batch object owned by this client.

        :type raise_exception: bool
        :param raise_exception:
            (Optional) Defaults to True. If True, instead of adding exceptions
            to the list of return responses, the final exception will be raised.
            Note that exceptions are unwrapped after all operations are complete
            in success or failure, and only the last exception is raised.

        :rtype: :class:`google.cloud.storage.batch.Batch`
        :returns: The batch object created.
        """
        return Batch(client=self, raise_exception=raise_exception)

    def _get_resource(
        self,
        path,
        query_params=None,
        headers=None,
        timeout=_DEFAULT_TIMEOUT,
        retry=DEFAULT_RETRY,
        _target_object=None,
    ):
        """Helper for bucket / blob methods making API 'GET' calls.

        Args:
            path str:
                The path of the resource to fetch.

            query_params Optional[dict]:
                HTTP query parameters to be passed

            headers Optional[dict]:
                HTTP headers to be passed

            timeout (Optional[Union[float, Tuple[float, float]]]):
                The amount of time, in seconds, to wait for the server response.

                Can also be passed as a tuple (connect_timeout, read_timeout).
                See :meth:`requests.Session.request` documentation for details.

            retry (Optional[Union[google.api_core.retry.Retry, google.cloud.storage.retry.ConditionalRetryPolicy]]):
                How to retry the RPC. A None value will disable retries.
                A google.api_core.retry.Retry value will enable retries, and the object will
                define retriable response codes and errors and configure backoff and timeout options.

                A google.cloud.storage.retry.ConditionalRetryPolicy value wraps a Retry object and
                activates it only if certain conditions are met. This class exists to provide safe defaults
                for RPC calls that are not technically safe to retry normally (due to potential data
                duplication or other side-effects) but become safe to retry if a condition such as
                if_metageneration_match is set.

                See the retry.py source code and docstrings in this package (google.cloud.storage.retry) for
                information on retry types and how to configure them.

            _target_object (Union[ \
                :class:`~google.cloud.storage.bucket.Bucket`, \
                :class:`~google.cloud.storage.bucket.blob`, \
            ]):
                Object to which future data is to be applied -- only relevant
                in the context of a batch.

        Returns:
            dict
                The JSON resource fetched

        Raises:
            google.cloud.exceptions.NotFound
                If the bucket is not found.
        """
        return self._connection.api_request(
            method="GET",
            path=path,
            query_params=query_params,
            headers=headers,
            timeout=timeout,
            retry=retry,
            _target_object=_target_object,
        )

    def _list_resource(
        self,
        path,
        item_to_value,
        page_token=None,
        max_results=None,
        extra_params=None,
        page_start=page_iterator._do_nothing_page_start,
        page_size=None,
        timeout=_DEFAULT_TIMEOUT,
        retry=DEFAULT_RETRY,
    ):
        api_request = functools.partial(
            self._connection.api_request, timeout=timeout, retry=retry
        )
        return page_iterator.HTTPIterator(
            client=self,
            api_request=api_request,
            path=path,
            item_to_value=item_to_value,
            page_token=page_token,
            max_results=max_results,
            extra_params=extra_params,
            page_start=page_start,
            page_size=page_size,
        )

    def _patch_resource(
        self,
        path,
        data,
        query_params=None,
        headers=None,
        timeout=_DEFAULT_TIMEOUT,
        retry=None,
        _target_object=None,
    ):
        """Helper for bucket / blob methods making API 'PATCH' calls.

        Args:
            path str:
                The path of the resource to fetch.

            data dict:
                The data to be patched.

            query_params Optional[dict]:
                HTTP query parameters to be passed

            headers Optional[dict]:
                HTTP headers to be passed

            timeout (Optional[Union[float, Tuple[float, float]]]):
                The amount of time, in seconds, to wait for the server response.

                Can also be passed as a tuple (connect_timeout, read_timeout).
                See :meth:`requests.Session.request` documentation for details.

            retry (Optional[Union[google.api_core.retry.Retry, google.cloud.storage.retry.ConditionalRetryPolicy]]):
                How to retry the RPC. A None value will disable retries.
                A google.api_core.retry.Retry value will enable retries, and the object will
                define retriable response codes and errors and configure backoff and timeout options.

                A google.cloud.storage.retry.ConditionalRetryPolicy value wraps a Retry object and
                activates it only if certain conditions are met. This class exists to provide safe defaults
                for RPC calls that are not technically safe to retry normally (due to potential data
                duplication or other side-effects) but become safe to retry if a condition such as
                if_metageneration_match is set.

                See the retry.py source code and docstrings in this package (google.cloud.storage.retry) for
                information on retry types and how to configure them.

            _target_object (Union[ \
                :class:`~google.cloud.storage.bucket.Bucket`, \
                :class:`~google.cloud.storage.bucket.blob`, \
            ]):
                Object to which future data is to be applied -- only relevant
                in the context of a batch.

        Returns:
            dict
                The JSON resource fetched

        Raises:
            google.cloud.exceptions.NotFound
                If the bucket is not found.
        """
        return self._connection.api_request(
            method="PATCH",
            path=path,
            data=data,
            query_params=query_params,
            headers=headers,
            timeout=timeout,
            retry=retry,
            _target_object=_target_object,
        )

    def _put_resource(
        self,
        path,
        data,
        query_params=None,
        headers=None,
        timeout=_DEFAULT_TIMEOUT,
        retry=None,
        _target_object=None,
    ):
        """Helper for bucket / blob methods making API 'PUT' calls.

        Args:
            path str:
                The path of the resource to fetch.

            data dict:
                The data to be patched.

            query_params Optional[dict]:
                HTTP query parameters to be passed

            headers Optional[dict]:
                HTTP headers to be passed

            timeout (Optional[Union[float, Tuple[float, float]]]):
                The amount of time, in seconds, to wait for the server response.

                Can also be passed as a tuple (connect_timeout, read_timeout).
                See :meth:`requests.Session.request` documentation for details.

            retry (Optional[Union[google.api_core.retry.Retry, google.cloud.storage.retry.ConditionalRetryPolicy]]):
                How to retry the RPC. A None value will disable retries.
                A google.api_core.retry.Retry value will enable retries, and the object will
                define retriable response codes and errors and configure backoff and timeout options.

                A google.cloud.storage.retry.ConditionalRetryPolicy value wraps a Retry object and
                activates it only if certain conditions are met. This class exists to provide safe defaults
                for RPC calls that are not technically safe to retry normally (due to potential data
                duplication or other side-effects) but become safe to retry if a condition such as
                if_metageneration_match is set.

                See the retry.py source code and docstrings in this package (google.cloud.storage.retry) for
                information on retry types and how to configure them.

            _target_object (Union[ \
                :class:`~google.cloud.storage.bucket.Bucket`, \
                :class:`~google.cloud.storage.bucket.blob`, \
            ]):
                Object to which future data is to be applied -- only relevant
                in the context of a batch.

        Returns:
            dict
                The JSON resource fetched

        Raises:
            google.cloud.exceptions.NotFound
                If the bucket is not found.
        """
        return self._connection.api_request(
            method="PUT",
            path=path,
            data=data,
            query_params=query_params,
            headers=headers,
            timeout=timeout,
            retry=retry,
            _target_object=_target_object,
        )

    def _post_resource(
        self,
        path,
        data,
        query_params=None,
        headers=None,
        timeout=_DEFAULT_TIMEOUT,
        retry=None,
        _target_object=None,
    ):
        """Helper for bucket / blob methods making API 'POST' calls.

        Args:
            path str:
                The path of the resource to which to post.

            data dict:
                The data to be posted.

            query_params Optional[dict]:
                HTTP query parameters to be passed

            headers Optional[dict]:
                HTTP headers to be passed

            timeout (Optional[Union[float, Tuple[float, float]]]):
                The amount of time, in seconds, to wait for the server response.

                Can also be passed as a tuple (connect_timeout, read_timeout).
                See :meth:`requests.Session.request` documentation for details.

            retry (Optional[Union[google.api_core.retry.Retry, google.cloud.storage.retry.ConditionalRetryPolicy]]):
                How to retry the RPC. A None value will disable retries.
                A google.api_core.retry.Retry value will enable retries, and the object will
                define retriable response codes and errors and configure backoff and timeout options.

                A google.cloud.storage.retry.ConditionalRetryPolicy value wraps a Retry object and
                activates it only if certain conditions are met. This class exists to provide safe defaults
                for RPC calls that are not technically safe to retry normally (due to potential data
                duplication or other side-effects) but become safe to retry if a condition such as
                if_metageneration_match is set.

                See the retry.py source code and docstrings in this package (google.cloud.storage.retry) for
                information on retry types and how to configure them.

            _target_object (Union[ \
                :class:`~google.cloud.storage.bucket.Bucket`, \
                :class:`~google.cloud.storage.bucket.blob`, \
            ]):
                Object to which future data is to be applied -- only relevant
                in the context of a batch.

        Returns:
            dict
                The JSON resource returned from the post.

        Raises:
            google.cloud.exceptions.NotFound
                If the bucket is not found.
        """

        return self._connection.api_request(
            method="POST",
            path=path,
            data=data,
            query_params=query_params,
            headers=headers,
            timeout=timeout,
            retry=retry,
            _target_object=_target_object,
        )

    def _delete_resource(
        self,
        path,
        query_params=None,
        headers=None,
        timeout=_DEFAULT_TIMEOUT,
        retry=DEFAULT_RETRY,
        _target_object=None,
    ):
        """Helper for bucket / blob methods making API 'DELETE' calls.

        Args:
            path str:
                The path of the resource to delete.

            query_params Optional[dict]:
                HTTP query parameters to be passed

            headers Optional[dict]:
                HTTP headers to be passed

            timeout (Optional[Union[float, Tuple[float, float]]]):
                The amount of time, in seconds, to wait for the server response.

                Can also be passed as a tuple (connect_timeout, read_timeout).
                See :meth:`requests.Session.request` documentation for details.

            retry (Optional[Union[google.api_core.retry.Retry, google.cloud.storage.retry.ConditionalRetryPolicy]]):
                How to retry the RPC. A None value will disable retries.
                A google.api_core.retry.Retry value will enable retries, and the object will
                define retriable response codes and errors and configure backoff and timeout options.

                A google.cloud.storage.retry.ConditionalRetryPolicy value wraps a Retry object and
                activates it only if certain conditions are met. This class exists to provide safe defaults
                for RPC calls that are not technically safe to retry normally (due to potential data
                duplication or other side-effects) but become safe to retry if a condition such as
                if_metageneration_match is set.

                See the retry.py source code and docstrings in this package (google.cloud.storage.retry) for
                information on retry types and how to configure them.

            _target_object (Union[ \
                :class:`~google.cloud.storage.bucket.Bucket`, \
                :class:`~google.cloud.storage.bucket.blob`, \
            ]):
                Object to which future data is to be applied -- only relevant
                in the context of a batch.

        Returns:
            dict
                The JSON resource fetched

        Raises:
            google.cloud.exceptions.NotFound
                If the bucket is not found.
        """
        return self._connection.api_request(
            method="DELETE",
            path=path,
            query_params=query_params,
            headers=headers,
            timeout=timeout,
            retry=retry,
            _target_object=_target_object,
        )

    def _bucket_arg_to_bucket(self, bucket_or_name):
        """Helper to return given bucket or create new by name.

        Args:
            bucket_or_name (Union[ \
                :class:`~google.cloud.storage.bucket.Bucket`, \
                 str, \
            ]):
                The bucket resource to pass or name to create.

        Returns:
            google.cloud.storage.bucket.Bucket
                The newly created bucket or the given one.
        """
        if isinstance(bucket_or_name, Bucket):
            bucket = bucket_or_name
            if bucket.client is None:
                bucket._client = self
        else:
            bucket = Bucket(self, name=bucket_or_name)
        return bucket

    def get_bucket(
        self,
        bucket_or_name,
        timeout=_DEFAULT_TIMEOUT,
        if_metageneration_match=None,
        if_metageneration_not_match=None,
        retry=DEFAULT_RETRY,
    ):
        """Retrieve a bucket via a GET request.

        See [API reference docs](https://cloud.google.com/storage/docs/json_api/v1/buckets/get) and a [code sample](https://cloud.google.com/storage/docs/samples/storage-get-bucket-metadata#storage_get_bucket_metadata-python).

        Args:
            bucket_or_name (Union[ \
                :class:`~google.cloud.storage.bucket.Bucket`, \
                 str, \
            ]):
                The bucket resource to pass or name to create.

            timeout (Optional[Union[float, Tuple[float, float]]]):
                The amount of time, in seconds, to wait for the server response.

                Can also be passed as a tuple (connect_timeout, read_timeout).
                See :meth:`requests.Session.request` documentation for details.

            if_metageneration_match (Optional[long]):
                Make the operation conditional on whether the
                blob's current metageneration matches the given value.

            if_metageneration_not_match (Optional[long]):
                Make the operation conditional on whether the blob's
                current metageneration does not match the given value.

            retry (Optional[Union[google.api_core.retry.Retry, google.cloud.storage.retry.ConditionalRetryPolicy]]):
                How to retry the RPC. A None value will disable retries.
                A google.api_core.retry.Retry value will enable retries, and the object will
                define retriable response codes and errors and configure backoff and timeout options.

                A google.cloud.storage.retry.ConditionalRetryPolicy value wraps a Retry object and
                activates it only if certain conditions are met. This class exists to provide safe defaults
                for RPC calls that are not technically safe to retry normally (due to potential data
                duplication or other side-effects) but become safe to retry if a condition such as
                if_metageneration_match is set.

                See the retry.py source code and docstrings in this package (google.cloud.storage.retry) for
                information on retry types and how to configure them.

        Returns:
            google.cloud.storage.bucket.Bucket
                The bucket matching the name provided.

        Raises:
            google.cloud.exceptions.NotFound
                If the bucket is not found.
        """
        bucket = self._bucket_arg_to_bucket(bucket_or_name)
        bucket.reload(
            client=self,
            timeout=timeout,
            if_metageneration_match=if_metageneration_match,
            if_metageneration_not_match=if_metageneration_not_match,
            retry=retry,
        )
        return bucket

    def lookup_bucket(
        self,
        bucket_name,
        timeout=_DEFAULT_TIMEOUT,
        if_metageneration_match=None,
        if_metageneration_not_match=None,
        retry=DEFAULT_RETRY,
    ):
        """Get a bucket by name, returning None if not found.

        You can use this if you would rather check for a None value
        than catching a NotFound exception.

        :type bucket_name: str
        :param bucket_name: The name of the bucket to get.

        :type timeout: float or tuple
        :param timeout:
            (Optional) The amount of time, in seconds, to wait
            for the server response.  See: :ref:`configuring_timeouts`

        :type if_metageneration_match: long
        :param if_metageneration_match: (Optional) Make the operation conditional on whether the
                                        blob's current metageneration matches the given value.

        :type if_metageneration_not_match: long
        :param if_metageneration_not_match: (Optional) Make the operation conditional on whether the
                                            blob's current metageneration does not match the given value.

        :type retry: google.api_core.retry.Retry or google.cloud.storage.retry.ConditionalRetryPolicy
        :param retry:
            (Optional) How to retry the RPC. See: :ref:`configuring_retries`

        :rtype: :class:`google.cloud.storage.bucket.Bucket` or ``NoneType``
        :returns: The bucket matching the name provided or None if not found.
        """
        try:
            return self.get_bucket(
                bucket_name,
                timeout=timeout,
                if_metageneration_match=if_metageneration_match,
                if_metageneration_not_match=if_metageneration_not_match,
                retry=retry,
            )
        except NotFound:
            return None

    def create_bucket(
        self,
        bucket_or_name,
        requester_pays=None,
        project=None,
        user_project=None,
        location=None,
        data_locations=None,
        predefined_acl=None,
        predefined_default_object_acl=None,
        timeout=_DEFAULT_TIMEOUT,
        retry=DEFAULT_RETRY,
    ):
        """Create a new bucket via a POST request.

        See [API reference docs](https://cloud.google.com/storage/docs/json_api/v1/buckets/insert) and a [code sample](https://cloud.google.com/storage/docs/samples/storage-create-bucket#storage_create_bucket-python).

        Args:
            bucket_or_name (Union[ \
                :class:`~google.cloud.storage.bucket.Bucket`, \
                 str, \
            ]):
                The bucket resource to pass or name to create.
            requester_pays (bool):
                DEPRECATED. Use Bucket().requester_pays instead.
                (Optional) Whether requester pays for API requests for
                this bucket and its blobs.
            project (str):
                (Optional) The project under which the bucket is to be created.
                If not passed, uses the project set on the client.
            user_project (str):
                (Optional) The project ID to be billed for API requests
                made via created bucket.
            location (str):
                (Optional) The location of the bucket. If not passed,
                the default location, US, will be used. If specifying a dual-region,
                `data_locations` should be set in conjunction. See:
                https://cloud.google.com/storage/docs/locations
            data_locations (list of str):
                (Optional) The list of regional locations of a custom dual-region bucket.
                Dual-regions require exactly 2 regional locations. See:
                https://cloud.google.com/storage/docs/locations
            predefined_acl (str):
                (Optional) Name of predefined ACL to apply to bucket. See:
                https://cloud.google.com/storage/docs/access-control/lists#predefined-acl
            predefined_default_object_acl (str):
                (Optional) Name of predefined ACL to apply to bucket's objects. See:
                https://cloud.google.com/storage/docs/access-control/lists#predefined-acl
            timeout (Optional[Union[float, Tuple[float, float]]]):
                The amount of time, in seconds, to wait for the server response.

                Can also be passed as a tuple (connect_timeout, read_timeout).
                See :meth:`requests.Session.request` documentation for details.

            retry (Optional[Union[google.api_core.retry.Retry, google.cloud.storage.retry.ConditionalRetryPolicy]]):
                How to retry the RPC. A None value will disable retries.
                A google.api_core.retry.Retry value will enable retries, and the object will
                define retriable response codes and errors and configure backoff and timeout options.

                A google.cloud.storage.retry.ConditionalRetryPolicy value wraps a Retry object and
                activates it only if certain conditions are met. This class exists to provide safe defaults
                for RPC calls that are not technically safe to retry normally (due to potential data
                duplication or other side-effects) but become safe to retry if a condition such as
                if_metageneration_match is set.

                See the retry.py source code and docstrings in this package (google.cloud.storage.retry) for
                information on retry types and how to configure them.

        Returns:
            google.cloud.storage.bucket.Bucket
                The newly created bucket.

        Raises:
            google.cloud.exceptions.Conflict
                If the bucket already exists.
        """
        bucket = self._bucket_arg_to_bucket(bucket_or_name)
        query_params = {}

        if project is None:
            project = self.project

        # Use no project if STORAGE_EMULATOR_HOST is set
        _is_emulator_set = _get_storage_host() != _DEFAULT_STORAGE_HOST
        if _is_emulator_set:
            if project is None:
                project = _get_environ_project()
            if project is None:
                project = "<none>"

        # Only include the project parameter if a project is set.
        # If a project is not set, falls back to API validation (BadRequest).
        if project is not None:
            query_params = {"project": project}

        if requester_pays is not None:
            warnings.warn(
                "requester_pays arg is deprecated. Use Bucket().requester_pays instead.",
                PendingDeprecationWarning,
                stacklevel=1,
            )
            bucket.requester_pays = requester_pays

        if predefined_acl is not None:
            predefined_acl = BucketACL.validate_predefined(predefined_acl)
            query_params["predefinedAcl"] = predefined_acl

        if predefined_default_object_acl is not None:
            predefined_default_object_acl = DefaultObjectACL.validate_predefined(
                predefined_default_object_acl
            )
            query_params["predefinedDefaultObjectAcl"] = predefined_default_object_acl

        if user_project is not None:
            query_params["userProject"] = user_project

        properties = {key: bucket._properties[key] for key in bucket._changes}
        properties["name"] = bucket.name

        if location is not None:
            properties["location"] = location

        if data_locations is not None:
            properties["customPlacementConfig"] = {"dataLocations": data_locations}

        api_response = self._post_resource(
            "/b",
            properties,
            query_params=query_params,
            timeout=timeout,
            retry=retry,
            _target_object=bucket,
        )

        bucket._set_properties(api_response)
        return bucket

    def download_blob_to_file(
        self,
        blob_or_uri,
        file_obj,
        start=None,
        end=None,
        raw_download=False,
        if_etag_match=None,
        if_etag_not_match=None,
        if_generation_match=None,
        if_generation_not_match=None,
        if_metageneration_match=None,
        if_metageneration_not_match=None,
        timeout=_DEFAULT_TIMEOUT,
        checksum="md5",
        retry=DEFAULT_RETRY,
    ):
        """Download the contents of a blob object or blob URI into a file-like object.

        See https://cloud.google.com/storage/docs/downloading-objects

        Args:
            blob_or_uri (Union[ \
            :class:`~google.cloud.storage.blob.Blob`, \
             str, \
            ]):
                The blob resource to pass or URI to download.

            file_obj (file):
                A file handle to which to write the blob's data.

            start (int):
                (Optional) The first byte in a range to be downloaded.

            end (int):
                (Optional) The last byte in a range to be downloaded.

            raw_download (bool):
                (Optional) If true, download the object without any expansion.

            if_etag_match (Union[str, Set[str]]):
                (Optional) See :ref:`using-if-etag-match`

            if_etag_not_match (Union[str, Set[str]]):
                (Optional) See :ref:`using-if-etag-not-match`

            if_generation_match (long):
                (Optional) See :ref:`using-if-generation-match`

            if_generation_not_match (long):
                (Optional) See :ref:`using-if-generation-not-match`

            if_metageneration_match (long):
                (Optional) See :ref:`using-if-metageneration-match`

            if_metageneration_not_match (long):
                (Optional) See :ref:`using-if-metageneration-not-match`

            timeout ([Union[float, Tuple[float, float]]]):
                (Optional) The amount of time, in seconds, to wait
                for the server response.  See: :ref:`configuring_timeouts`

            checksum (str):
                (Optional) The type of checksum to compute to verify the integrity
                of the object. The response headers must contain a checksum of the
                requested type. If the headers lack an appropriate checksum (for
                instance in the case of transcoded or ranged downloads where the
                remote service does not know the correct checksum, including
                downloads where chunk_size is set) an INFO-level log will be
                emitted. Supported values are "md5", "crc32c" and None. The default
                is "md5".
            retry (google.api_core.retry.Retry or google.cloud.storage.retry.ConditionalRetryPolicy)
                (Optional) How to retry the RPC. A None value will disable
                retries. A google.api_core.retry.Retry value will enable retries,
                and the object will define retriable response codes and errors and
                configure backoff and timeout options.

                A google.cloud.storage.retry.ConditionalRetryPolicy value wraps a
                Retry object and activates it only if certain conditions are met.
                This class exists to provide safe defaults for RPC calls that are
                not technically safe to retry normally (due to potential data
                duplication or other side-effects) but become safe to retry if a
                condition such as if_metageneration_match is set.

                See the retry.py source code and docstrings in this package
                (google.cloud.storage.retry) for information on retry types and how
                to configure them.

                Media operations (downloads and uploads) do not support non-default
                predicates in a Retry object. The default will always be used. Other
                configuration changes for Retry objects such as delays and deadlines
                are respected.
        """

        if not isinstance(blob_or_uri, Blob):
            blob_or_uri = Blob.from_string(blob_or_uri)

        blob_or_uri._prep_and_do_download(
            file_obj,
            client=self,
            start=start,
            end=end,
            raw_download=raw_download,
            if_etag_match=if_etag_match,
            if_etag_not_match=if_etag_not_match,
            if_generation_match=if_generation_match,
            if_generation_not_match=if_generation_not_match,
            if_metageneration_match=if_metageneration_match,
            if_metageneration_not_match=if_metageneration_not_match,
            timeout=timeout,
            checksum=checksum,
            retry=retry,
        )

    def list_blobs(
        self,
        bucket_or_name,
        max_results=None,
        page_token=None,
        prefix=None,
        delimiter=None,
        start_offset=None,
        end_offset=None,
        include_trailing_delimiter=None,
        versions=None,
        projection="noAcl",
        fields=None,
        page_size=None,
        timeout=_DEFAULT_TIMEOUT,
        retry=DEFAULT_RETRY,
        match_glob=None,
    ):
        """Return an iterator used to find blobs in the bucket.

        If :attr:`user_project` is set, bills the API request to that project.

        .. note::
          List prefixes (directories) in a bucket using a prefix and delimiter.
          See a [code sample](https://cloud.google.com/storage/docs/samples/storage-list-files-with-prefix#storage_list_files_with_prefix-python)
          listing objects using a prefix filter.

        Args:
            bucket_or_name (Union[ \
                :class:`~google.cloud.storage.bucket.Bucket`, \
                 str, \
            ]):
                The bucket resource to pass or name to create.

            max_results (int):
                (Optional) The maximum number of blobs to return.

            page_token (str):
                (Optional) If present, return the next batch of blobs, using the
                value, which must correspond to the ``nextPageToken`` value
                returned in the previous response.  Deprecated: use the ``pages``
                property of the returned iterator instead of manually passing the
                token.

            prefix (str):
                (Optional) Prefix used to filter blobs.

            delimiter (str):
                (Optional) Delimiter, used with ``prefix`` to
                emulate hierarchy.

            start_offset (str):
                (Optional) Filter results to objects whose names are
                lexicographically equal to or after ``startOffset``. If
                ``endOffset`` is also set, the objects listed will have names
                between ``startOffset`` (inclusive) and ``endOffset``
                (exclusive).

            end_offset (str):
                (Optional) Filter results to objects whose names are
                lexicographically before ``endOffset``. If ``startOffset`` is
                also set, the objects listed will have names between
                ``startOffset`` (inclusive) and ``endOffset`` (exclusive).

            include_trailing_delimiter (boolean):
                (Optional) If true, objects that end in exactly one instance of
                ``delimiter`` will have their metadata included in ``items`` in
                addition to ``prefixes``.

            versions (bool):
                (Optional) Whether object versions should be returned
                as separate blobs.

            projection (str):
                (Optional) If used, must be 'full' or 'noAcl'.
                Defaults to ``'noAcl'``. Specifies the set of
                properties to return.

            fields (str):
                (Optional) Selector specifying which fields to include
                in a partial response. Must be a list of fields. For
                example to get a partial response with just the next
                page token and the name and language of each blob returned:
                ``'items(name,contentLanguage),nextPageToken'``.
                See: https://cloud.google.com/storage/docs/json_api/v1/parameters#fields

            page_size (int):
                (Optional) Maximum number of blobs to return in each page.
                Defaults to a value set by the API.

            timeout (Optional[Union[float, Tuple[float, float]]]):
                The amount of time, in seconds, to wait for the server response.

                Can also be passed as a tuple (connect_timeout, read_timeout).
                See :meth:`requests.Session.request` documentation for details.

            retry (Optional[Union[google.api_core.retry.Retry, google.cloud.storage.retry.ConditionalRetryPolicy]]):
                How to retry the RPC. A None value will disable retries.
                A google.api_core.retry.Retry value will enable retries, and the object will
                define retriable response codes and errors and configure backoff and timeout options.

                A google.cloud.storage.retry.ConditionalRetryPolicy value wraps a Retry object and
                activates it only if certain conditions are met. This class exists to provide safe defaults
                for RPC calls that are not technically safe to retry normally (due to potential data
                duplication or other side-effects) but become safe to retry if a condition such as
                if_metageneration_match is set.

                See the retry.py source code and docstrings in this package (google.cloud.storage.retry) for
                information on retry types and how to configure them.

            match_glob (str):
                (Optional) A glob pattern used to filter results (for example, foo*bar).
                The string value must be UTF-8 encoded. See:
                https://cloud.google.com/storage/docs/json_api/v1/objects/list#list-object-glob

        Returns:
            Iterator of all :class:`~google.cloud.storage.blob.Blob`
            in this bucket matching the arguments. The RPC call
            returns a response when the iterator is consumed.

            As part of the response, you'll also get back an iterator.prefixes entity that lists object names
            up to and including the requested delimiter. Duplicate entries are omitted from this list.
        """
        bucket = self._bucket_arg_to_bucket(bucket_or_name)

        extra_params = {"projection": projection}

        if prefix is not None:
            extra_params["prefix"] = prefix

        if delimiter is not None:
            extra_params["delimiter"] = delimiter

        if match_glob is not None:
            extra_params["matchGlob"] = match_glob

        if start_offset is not None:
            extra_params["startOffset"] = start_offset

        if end_offset is not None:
            extra_params["endOffset"] = end_offset

        if include_trailing_delimiter is not None:
            extra_params["includeTrailingDelimiter"] = include_trailing_delimiter

        if versions is not None:
            extra_params["versions"] = versions

        if fields is not None:
            extra_params["fields"] = fields

        if bucket.user_project is not None:
            extra_params["userProject"] = bucket.user_project

        path = bucket.path + "/o"
        iterator = self._list_resource(
            path,
            _item_to_blob,
            page_token=page_token,
            max_results=max_results,
            extra_params=extra_params,
            page_start=_blobs_page_start,
            page_size=page_size,
            timeout=timeout,
            retry=retry,
        )
        iterator.bucket = bucket
        iterator.prefixes = set()
        return iterator

    def list_buckets(
        self,
        max_results=None,
        page_token=None,
        prefix=None,
        projection="noAcl",
        fields=None,
        project=None,
        page_size=None,
        timeout=_DEFAULT_TIMEOUT,
        retry=DEFAULT_RETRY,
    ):
        """Get all buckets in the project associated to the client.

        This will not populate the list of blobs available in each
        bucket.

        See [API reference docs](https://cloud.google.com/storage/docs/json_api/v1/buckets/list) and a [code sample](https://cloud.google.com/storage/docs/samples/storage-list-buckets#storage_list_buckets-python).

        :type max_results: int
        :param max_results: (Optional) The maximum number of buckets to return.

        :type page_token: str
        :param page_token:
            (Optional) If present, return the next batch of buckets, using the
            value, which must correspond to the ``nextPageToken`` value
            returned in the previous response.  Deprecated: use the ``pages``
            property of the returned iterator instead of manually passing the
            token.

        :type prefix: str
        :param prefix: (Optional) Filter results to buckets whose names begin
                       with this prefix.

        :type projection: str
        :param projection:
            (Optional) Specifies the set of properties to return. If used, must
            be 'full' or 'noAcl'. Defaults to 'noAcl'.

        :type fields: str
        :param fields:
            (Optional) Selector specifying which fields to include in a partial
            response. Must be a list of fields. For example to get a partial
            response with just the next page token and the language of each
            bucket returned: 'items/id,nextPageToken'

        :type project: str
        :param project: (Optional) The project whose buckets are to be listed.
                        If not passed, uses the project set on the client.

        :type page_size: int
        :param page_size: (Optional) Maximum number of buckets to return in each page.
            Defaults to a value set by the API.

        :type timeout: float or tuple
        :param timeout:
            (Optional) The amount of time, in seconds, to wait
            for the server response.  See: :ref:`configuring_timeouts`

        :type retry: google.api_core.retry.Retry or google.cloud.storage.retry.ConditionalRetryPolicy
        :param retry:
            (Optional) How to retry the RPC. See: :ref:`configuring_retries`

        :rtype: :class:`~google.api_core.page_iterator.Iterator`
        :raises ValueError: if both ``project`` is ``None`` and the client's
                            project is also ``None``.
        :returns: Iterator of all :class:`~google.cloud.storage.bucket.Bucket`
                  belonging to this project.
        """
        extra_params = {}

        if project is None:
            project = self.project

        # Use no project if STORAGE_EMULATOR_HOST is set
        _is_emulator_set = _get_storage_host() != _DEFAULT_STORAGE_HOST
        if _is_emulator_set:
            if project is None:
                project = _get_environ_project()
            if project is None:
                project = "<none>"

        # Only include the project parameter if a project is set.
        # If a project is not set, falls back to API validation (BadRequest).
        if project is not None:
            extra_params = {"project": project}

        if prefix is not None:
            extra_params["prefix"] = prefix

        extra_params["projection"] = projection

        if fields is not None:
            extra_params["fields"] = fields

        return self._list_resource(
            "/b",
            _item_to_bucket,
            page_token=page_token,
            max_results=max_results,
            extra_params=extra_params,
            page_size=page_size,
            timeout=timeout,
            retry=retry,
        )

    def create_hmac_key(
        self,
        service_account_email,
        project_id=None,
        user_project=None,
        timeout=_DEFAULT_TIMEOUT,
        retry=None,
    ):
        """Create an HMAC key for a service account.

        :type service_account_email: str
        :param service_account_email: e-mail address of the service account

        :type project_id: str
        :param project_id: (Optional) Explicit project ID for the key.
            Defaults to the client's project.

        :type user_project: str
        :param user_project: (Optional) This parameter is currently ignored.

        :type timeout: float or tuple
        :param timeout:
            (Optional) The amount of time, in seconds, to wait
            for the server response.  See: :ref:`configuring_timeouts`

        :type retry: google.api_core.retry.Retry or google.cloud.storage.retry.ConditionalRetryPolicy
        :param retry: (Optional) How to retry the RPC. A None value will disable retries.
            A google.api_core.retry.Retry value will enable retries, and the object will
            define retriable response codes and errors and configure backoff and timeout options.

            A google.cloud.storage.retry.ConditionalRetryPolicy value wraps a Retry object and
            activates it only if certain conditions are met. This class exists to provide safe defaults
            for RPC calls that are not technically safe to retry normally (due to potential data
            duplication or other side-effects) but become safe to retry if a condition such as
            if_metageneration_match is set.

            See the retry.py source code and docstrings in this package (google.cloud.storage.retry) for
            information on retry types and how to configure them.

        :rtype:
            Tuple[:class:`~google.cloud.storage.hmac_key.HMACKeyMetadata`, str]
        :returns: metadata for the created key, plus the bytes of the key's secret, which is an 40-character base64-encoded string.
        """
        if project_id is None:
            project_id = self.project

        path = f"/projects/{project_id}/hmacKeys"
        qs_params = {"serviceAccountEmail": service_account_email}

        if user_project is not None:
            qs_params["userProject"] = user_project

        api_response = self._post_resource(
            path,
            None,
            query_params=qs_params,
            timeout=timeout,
            retry=retry,
        )
        metadata = HMACKeyMetadata(self)
        metadata._properties = api_response["metadata"]
        secret = api_response["secret"]
        return metadata, secret

    def list_hmac_keys(
        self,
        max_results=None,
        service_account_email=None,
        show_deleted_keys=None,
        project_id=None,
        user_project=None,
        timeout=_DEFAULT_TIMEOUT,
        retry=DEFAULT_RETRY,
    ):
        """List HMAC keys for a project.

        :type max_results: int
        :param max_results:
            (Optional) Max number of keys to return in a given page.

        :type service_account_email: str
        :param service_account_email:
            (Optional) Limit keys to those created by the given service account.

        :type show_deleted_keys: bool
        :param show_deleted_keys:
            (Optional) Included deleted keys in the list. Default is to
            exclude them.

        :type project_id: str
        :param project_id: (Optional) Explicit project ID for the key.
            Defaults to the client's project.

        :type user_project: str
        :param user_project: (Optional) This parameter is currently ignored.

        :type timeout: float or tuple
        :param timeout:
            (Optional) The amount of time, in seconds, to wait
            for the server response.  See: :ref:`configuring_timeouts`

        :type retry: google.api_core.retry.Retry or google.cloud.storage.retry.ConditionalRetryPolicy
        :param retry:
            (Optional) How to retry the RPC. See: :ref:`configuring_retries`

        :rtype:
            Tuple[:class:`~google.cloud.storage.hmac_key.HMACKeyMetadata`, str]
        :returns: metadata for the created key, plus the bytes of the key's secret, which is an 40-character base64-encoded string.
        """
        if project_id is None:
            project_id = self.project

        path = f"/projects/{project_id}/hmacKeys"
        extra_params = {}

        if service_account_email is not None:
            extra_params["serviceAccountEmail"] = service_account_email

        if show_deleted_keys is not None:
            extra_params["showDeletedKeys"] = show_deleted_keys

        if user_project is not None:
            extra_params["userProject"] = user_project

        return self._list_resource(
            path,
            _item_to_hmac_key_metadata,
            max_results=max_results,
            extra_params=extra_params,
            timeout=timeout,
            retry=retry,
        )

    def get_hmac_key_metadata(
        self, access_id, project_id=None, user_project=None, timeout=_DEFAULT_TIMEOUT
    ):
        """Return a metadata instance for the given HMAC key.

        :type access_id: str
        :param access_id: Unique ID of an existing key.

        :type project_id: str
        :param project_id: (Optional) Project ID of an existing key.
            Defaults to client's project.

        :type timeout: float or tuple
        :param timeout:
            (Optional) The amount of time, in seconds, to wait
            for the server response.  See: :ref:`configuring_timeouts`

        :type user_project: str
        :param user_project: (Optional) This parameter is currently ignored.
        """
        metadata = HMACKeyMetadata(self, access_id, project_id, user_project)
        metadata.reload(timeout=timeout)  # raises NotFound for missing key
        return metadata

    def generate_signed_post_policy_v4(
        self,
        bucket_name,
        blob_name,
        expiration,
        conditions=None,
        fields=None,
        credentials=None,
        virtual_hosted_style=False,
        bucket_bound_hostname=None,
        scheme="http",
        service_account_email=None,
        access_token=None,
    ):
        """Generate a V4 signed policy object. Generated policy object allows user to upload objects with a POST request.

        .. note::

            Assumes ``credentials`` implements the
            :class:`google.auth.credentials.Signing` interface. Also assumes
            ``credentials`` has a ``service_account_email`` property which
            identifies the credentials.

        See a [code sample](https://github.com/googleapis/python-storage/blob/main/samples/snippets/storage_generate_signed_post_policy_v4.py).

        :type bucket_name: str
        :param bucket_name: Bucket name.

        :type blob_name: str
        :param blob_name: Object name.

        :type expiration: Union[Integer, datetime.datetime, datetime.timedelta]
        :param expiration: Policy expiration time. If a ``datetime`` instance is
                           passed without an explicit ``tzinfo`` set,  it will be
                           assumed to be ``UTC``.

        :type conditions: list
        :param conditions: (Optional) List of POST policy conditions, which are
                           used to restrict what is allowed in the request.

        :type fields: dict
        :param fields: (Optional) Additional elements to include into request.

        :type credentials: :class:`google.auth.credentials.Signing`
        :param credentials: (Optional) Credentials object with an associated private
                            key to sign text.

        :type virtual_hosted_style: bool
        :param virtual_hosted_style: (Optional) If True, construct the URL relative to the bucket
                                     virtual hostname, e.g., '<bucket-name>.storage.googleapis.com'.

        :type bucket_bound_hostname: str
        :param bucket_bound_hostname:
            (Optional) If passed, construct the URL relative to the bucket-bound hostname.
            Value can be bare or with a scheme, e.g., 'example.com' or 'http://example.com'.
            See: https://cloud.google.com/storage/docs/request-endpoints#cname

        :type scheme: str
        :param scheme:
            (Optional) If ``bucket_bound_hostname`` is passed as a bare hostname, use
            this value as a scheme. ``https`` will work only when using a CDN.
            Defaults to ``"http"``.

        :type service_account_email: str
        :param service_account_email: (Optional) E-mail address of the service account.

        :type access_token: str
        :param access_token: (Optional) Access token for a service account.

        :rtype: dict
        :returns: Signed POST policy.
        """
        credentials = self._credentials if credentials is None else credentials
        ensure_signed_credentials(credentials)

        # prepare policy conditions and fields
        timestamp, datestamp = get_v4_now_dtstamps()

        x_goog_credential = "{email}/{datestamp}/auto/storage/goog4_request".format(
            email=credentials.signer_email, datestamp=datestamp
        )
        required_conditions = [
            {"bucket": bucket_name},
            {"key": blob_name},
            {"x-goog-date": timestamp},
            {"x-goog-credential": x_goog_credential},
            {"x-goog-algorithm": "GOOG4-RSA-SHA256"},
        ]

        conditions = conditions or []
        policy_fields = {}
        for key, value in sorted((fields or {}).items()):
            if not key.startswith("x-ignore-"):
                policy_fields[key] = value
                conditions.append({key: value})

        conditions += required_conditions

        # calculate policy expiration time
        now = _NOW()
        if expiration is None:
            expiration = now + datetime.timedelta(hours=1)

        policy_expires = now + datetime.timedelta(
            seconds=get_expiration_seconds_v4(expiration)
        )

        # encode policy for signing
        policy = json.dumps(
            collections.OrderedDict(
                sorted(
                    {
                        "conditions": conditions,
                        "expiration": policy_expires.isoformat() + "Z",
                    }.items()
                )
            ),
            separators=(",", ":"),
        )
        str_to_sign = base64.b64encode(policy.encode("utf-8"))

        # sign the policy and get its cryptographic signature
        if access_token and service_account_email:
            signature = _sign_message(str_to_sign, access_token, service_account_email)
            signature_bytes = base64.b64decode(signature)
        else:
            signature_bytes = credentials.sign_bytes(str_to_sign)

        # get hexadecimal representation of the signature
        signature = binascii.hexlify(signature_bytes).decode("utf-8")

        policy_fields.update(
            {
                "key": blob_name,
                "x-goog-algorithm": "GOOG4-RSA-SHA256",
                "x-goog-credential": x_goog_credential,
                "x-goog-date": timestamp,
                "x-goog-signature": signature,
                "policy": str_to_sign.decode("utf-8"),
            }
        )
        # designate URL
        if virtual_hosted_style:
            url = f"https://{bucket_name}.storage.googleapis.com/"
        elif bucket_bound_hostname:
            url = f"{_bucket_bound_hostname_url(bucket_bound_hostname, scheme)}/"
        else:
            url = f"https://storage.googleapis.com/{bucket_name}/"

        return {"url": url, "fields": policy_fields}


def _item_to_bucket(iterator, item):
    """Convert a JSON bucket to the native object.

    :type iterator: :class:`~google.api_core.page_iterator.Iterator`
    :param iterator: The iterator that has retrieved the item.

    :type item: dict
    :param item: An item to be converted to a bucket.

    :rtype: :class:`.Bucket`
    :returns: The next bucket in the page.
    """
    name = item.get("name")
    bucket = Bucket(iterator.client, name)
    bucket._set_properties(item)
    return bucket


def _item_to_hmac_key_metadata(iterator, item):
    """Convert a JSON key metadata resource to the native object.

    :type iterator: :class:`~google.api_core.page_iterator.Iterator`
    :param iterator: The iterator that has retrieved the item.

    :type item: dict
    :param item: An item to be converted to a key metadata instance.

    :rtype: :class:`~google.cloud.storage.hmac_key.HMACKeyMetadata`
    :returns: The next key metadata instance in the page.
    """
    metadata = HMACKeyMetadata(iterator.client)
    metadata._properties = item
    return metadata<|MERGE_RESOLUTION|>--- conflicted
+++ resolved
@@ -133,11 +133,7 @@
         # are passed along, for use in __reduce__ defined elsewhere.
         self._initial_client_info = client_info
         self._initial_client_options = client_options
-<<<<<<< HEAD
-        self._initial_credentials = credentials
         self._extra_headers = extra_headers
-=======
->>>>>>> 1ef0e1a9
 
         kw_args = {"client_info": client_info}
 
