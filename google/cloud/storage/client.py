# Copyright 2015 Google LLC
#
# Licensed under the Apache License, Version 2.0 (the "License");
# you may not use this file except in compliance with the License.
# You may obtain a copy of the License at
#
#     http://www.apache.org/licenses/LICENSE-2.0
#
# Unless required by applicable law or agreed to in writing, software
# distributed under the License is distributed on an "AS IS" BASIS,
# WITHOUT WARRANTIES OR CONDITIONS OF ANY KIND, either express or implied.
# See the License for the specific language governing permissions and
# limitations under the License.

"""Client for interacting with the Google Cloud Storage API."""

import base64
import binascii
import collections
import datetime
import functools
import json
import warnings
import google.api_core.client_options

from google.auth.credentials import AnonymousCredentials

from google import resumable_media

from google.api_core import page_iterator
from google.cloud._helpers import _LocalStack, _NOW
from google.cloud.client import ClientWithProject
from google.cloud.exceptions import NotFound
from google.cloud.storage._helpers import _get_storage_host
from google.cloud.storage._helpers import _bucket_bound_hostname_url
from google.cloud.storage._http import Connection
from google.cloud.storage._signing import (
    get_expiration_seconds_v4,
    get_v4_now_dtstamps,
    ensure_signed_credentials,
    _sign_message,
)
from google.cloud.storage.batch import Batch
from google.cloud.storage.bucket import Bucket, _item_to_blob, _blobs_page_start
from google.cloud.storage.blob import (
    Blob,
    _get_encryption_headers,
    _raise_from_invalid_response,
)
from google.cloud.storage.hmac_key import HMACKeyMetadata
from google.cloud.storage.acl import BucketACL
from google.cloud.storage.acl import DefaultObjectACL
from google.cloud.storage.constants import _DEFAULT_TIMEOUT
from google.cloud.storage.retry import DEFAULT_RETRY
from google.cloud.storage.retry import DEFAULT_RETRY_IF_METAGENERATION_SPECIFIED


_marker = object()


class Client(ClientWithProject):
    """Client to bundle configuration needed for API requests.

    :type project: str or None
    :param project: the project which the client acts on behalf of. Will be
                    passed when creating a topic.  If not passed,
                    falls back to the default inferred from the environment.

    :type credentials: :class:`~google.auth.credentials.Credentials`
    :param credentials: (Optional) The OAuth2 Credentials to use for this
                        client. If not passed (and if no ``_http`` object is
                        passed), falls back to the default inferred from the
                        environment.

    :type _http: :class:`~requests.Session`
    :param _http: (Optional) HTTP object to make requests. Can be any object
                  that defines ``request()`` with the same interface as
                  :meth:`requests.Session.request`. If not passed, an
                  ``_http`` object is created that is bound to the
                  ``credentials`` for the current object.
                  This parameter should be considered private, and could
                  change in the future.

    :type client_info: :class:`~google.api_core.client_info.ClientInfo`
    :param client_info:
        The client info used to send a user-agent string along with API
        requests. If ``None``, then default info will be used. Generally,
        you only need to set this if you're developing your own library
        or partner tool.

    :type client_options: :class:`~google.api_core.client_options.ClientOptions` or :class:`dict`
    :param client_options: (Optional) Client options used to set user options on the client.
        API Endpoint should be set through client_options.
    """

    SCOPE = (
        "https://www.googleapis.com/auth/devstorage.full_control",
        "https://www.googleapis.com/auth/devstorage.read_only",
        "https://www.googleapis.com/auth/devstorage.read_write",
    )
    """The scopes required for authenticating as a Cloud Storage consumer."""

    def __init__(
        self,
        project=_marker,
        credentials=None,
        _http=None,
        client_info=None,
        client_options=None,
    ):
        self._base_connection = None

        if project is None:
            no_project = True
            project = "<none>"
        else:
            no_project = False

        if project is _marker:
            project = None

        super(Client, self).__init__(
            project=project,
            credentials=credentials,
            client_options=client_options,
            _http=_http,
        )

        kw_args = {"client_info": client_info}

        kw_args["api_endpoint"] = _get_storage_host()

        if client_options:
            if type(client_options) == dict:
                client_options = google.api_core.client_options.from_dict(
                    client_options
                )
            if client_options.api_endpoint:
                api_endpoint = client_options.api_endpoint
                kw_args["api_endpoint"] = api_endpoint

        if no_project:
            self.project = None

        self._connection = Connection(self, **kw_args)
        self._batch_stack = _LocalStack()

    @classmethod
    def create_anonymous_client(cls):
        """Factory: return client with anonymous credentials.

        .. note::

           Such a client has only limited access to "public" buckets:
           listing their contents and downloading their blobs.

        :rtype: :class:`google.cloud.storage.client.Client`
        :returns: Instance w/ anonymous credentials and no project.
        """
        client = cls(project="<none>", credentials=AnonymousCredentials())
        client.project = None
        return client

    @property
    def _connection(self):
        """Get connection or batch on the client.

        :rtype: :class:`google.cloud.storage._http.Connection`
        :returns: The connection set on the client, or the batch
                  if one is set.
        """
        if self.current_batch is not None:
            return self.current_batch
        else:
            return self._base_connection

    @_connection.setter
    def _connection(self, value):
        """Set connection on the client.

        Intended to be used by constructor (since the base class calls)
            self._connection = connection
        Will raise if the connection is set more than once.

        :type value: :class:`google.cloud.storage._http.Connection`
        :param value: The connection set on the client.

        :raises: :class:`ValueError` if connection has already been set.
        """
        if self._base_connection is not None:
            raise ValueError("Connection already set on client")
        self._base_connection = value

    def _push_batch(self, batch):
        """Push a batch onto our stack.

        "Protected", intended for use by batch context mgrs.

        :type batch: :class:`google.cloud.storage.batch.Batch`
        :param batch: newly-active batch
        """
        self._batch_stack.push(batch)

    def _pop_batch(self):
        """Pop a batch from our stack.

        "Protected", intended for use by batch context mgrs.

        :raises: IndexError if the stack is empty.
        :rtype: :class:`google.cloud.storage.batch.Batch`
        :returns: the top-most batch/transaction, after removing it.
        """
        return self._batch_stack.pop()

    def _bucket_arg_to_bucket(self, bucket_or_name):
        """Helper to return given bucket or create new by name.

        Args:
            bucket_or_name (Union[ \
                :class:`~google.cloud.storage.bucket.Bucket`, \
                 str, \
            ]):
                The bucket resource to pass or name to create.

        Returns:
            google.cloud.storage.bucket.Bucket
                The newly created bucket or the given one.
        """
        if isinstance(bucket_or_name, Bucket):
            bucket = bucket_or_name
        else:
            bucket = Bucket(self, name=bucket_or_name)
        return bucket

    @property
    def current_batch(self):
        """Currently-active batch.

        :rtype: :class:`google.cloud.storage.batch.Batch` or ``NoneType`` (if
                no batch is active).
        :returns: The batch at the top of the batch stack.
        """
        return self._batch_stack.top

    def get_service_account_email(
        self, project=None, timeout=_DEFAULT_TIMEOUT, retry=DEFAULT_RETRY
    ):
        """Get the email address of the project's GCS service account

        :type project: str
        :param project:
            (Optional) Project ID to use for retreiving GCS service account
            email address.  Defaults to the client's project.
        :type timeout: float or tuple
        :param timeout: (Optional) The amount of time, in seconds, to wait
            for the server response.

            Can also be passed as a tuple (connect_timeout, read_timeout).
            See :meth:`requests.Session.request` documentation for details.

        :type retry: google.api_core.retry.Retry or google.cloud.storage.retry.ConditionalRetryPolicy
        :param retry: (Optional) How to retry the RPC. A None value will disable retries.
            A google.api_core.retry.Retry value will enable retries, and the object will
            define retriable response codes and errors and configure backoff and timeout options.

            A google.cloud.storage.retry.ConditionalRetryPolicy value wraps a Retry object and
            activates it only if certain conditions are met. This class exists to provide safe defaults
            for RPC calls that are not technically safe to retry normally (due to potential data
            duplication or other side-effects) but become safe to retry if a condition such as
            if_metageneration_match is set.

            See the retry.py source code and docstrings in this package (google.cloud.storage.retry) for
            information on retry types and how to configure them.

        :rtype: str
        :returns: service account email address
        """
        if project is None:
            project = self.project
        path = "/projects/%s/serviceAccount" % (project,)
        api_response = self._base_connection.api_request(
            method="GET", path=path, timeout=timeout, retry=retry,
        )
        return api_response["email_address"]

    def bucket(self, bucket_name, user_project=None):
        """Factory constructor for bucket object.

        .. note::
          This will not make an HTTP request; it simply instantiates
          a bucket object owned by this client.

        :type bucket_name: str
        :param bucket_name: The name of the bucket to be instantiated.

        :type user_project: str
        :param user_project: (Optional) The project ID to be billed for API
                             requests made via the bucket.

        :rtype: :class:`google.cloud.storage.bucket.Bucket`
        :returns: The bucket object created.
        """
        return Bucket(client=self, name=bucket_name, user_project=user_project)

    def batch(self):
        """Factory constructor for batch object.

        .. note::
          This will not make an HTTP request; it simply instantiates
          a batch object owned by this client.

        :rtype: :class:`google.cloud.storage.batch.Batch`
        :returns: The batch object created.
        """
        return Batch(client=self)

    def get_bucket(
        self,
        bucket_or_name,
        timeout=_DEFAULT_TIMEOUT,
        if_metageneration_match=None,
        if_metageneration_not_match=None,
        retry=DEFAULT_RETRY_IF_METAGENERATION_SPECIFIED,
    ):
        """API call: retrieve a bucket via a GET request.

        See
        https://cloud.google.com/storage/docs/json_api/v1/buckets/get

        Args:
            bucket_or_name (Union[ \
                :class:`~google.cloud.storage.bucket.Bucket`, \
                 str, \
            ]):
                The bucket resource to pass or name to create.

            timeout (Optional[Union[float, Tuple[float, float]]]):
                The amount of time, in seconds, to wait for the server response.

                Can also be passed as a tuple (connect_timeout, read_timeout).
                See :meth:`requests.Session.request` documentation for details.

            if_metageneration_match (Optional[long]):
                Make the operation conditional on whether the
                blob's current metageneration matches the given value.

            if_metageneration_not_match (Optional[long]):
                Make the operation conditional on whether the blob's
                current metageneration does not match the given value.

            retry (Optional[Union[google.api_core.retry.Retry, google.cloud.storage.retry.ConditionalRetryPolicy]]):
                How to retry the RPC. A None value will disable retries.
                A google.api_core.retry.Retry value will enable retries, and the object will
                define retriable response codes and errors and configure backoff and timeout options.

                A google.cloud.storage.retry.ConditionalRetryPolicy value wraps a Retry object and
                activates it only if certain conditions are met. This class exists to provide safe defaults
                for RPC calls that are not technically safe to retry normally (due to potential data
                duplication or other side-effects) but become safe to retry if a condition such as
                if_metageneration_match is set.

                See the retry.py source code and docstrings in this package (google.cloud.storage.retry) for
                information on retry types and how to configure them.

        Returns:
            google.cloud.storage.bucket.Bucket
                The bucket matching the name provided.

        Raises:
            google.cloud.exceptions.NotFound
                If the bucket is not found.

        Examples:
            Retrieve a bucket using a string.

            .. literalinclude:: snippets.py
                :start-after: [START get_bucket]
                :end-before: [END get_bucket]
                :dedent: 4

            Get a bucket using a resource.

            >>> from google.cloud import storage
            >>> client = storage.Client()

            >>> # Set properties on a plain resource object.
            >>> bucket = client.get_bucket("my-bucket-name")

            >>> # Time passes. Another program may have modified the bucket
            ... # in the meantime, so you want to get the latest state.
            >>> bucket = client.get_bucket(bucket)  # API request.

        """
        bucket = self._bucket_arg_to_bucket(bucket_or_name)
        bucket.reload(
            client=self,
            timeout=timeout,
            if_metageneration_match=if_metageneration_match,
            if_metageneration_not_match=if_metageneration_not_match,
            retry=retry,
        )
        return bucket

    def lookup_bucket(
        self,
        bucket_name,
        timeout=_DEFAULT_TIMEOUT,
        if_metageneration_match=None,
        if_metageneration_not_match=None,
        retry=DEFAULT_RETRY_IF_METAGENERATION_SPECIFIED,
    ):
        """Get a bucket by name, returning None if not found.

        You can use this if you would rather check for a None value
        than catching an exception:

        .. literalinclude:: snippets.py
            :start-after: [START lookup_bucket]
            :end-before: [END lookup_bucket]
            :dedent: 4

        :type bucket_name: str
        :param bucket_name: The name of the bucket to get.

        :type timeout: float or tuple
        :param timeout: (Optional) The amount of time, in seconds, to wait
            for the server response.

            Can also be passed as a tuple (connect_timeout, read_timeout).
            See :meth:`requests.Session.request` documentation for details.

        :type if_metageneration_match: long
        :param if_metageneration_match: (Optional) Make the operation conditional on whether the
                                        blob's current metageneration matches the given value.

        :type if_metageneration_not_match: long
        :param if_metageneration_not_match: (Optional) Make the operation conditional on whether the
                                            blob's current metageneration does not match the given value.

        :type retry: google.api_core.retry.Retry or google.cloud.storage.retry.ConditionalRetryPolicy
        :param retry: (Optional) How to retry the RPC. A None value will disable retries.
            A google.api_core.retry.Retry value will enable retries, and the object will
            define retriable response codes and errors and configure backoff and timeout options.

            A google.cloud.storage.retry.ConditionalRetryPolicy value wraps a Retry object and
            activates it only if certain conditions are met. This class exists to provide safe defaults
            for RPC calls that are not technically safe to retry normally (due to potential data
            duplication or other side-effects) but become safe to retry if a condition such as
            if_metageneration_match is set.

            See the retry.py source code and docstrings in this package (google.cloud.storage.retry) for
            information on retry types and how to configure them.

        :rtype: :class:`google.cloud.storage.bucket.Bucket`
        :returns: The bucket matching the name provided or None if not found.
        """
        try:
            return self.get_bucket(
                bucket_name,
                timeout=timeout,
                if_metageneration_match=if_metageneration_match,
                if_metageneration_not_match=if_metageneration_not_match,
                retry=retry,
            )
        except NotFound:
            return None

    def create_bucket(
        self,
        bucket_or_name,
        requester_pays=None,
        project=None,
        user_project=None,
        location=None,
        predefined_acl=None,
        predefined_default_object_acl=None,
        timeout=_DEFAULT_TIMEOUT,
        retry=DEFAULT_RETRY,
    ):
        """API call: create a new bucket via a POST request.

        See
        https://cloud.google.com/storage/docs/json_api/v1/buckets/insert

        Args:
            bucket_or_name (Union[ \
                :class:`~google.cloud.storage.bucket.Bucket`, \
                 str, \
            ]):
                The bucket resource to pass or name to create.
            requester_pays (bool):
                DEPRECATED. Use Bucket().requester_pays instead.
                (Optional) Whether requester pays for API requests for
                this bucket and its blobs.
            project (str):
                (Optional) The project under which the bucket is to be created.
                If not passed, uses the project set on the client.
            user_project (str):
                (Optional) The project ID to be billed for API requests
                made via created bucket.
            location (str):
                (Optional) The location of the bucket. If not passed,
                the default location, US, will be used. See
                https://cloud.google.com/storage/docs/bucket-locations
            predefined_acl (str):
                (Optional) Name of predefined ACL to apply to bucket. See:
                https://cloud.google.com/storage/docs/access-control/lists#predefined-acl
            predefined_default_object_acl (str):
                (Optional) Name of predefined ACL to apply to bucket's objects. See:
                https://cloud.google.com/storage/docs/access-control/lists#predefined-acl
            timeout (Optional[Union[float, Tuple[float, float]]]):
                The amount of time, in seconds, to wait for the server response.

                Can also be passed as a tuple (connect_timeout, read_timeout).
                See :meth:`requests.Session.request` documentation for details.

            retry (Optional[Union[google.api_core.retry.Retry, google.cloud.storage.retry.ConditionalRetryPolicy]]):
                How to retry the RPC. A None value will disable retries.
                A google.api_core.retry.Retry value will enable retries, and the object will
                define retriable response codes and errors and configure backoff and timeout options.

                A google.cloud.storage.retry.ConditionalRetryPolicy value wraps a Retry object and
                activates it only if certain conditions are met. This class exists to provide safe defaults
                for RPC calls that are not technically safe to retry normally (due to potential data
                duplication or other side-effects) but become safe to retry if a condition such as
                if_metageneration_match is set.

                See the retry.py source code and docstrings in this package (google.cloud.storage.retry) for
                information on retry types and how to configure them.

        Returns:
            google.cloud.storage.bucket.Bucket
                The newly created bucket.

        Raises:
            google.cloud.exceptions.Conflict
                If the bucket already exists.

        Examples:
            Create a bucket using a string.

            .. literalinclude:: snippets.py
                :start-after: [START create_bucket]
                :end-before: [END create_bucket]
                :dedent: 4

            Create a bucket using a resource.

            >>> from google.cloud import storage
            >>> client = storage.Client()

            >>> # Set properties on a plain resource object.
            >>> bucket = storage.Bucket("my-bucket-name")
            >>> bucket.location = "europe-west6"
            >>> bucket.storage_class = "COLDLINE"

            >>> # Pass that resource object to the client.
            >>> bucket = client.create_bucket(bucket)  # API request.

        """
        bucket = self._bucket_arg_to_bucket(bucket_or_name)

        if project is None:
            project = self.project

        if project is None:
            raise ValueError("Client project not set:  pass an explicit project.")

        if requester_pays is not None:
            warnings.warn(
                "requester_pays arg is deprecated. Use Bucket().requester_pays instead.",
                PendingDeprecationWarning,
                stacklevel=1,
            )
            bucket.requester_pays = requester_pays

        query_params = {"project": project}

        if predefined_acl is not None:
            predefined_acl = BucketACL.validate_predefined(predefined_acl)
            query_params["predefinedAcl"] = predefined_acl

        if predefined_default_object_acl is not None:
            predefined_default_object_acl = DefaultObjectACL.validate_predefined(
                predefined_default_object_acl
            )
            query_params["predefinedDefaultObjectAcl"] = predefined_default_object_acl

        if user_project is not None:
            query_params["userProject"] = user_project

        properties = {key: bucket._properties[key] for key in bucket._changes}
        properties["name"] = bucket.name

        if location is not None:
            properties["location"] = location

        api_response = self._connection.api_request(
            method="POST",
            path="/b",
            query_params=query_params,
            data=properties,
            _target_object=bucket,
            timeout=timeout,
            retry=retry,
        )

        bucket._set_properties(api_response)
        return bucket

    def download_blob_to_file(
        self,
        blob_or_uri,
        file_obj,
        start=None,
        end=None,
        raw_download=False,
        if_generation_match=None,
        if_generation_not_match=None,
        if_metageneration_match=None,
        if_metageneration_not_match=None,
        timeout=_DEFAULT_TIMEOUT,
        checksum="md5",
    ):
        """Download the contents of a blob object or blob URI into a file-like object.

        Args:
            blob_or_uri (Union[ \
            :class:`~google.cloud.storage.blob.Blob`, \
             str, \
            ]):
                The blob resource to pass or URI to download.
            file_obj (file):
                A file handle to which to write the blob's data.
            start (int):
                (Optional) The first byte in a range to be downloaded.
            end (int):
                (Optional) The last byte in a range to be downloaded.
            raw_download (bool):
                (Optional) If true, download the object without any expansion.
            if_generation_match (long):
                (Optional) Make the operation conditional on whether
                the blob's current generation matches the given value.
                Setting to 0 makes the operation succeed only if there
                are no live versions of the blob.
            if_generation_not_match (long):
                (Optional) Make the operation conditional on whether
                the blob's current generation does not match the given
                value. If no live blob exists, the precondition fails.
                Setting to 0 makes the operation succeed only if there
                is a live version of the blob.
            if_metageneration_match (long):
                (Optional) Make the operation conditional on whether the
                blob's current metageneration matches the given value.
            if_metageneration_not_match (long):
                (Optional) Make the operation conditional on whether the
                blob's current metageneration does not match the given value.
            timeout ([Union[float, Tuple[float, float]]]):
                (Optional) The number of seconds the transport should wait for the
                server response. Depending on the retry strategy, a request may be
                repeated several times using the same timeout each time.
                Can also be passed as a tuple (connect_timeout, read_timeout).
                See :meth:`requests.Session.request` documentation for details.
            checksum (str):
                (Optional) The type of checksum to compute to verify the integrity
                of the object. The response headers must contain a checksum of the
                requested type. If the headers lack an appropriate checksum (for
                instance in the case of transcoded or ranged downloads where the
                remote service does not know the correct checksum, including
                downloads where chunk_size is set) an INFO-level log will be
                emitted. Supported values are "md5", "crc32c" and None. The default
                is "md5".

        Examples:
            Download a blob using a blob resource.

            >>> from google.cloud import storage
            >>> client = storage.Client()

            >>> bucket = client.get_bucket('my-bucket-name')
            >>> blob = storage.Blob('path/to/blob', bucket)

            >>> with open('file-to-download-to') as file_obj:
            >>>     client.download_blob_to_file(blob, file_obj)  # API request.


            Download a blob using a URI.

            >>> from google.cloud import storage
            >>> client = storage.Client()

            >>> with open('file-to-download-to') as file_obj:
            >>>     client.download_blob_to_file(
            >>>         'gs://bucket_name/path/to/blob', file_obj)


        """
        if not isinstance(blob_or_uri, Blob):
            blob_or_uri = Blob.from_string(blob_or_uri)
        download_url = blob_or_uri._get_download_url(
            self,
            if_generation_match=if_generation_match,
            if_generation_not_match=if_generation_not_match,
            if_metageneration_match=if_metageneration_match,
            if_metageneration_not_match=if_metageneration_not_match,
        )
        headers = _get_encryption_headers(blob_or_uri._encryption_key)
        headers["accept-encoding"] = "gzip"

        transport = self._http
        try:
            blob_or_uri._do_download(
                transport,
                file_obj,
                download_url,
                headers,
                start,
                end,
                raw_download,
                timeout=timeout,
                checksum=checksum,
            )
        except resumable_media.InvalidResponse as exc:
            _raise_from_invalid_response(exc)

    def list_blobs(
        self,
        bucket_or_name,
        max_results=None,
        page_token=None,
        prefix=None,
        delimiter=None,
        start_offset=None,
        end_offset=None,
        include_trailing_delimiter=None,
        versions=None,
        projection="noAcl",
        fields=None,
        timeout=_DEFAULT_TIMEOUT,
        retry=DEFAULT_RETRY,
    ):
        """Return an iterator used to find blobs in the bucket.

        If :attr:`user_project` is set, bills the API request to that project.

        Args:
            bucket_or_name (Union[ \
                :class:`~google.cloud.storage.bucket.Bucket`, \
                 str, \
            ]):
                The bucket resource to pass or name to create.

            max_results (int):
                (Optional) The maximum number of blobs to return.

            page_token (str):
                (Optional) If present, return the next batch of blobs, using the
                value, which must correspond to the ``nextPageToken`` value
                returned in the previous response.  Deprecated: use the ``pages``
                property of the returned iterator instead of manually passing the
                token.

            prefix (str):
                (Optional) Prefix used to filter blobs.

            delimiter (str):
                (Optional) Delimiter, used with ``prefix`` to
                emulate hierarchy.

            start_offset (str):
                (Optional) Filter results to objects whose names are
                lexicographically equal to or after ``startOffset``. If
                ``endOffset`` is also set, the objects listed will have names
                between ``startOffset`` (inclusive) and ``endOffset``
                (exclusive).

            end_offset (str):
                (Optional) Filter results to objects whose names are
                lexicographically before ``endOffset``. If ``startOffset`` is
                also set, the objects listed will have names between
                ``startOffset`` (inclusive) and ``endOffset`` (exclusive).

            include_trailing_delimiter (boolean):
                (Optional) If true, objects that end in exactly one instance of
                ``delimiter`` will have their metadata included in ``items`` in
                addition to ``prefixes``.

            versions (bool):
                (Optional) Whether object versions should be returned
                as separate blobs.

            projection (str):
                (Optional) If used, must be 'full' or 'noAcl'.
                Defaults to ``'noAcl'``. Specifies the set of
                properties to return.

            fields (str):
                (Optional) Selector specifying which fields to include
                in a partial response. Must be a list of fields. For
                example to get a partial response with just the next
                page token and the name and language of each blob returned:
                ``'items(name,contentLanguage),nextPageToken'``.
                See: https://cloud.google.com/storage/docs/json_api/v1/parameters#fields

            timeout (Optional[Union[float, Tuple[float, float]]]):
                The amount of time, in seconds, to wait for the server response.

                Can also be passed as a tuple (connect_timeout, read_timeout).
                See :meth:`requests.Session.request` documentation for details.

            retry (Optional[Union[google.api_core.retry.Retry, google.cloud.storage.retry.ConditionalRetryPolicy]]):
                How to retry the RPC. A None value will disable retries.
                A google.api_core.retry.Retry value will enable retries, and the object will
                define retriable response codes and errors and configure backoff and timeout options.

                A google.cloud.storage.retry.ConditionalRetryPolicy value wraps a Retry object and
                activates it only if certain conditions are met. This class exists to provide safe defaults
                for RPC calls that are not technically safe to retry normally (due to potential data
                duplication or other side-effects) but become safe to retry if a condition such as
                if_metageneration_match is set.

                See the retry.py source code and docstrings in this package (google.cloud.storage.retry) for
                information on retry types and how to configure them.

        Returns:
            Iterator of all :class:`~google.cloud.storage.blob.Blob`
            in this bucket matching the arguments.

        Example:
            List blobs in the bucket with user_project.

            >>> from google.cloud import storage
            >>> client = storage.Client()

            >>> bucket = storage.Bucket("my-bucket-name", user_project='my-project')
            >>> all_blobs = list(client.list_blobs(bucket))
        """
        bucket = self._bucket_arg_to_bucket(bucket_or_name)

        extra_params = {"projection": projection}

        if prefix is not None:
            extra_params["prefix"] = prefix

        if delimiter is not None:
            extra_params["delimiter"] = delimiter

        if start_offset is not None:
            extra_params["startOffset"] = start_offset

        if end_offset is not None:
            extra_params["endOffset"] = end_offset

        if include_trailing_delimiter is not None:
            extra_params["includeTrailingDelimiter"] = include_trailing_delimiter

        if versions is not None:
            extra_params["versions"] = versions

        if fields is not None:
            extra_params["fields"] = fields

        if bucket.user_project is not None:
            extra_params["userProject"] = bucket.user_project

        path = bucket.path + "/o"
        api_request = functools.partial(
            self._connection.api_request, timeout=timeout, retry=DEFAULT_RETRY
        )
        iterator = page_iterator.HTTPIterator(
            client=self,
<<<<<<< HEAD
            api_request=api_request,
            path=path,
            item_to_value=_item_to_blob,
            page_token=page_token,
            max_results=max_results,
            extra_params=extra_params,
            page_start=_blobs_page_start,
=======
            timeout=timeout,
            retry=retry,
>>>>>>> 910e34c5
        )
        iterator.bucket = bucket
        iterator.prefixes = set()
        return iterator

    def list_buckets(
        self,
        max_results=None,
        page_token=None,
        prefix=None,
        projection="noAcl",
        fields=None,
        project=None,
        timeout=_DEFAULT_TIMEOUT,
        retry=DEFAULT_RETRY,
    ):
        """Get all buckets in the project associated to the client.

        This will not populate the list of blobs available in each
        bucket.

        .. literalinclude:: snippets.py
            :start-after: [START list_buckets]
            :end-before: [END list_buckets]
            :dedent: 4

        This implements "storage.buckets.list".

        :type max_results: int
        :param max_results: (Optional) The maximum number of buckets to return.

        :type page_token: str
        :param page_token:
            (Optional) If present, return the next batch of buckets, using the
            value, which must correspond to the ``nextPageToken`` value
            returned in the previous response.  Deprecated: use the ``pages``
            property of the returned iterator instead of manually passing the
            token.

        :type prefix: str
        :param prefix: (Optional) Filter results to buckets whose names begin
                       with this prefix.

        :type projection: str
        :param projection:
            (Optional) Specifies the set of properties to return. If used, must
            be 'full' or 'noAcl'. Defaults to 'noAcl'.

        :type fields: str
        :param fields:
            (Optional) Selector specifying which fields to include in a partial
            response. Must be a list of fields. For example to get a partial
            response with just the next page token and the language of each
            bucket returned: 'items/id,nextPageToken'

        :type project: str
        :param project: (Optional) The project whose buckets are to be listed.
                        If not passed, uses the project set on the client.

        :type timeout: float or tuple
        :param timeout: (Optional) The amount of time, in seconds, to wait
            for the server response.

            Can also be passed as a tuple (connect_timeout, read_timeout).
            See :meth:`requests.Session.request` documentation for details.

        :type retry: google.api_core.retry.Retry or google.cloud.storage.retry.ConditionalRetryPolicy
        :param retry: (Optional) How to retry the RPC. A None value will disable retries.
            A google.api_core.retry.Retry value will enable retries, and the object will
            define retriable response codes and errors and configure backoff and timeout options.

            A google.cloud.storage.retry.ConditionalRetryPolicy value wraps a Retry object and
            activates it only if certain conditions are met. This class exists to provide safe defaults
            for RPC calls that are not technically safe to retry normally (due to potential data
            duplication or other side-effects) but become safe to retry if a condition such as
            if_metageneration_match is set.

            See the retry.py source code and docstrings in this package (google.cloud.storage.retry) for
            information on retry types and how to configure them.

        :rtype: :class:`~google.api_core.page_iterator.Iterator`
        :raises ValueError: if both ``project`` is ``None`` and the client's
                            project is also ``None``.
        :returns: Iterator of all :class:`~google.cloud.storage.bucket.Bucket`
                  belonging to this project.
        """
        if project is None:
            project = self.project

        if project is None:
            raise ValueError("Client project not set:  pass an explicit project.")

        extra_params = {"project": project}

        if prefix is not None:
            extra_params["prefix"] = prefix

        extra_params["projection"] = projection

        if fields is not None:
            extra_params["fields"] = fields

        api_request = functools.partial(
            self._connection.api_request, retry=retry, timeout=timeout
        )

        return page_iterator.HTTPIterator(
            client=self,
            api_request=api_request,
            path="/b",
            item_to_value=_item_to_bucket,
            page_token=page_token,
            max_results=max_results,
            extra_params=extra_params,
        )

    def create_hmac_key(
        self,
        service_account_email,
        project_id=None,
        user_project=None,
        timeout=_DEFAULT_TIMEOUT,
    ):
        """Create an HMAC key for a service account.

        :type service_account_email: str
        :param service_account_email: e-mail address of the service account

        :type project_id: str
        :param project_id: (Optional) Explicit project ID for the key.
            Defaults to the client's project.

        :type user_project: str
        :param user_project: (Optional) This parameter is currently ignored.

        :type timeout: float or tuple
        :param timeout: (Optional) The amount of time, in seconds, to wait
            for the server response.

            Can also be passed as a tuple (connect_timeout, read_timeout).
            See :meth:`requests.Session.request` documentation for details.

        :rtype:
            Tuple[:class:`~google.cloud.storage.hmac_key.HMACKeyMetadata`, str]
        :returns: metadata for the created key, plus the bytes of the key's secret, which is an 40-character base64-encoded string.
        """
        if project_id is None:
            project_id = self.project

        path = "/projects/{}/hmacKeys".format(project_id)
        qs_params = {"serviceAccountEmail": service_account_email}

        if user_project is not None:
            qs_params["userProject"] = user_project

        api_response = self._connection.api_request(
            method="POST",
            path=path,
            query_params=qs_params,
            timeout=timeout,
            retry=None,
        )
        metadata = HMACKeyMetadata(self)
        metadata._properties = api_response["metadata"]
        secret = api_response["secret"]
        return metadata, secret

    def list_hmac_keys(
        self,
        max_results=None,
        service_account_email=None,
        show_deleted_keys=None,
        project_id=None,
        user_project=None,
        timeout=_DEFAULT_TIMEOUT,
        retry=DEFAULT_RETRY,
    ):
        """List HMAC keys for a project.

        :type max_results: int
        :param max_results:
            (Optional) Max number of keys to return in a given page.

        :type service_account_email: str
        :param service_account_email:
            (Optional) Limit keys to those created by the given service account.

        :type show_deleted_keys: bool
        :param show_deleted_keys:
            (Optional) Included deleted keys in the list. Default is to
            exclude them.

        :type project_id: str
        :param project_id: (Optional) Explicit project ID for the key.
            Defaults to the client's project.

        :type user_project: str
        :param user_project: (Optional) This parameter is currently ignored.

        :type timeout: float or tuple
        :param timeout: (Optional) The amount of time, in seconds, to wait
            for the server response.

            Can also be passed as a tuple (connect_timeout, read_timeout).
            See :meth:`requests.Session.request` documentation for details.

        :type retry: google.api_core.retry.Retry or google.cloud.storage.retry.ConditionalRetryPolicy
        :param retry: (Optional) How to retry the RPC. A None value will disable retries.
            A google.api_core.retry.Retry value will enable retries, and the object will
            define retriable response codes and errors and configure backoff and timeout options.

            A google.cloud.storage.retry.ConditionalRetryPolicy value wraps a Retry object and
            activates it only if certain conditions are met. This class exists to provide safe defaults
            for RPC calls that are not technically safe to retry normally (due to potential data
            duplication or other side-effects) but become safe to retry if a condition such as
            if_metageneration_match is set.

            See the retry.py source code and docstrings in this package (google.cloud.storage.retry) for
            information on retry types and how to configure them.

        :rtype:
            Tuple[:class:`~google.cloud.storage.hmac_key.HMACKeyMetadata`, str]
        :returns: metadata for the created key, plus the bytes of the key's secret, which is an 40-character base64-encoded string.
        """
        if project_id is None:
            project_id = self.project

        path = "/projects/{}/hmacKeys".format(project_id)
        extra_params = {}

        if service_account_email is not None:
            extra_params["serviceAccountEmail"] = service_account_email

        if show_deleted_keys is not None:
            extra_params["showDeletedKeys"] = show_deleted_keys

        if user_project is not None:
            extra_params["userProject"] = user_project

        api_request = functools.partial(
            self._connection.api_request, timeout=timeout, retry=retry
        )

        return page_iterator.HTTPIterator(
            client=self,
            api_request=api_request,
            path=path,
            item_to_value=_item_to_hmac_key_metadata,
            max_results=max_results,
            extra_params=extra_params,
        )

    def get_hmac_key_metadata(
        self, access_id, project_id=None, user_project=None, timeout=_DEFAULT_TIMEOUT
    ):
        """Return a metadata instance for the given HMAC key.

        :type access_id: str
        :param access_id: Unique ID of an existing key.

        :type project_id: str
        :param project_id: (Optional) Project ID of an existing key.
            Defaults to client's project.

        :type timeout: float or tuple
        :param timeout: (Optional) The amount of time, in seconds, to wait
            for the server response.

            Can also be passed as a tuple (connect_timeout, read_timeout).
            See :meth:`requests.Session.request` documentation for details.

        :type user_project: str
        :param user_project: (Optional) This parameter is currently ignored.
        """
        metadata = HMACKeyMetadata(self, access_id, project_id, user_project)
        metadata.reload(timeout=timeout)  # raises NotFound for missing key
        return metadata

    def generate_signed_post_policy_v4(
        self,
        bucket_name,
        blob_name,
        expiration,
        conditions=None,
        fields=None,
        credentials=None,
        virtual_hosted_style=False,
        bucket_bound_hostname=None,
        scheme="http",
        service_account_email=None,
        access_token=None,
    ):
        """Generate a V4 signed policy object.

        .. note::

            Assumes ``credentials`` implements the
            :class:`google.auth.credentials.Signing` interface. Also assumes
            ``credentials`` has a ``service_account_email`` property which
            identifies the credentials.

        Generated policy object allows user to upload objects with a POST request.

        :type bucket_name: str
        :param bucket_name: Bucket name.

        :type blob_name: str
        :param blob_name: Object name.

        :type expiration: Union[Integer, datetime.datetime, datetime.timedelta]
        :param expiration: Policy expiration time. If a ``datetime`` instance is
                           passed without an explicit ``tzinfo`` set,  it will be
                           assumed to be ``UTC``.

        :type conditions: list
        :param conditions: (Optional) List of POST policy conditions, which are
                           used to restrict what is allowed in the request.

        :type fields: dict
        :param fields: (Optional) Additional elements to include into request.

        :type credentials: :class:`google.auth.credentials.Signing`
        :param credentials: (Optional) Credentials object with an associated private
                            key to sign text.

        :type virtual_hosted_style: bool
        :param virtual_hosted_style: (Optional) If True, construct the URL relative to the bucket
                                     virtual hostname, e.g., '<bucket-name>.storage.googleapis.com'.

        :type bucket_bound_hostname: str
        :param bucket_bound_hostname:
            (Optional) If passed, construct the URL relative to the bucket-bound hostname.
            Value can be bare or with a scheme, e.g., 'example.com' or 'http://example.com'.
            See: https://cloud.google.com/storage/docs/request-endpoints#cname

        :type scheme: str
        :param scheme:
            (Optional) If ``bucket_bound_hostname`` is passed as a bare hostname, use
            this value as a scheme. ``https`` will work only when using a CDN.
            Defaults to ``"http"``.

        :type service_account_email: str
        :param service_account_email: (Optional) E-mail address of the service account.

        :type access_token: str
        :param access_token: (Optional) Access token for a service account.

        :rtype: dict
        :returns: Signed POST policy.

        Example:
            Generate signed POST policy and upload a file.

            >>> from google.cloud import storage
            >>> import pytz
            >>> client = storage.Client()
            >>> tz = pytz.timezone('America/New_York')
            >>> policy = client.generate_signed_post_policy_v4(
                "bucket-name",
                "blob-name",
                expiration=datetime.datetime(2020, 3, 17, tzinfo=tz),
                conditions=[
                    ["content-length-range", 0, 255]
                ],
                fields=[
                    "x-goog-meta-hello" => "world"
                ],
            )
            >>> with open("bucket-name", "rb") as f:
                files = {"file": ("bucket-name", f)}
                requests.post(policy["url"], data=policy["fields"], files=files)
        """
        credentials = self._credentials if credentials is None else credentials
        ensure_signed_credentials(credentials)

        # prepare policy conditions and fields
        timestamp, datestamp = get_v4_now_dtstamps()

        x_goog_credential = "{email}/{datestamp}/auto/storage/goog4_request".format(
            email=credentials.signer_email, datestamp=datestamp
        )
        required_conditions = [
            {"bucket": bucket_name},
            {"key": blob_name},
            {"x-goog-date": timestamp},
            {"x-goog-credential": x_goog_credential},
            {"x-goog-algorithm": "GOOG4-RSA-SHA256"},
        ]

        conditions = conditions or []
        policy_fields = {}
        for key, value in sorted((fields or {}).items()):
            if not key.startswith("x-ignore-"):
                policy_fields[key] = value
                conditions.append({key: value})

        conditions += required_conditions

        # calculate policy expiration time
        now = _NOW()
        if expiration is None:
            expiration = now + datetime.timedelta(hours=1)

        policy_expires = now + datetime.timedelta(
            seconds=get_expiration_seconds_v4(expiration)
        )

        # encode policy for signing
        policy = json.dumps(
            collections.OrderedDict(
                sorted(
                    {
                        "conditions": conditions,
                        "expiration": policy_expires.isoformat() + "Z",
                    }.items()
                )
            ),
            separators=(",", ":"),
        )
        str_to_sign = base64.b64encode(policy.encode("utf-8"))

        # sign the policy and get its cryptographic signature
        if access_token and service_account_email:
            signature = _sign_message(str_to_sign, access_token, service_account_email)
            signature_bytes = base64.b64decode(signature)
        else:
            signature_bytes = credentials.sign_bytes(str_to_sign)

        # get hexadecimal representation of the signature
        signature = binascii.hexlify(signature_bytes).decode("utf-8")

        policy_fields.update(
            {
                "key": blob_name,
                "x-goog-algorithm": "GOOG4-RSA-SHA256",
                "x-goog-credential": x_goog_credential,
                "x-goog-date": timestamp,
                "x-goog-signature": signature,
                "policy": str_to_sign.decode("utf-8"),
            }
        )
        # designate URL
        if virtual_hosted_style:
            url = "https://{}.storage.googleapis.com/".format(bucket_name)
        elif bucket_bound_hostname:
            url = _bucket_bound_hostname_url(bucket_bound_hostname, scheme)
        else:
            url = "https://storage.googleapis.com/{}/".format(bucket_name)

        return {"url": url, "fields": policy_fields}


def _item_to_bucket(iterator, item):
    """Convert a JSON bucket to the native object.

    :type iterator: :class:`~google.api_core.page_iterator.Iterator`
    :param iterator: The iterator that has retrieved the item.

    :type item: dict
    :param item: An item to be converted to a bucket.

    :rtype: :class:`.Bucket`
    :returns: The next bucket in the page.
    """
    name = item.get("name")
    bucket = Bucket(iterator.client, name)
    bucket._set_properties(item)
    return bucket


def _item_to_hmac_key_metadata(iterator, item):
    """Convert a JSON key metadata resource to the native object.

    :type iterator: :class:`~google.api_core.page_iterator.Iterator`
    :param iterator: The iterator that has retrieved the item.

    :type item: dict
    :param item: An item to be converted to a key metadata instance.

    :rtype: :class:`~google.cloud.storage.hmac_key.HMACKeyMetadata`
    :returns: The next key metadata instance in the page.
    """
    metadata = HMACKeyMetadata(iterator.client)
    metadata._properties = item
    return metadata<|MERGE_RESOLUTION|>--- conflicted
+++ resolved
@@ -869,7 +869,6 @@
         )
         iterator = page_iterator.HTTPIterator(
             client=self,
-<<<<<<< HEAD
             api_request=api_request,
             path=path,
             item_to_value=_item_to_blob,
@@ -877,10 +876,6 @@
             max_results=max_results,
             extra_params=extra_params,
             page_start=_blobs_page_start,
-=======
-            timeout=timeout,
-            retry=retry,
->>>>>>> 910e34c5
         )
         iterator.bucket = bucket
         iterator.prefixes = set()
