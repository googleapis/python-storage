# Copyright 2015 Google LLC
#
# Licensed under the Apache License, Version 2.0 (the "License");
# you may not use this file except in compliance with the License.
# You may obtain a copy of the License at
#
#     http://www.apache.org/licenses/LICENSE-2.0
#
# Unless required by applicable law or agreed to in writing, software
# distributed under the License is distributed on an "AS IS" BASIS,
# WITHOUT WARRANTIES OR CONDITIONS OF ANY KIND, either express or implied.
# See the License for the specific language governing permissions and
# limitations under the License.

"""Client for interacting with the Google Cloud Storage API."""

<<<<<<< HEAD
import warnings
=======
import functools
>>>>>>> 63abf077

import google.api_core.client_options

from google.auth.credentials import AnonymousCredentials

from google.api_core import page_iterator
from google.cloud._helpers import _LocalStack
from google.cloud.client import ClientWithProject
from google.cloud.exceptions import NotFound
from google.cloud.storage._helpers import _get_storage_host
from google.cloud.storage._http import Connection
from google.cloud.storage.batch import Batch
from google.cloud.storage.bucket import Bucket
from google.cloud.storage.blob import Blob
from google.cloud.storage.hmac_key import HMACKeyMetadata
from google.cloud.storage.acl import BucketACL
from google.cloud.storage.acl import DefaultObjectACL
from google.cloud.storage.constants import _DEFAULT_TIMEOUT


_marker = object()


class Client(ClientWithProject):
    """Client to bundle configuration needed for API requests.

    :type project: str or None
    :param project: the project which the client acts on behalf of. Will be
                    passed when creating a topic.  If not passed,
                    falls back to the default inferred from the environment.

    :type credentials: :class:`~google.auth.credentials.Credentials`
    :param credentials: (Optional) The OAuth2 Credentials to use for this
                        client. If not passed (and if no ``_http`` object is
                        passed), falls back to the default inferred from the
                        environment.

    :type _http: :class:`~requests.Session`
    :param _http: (Optional) HTTP object to make requests. Can be any object
                  that defines ``request()`` with the same interface as
                  :meth:`requests.Session.request`. If not passed, an
                  ``_http`` object is created that is bound to the
                  ``credentials`` for the current object.
                  This parameter should be considered private, and could
                  change in the future.

    :type client_info: :class:`~google.api_core.client_info.ClientInfo`
    :param client_info:
        The client info used to send a user-agent string along with API
        requests. If ``None``, then default info will be used. Generally,
        you only need to set this if you're developing your own library
        or partner tool.
    :type client_options: :class:`~google.api_core.client_options.ClientOptions` or :class:`dict`
    :param client_options: (Optional) Client options used to set user options on the client.
        API Endpoint should be set through client_options.
    """

    SCOPE = (
        "https://www.googleapis.com/auth/devstorage.full_control",
        "https://www.googleapis.com/auth/devstorage.read_only",
        "https://www.googleapis.com/auth/devstorage.read_write",
    )
    """The scopes required for authenticating as a Cloud Storage consumer."""

    def __init__(
        self,
        project=_marker,
        credentials=None,
        _http=None,
        client_info=None,
        client_options=None,
    ):
        self._base_connection = None
        if project is None:
            no_project = True
            project = "<none>"
        else:
            no_project = False
        if project is _marker:
            project = None
        super(Client, self).__init__(
            project=project, credentials=credentials, _http=_http
        )

        kw_args = {"client_info": client_info}

        kw_args["api_endpoint"] = _get_storage_host()

        if client_options:
            if type(client_options) == dict:
                client_options = google.api_core.client_options.from_dict(
                    client_options
                )
            if client_options.api_endpoint:
                api_endpoint = client_options.api_endpoint
                kw_args["api_endpoint"] = api_endpoint

        if no_project:
            self.project = None
        self._connection = Connection(self, **kw_args)
        self._batch_stack = _LocalStack()

    @classmethod
    def create_anonymous_client(cls):
        """Factory: return client with anonymous credentials.

        .. note::

           Such a client has only limited access to "public" buckets:
           listing their contents and downloading their blobs.

        :rtype: :class:`google.cloud.storage.client.Client`
        :returns: Instance w/ anonymous credentials and no project.
        """
        client = cls(project="<none>", credentials=AnonymousCredentials())
        client.project = None
        return client

    @property
    def _connection(self):
        """Get connection or batch on the client.

        :rtype: :class:`google.cloud.storage._http.Connection`
        :returns: The connection set on the client, or the batch
                  if one is set.
        """
        if self.current_batch is not None:
            return self.current_batch
        else:
            return self._base_connection

    @_connection.setter
    def _connection(self, value):
        """Set connection on the client.

        Intended to be used by constructor (since the base class calls)
            self._connection = connection
        Will raise if the connection is set more than once.

        :type value: :class:`google.cloud.storage._http.Connection`
        :param value: The connection set on the client.

        :raises: :class:`ValueError` if connection has already been set.
        """
        if self._base_connection is not None:
            raise ValueError("Connection already set on client")
        self._base_connection = value

    def _push_batch(self, batch):
        """Push a batch onto our stack.

        "Protected", intended for use by batch context mgrs.

        :type batch: :class:`google.cloud.storage.batch.Batch`
        :param batch: newly-active batch
        """
        self._batch_stack.push(batch)

    def _pop_batch(self):
        """Pop a batch from our stack.

        "Protected", intended for use by batch context mgrs.

        :raises: IndexError if the stack is empty.
        :rtype: :class:`google.cloud.storage.batch.Batch`
        :returns: the top-most batch/transaction, after removing it.
        """
        return self._batch_stack.pop()

    def _bucket_arg_to_bucket(self, bucket_or_name):
        """Helper to return given bucket or create new by name.

        Args:
            bucket_or_name (Union[ \
                :class:`~google.cloud.storage.bucket.Bucket`, \
                 str, \
            ]):
                The bucket resource to pass or name to create.

        Returns:
            google.cloud.storage.bucket.Bucket
                The newly created bucket or the given one.
        """
        if isinstance(bucket_or_name, Bucket):
            bucket = bucket_or_name
        else:
            bucket = Bucket(self, name=bucket_or_name)
        return bucket

    @property
    def current_batch(self):
        """Currently-active batch.

        :rtype: :class:`google.cloud.storage.batch.Batch` or ``NoneType`` (if
                no batch is active).
        :returns: The batch at the top of the batch stack.
        """
        return self._batch_stack.top

    def get_service_account_email(self, project=None, timeout=_DEFAULT_TIMEOUT):
        """Get the email address of the project's GCS service account

        :type project: str
        :param project:
            (Optional) Project ID to use for retreiving GCS service account
            email address.  Defaults to the client's project.
        :type timeout: float or tuple
        :param timeout: (optional) The amount of time, in seconds, to wait
            for the server response.

            Can also be passed as a tuple (connect_timeout, read_timeout).
            See :meth:`requests.Session.request` documentation for details.

        :rtype: str
        :returns: service account email address
        """
        if project is None:
            project = self.project
        path = "/projects/%s/serviceAccount" % (project,)
        api_response = self._base_connection.api_request(
            method="GET", path=path, timeout=timeout
        )
        return api_response["email_address"]

    def bucket(self, bucket_name, user_project=None):
        """Factory constructor for bucket object.

        .. note::
          This will not make an HTTP request; it simply instantiates
          a bucket object owned by this client.

        :type bucket_name: str
        :param bucket_name: The name of the bucket to be instantiated.

        :type user_project: str
        :param user_project: (Optional) the project ID to be billed for API
                             requests made via the bucket.

        :rtype: :class:`google.cloud.storage.bucket.Bucket`
        :returns: The bucket object created.
        """
        return Bucket(client=self, name=bucket_name, user_project=user_project)

    def batch(self):
        """Factory constructor for batch object.

        .. note::
          This will not make an HTTP request; it simply instantiates
          a batch object owned by this client.

        :rtype: :class:`google.cloud.storage.batch.Batch`
        :returns: The batch object created.
        """
        return Batch(client=self)

    def get_bucket(self, bucket_or_name, timeout=_DEFAULT_TIMEOUT):
        """API call: retrieve a bucket via a GET request.

        See
        https://cloud.google.com/storage/docs/json_api/v1/buckets/get

        Args:
            bucket_or_name (Union[ \
                :class:`~google.cloud.storage.bucket.Bucket`, \
                 str, \
            ]):
                The bucket resource to pass or name to create.

            timeout (Optional[Union[float, Tuple[float, float]]]):
                The amount of time, in seconds, to wait for the server response.

                Can also be passed as a tuple (connect_timeout, read_timeout).
                See :meth:`requests.Session.request` documentation for details.

        Returns:
            google.cloud.storage.bucket.Bucket
                The bucket matching the name provided.

        Raises:
            google.cloud.exceptions.NotFound
                If the bucket is not found.

        Examples:
            Retrieve a bucket using a string.

            .. literalinclude:: snippets.py
                :start-after: [START get_bucket]
                :end-before: [END get_bucket]

            Get a bucket using a resource.

            >>> from google.cloud import storage
            >>> client = storage.Client()

            >>> # Set properties on a plain resource object.
            >>> bucket = client.get_bucket("my-bucket-name")

            >>> # Time passes. Another program may have modified the bucket
            ... # in the meantime, so you want to get the latest state.
            >>> bucket = client.get_bucket(bucket)  # API request.

        """
        bucket = self._bucket_arg_to_bucket(bucket_or_name)

        bucket.reload(client=self, timeout=timeout)
        return bucket

    def lookup_bucket(self, bucket_name, timeout=_DEFAULT_TIMEOUT):
        """Get a bucket by name, returning None if not found.

        You can use this if you would rather check for a None value
        than catching an exception:

        .. literalinclude:: snippets.py
            :start-after: [START lookup_bucket]
            :end-before: [END lookup_bucket]

        :type bucket_name: str
        :param bucket_name: The name of the bucket to get.

        :type timeout: float or tuple
        :param timeout: (optional) The amount of time, in seconds, to wait
            for the server response.

            Can also be passed as a tuple (connect_timeout, read_timeout).
            See :meth:`requests.Session.request` documentation for details.

        :rtype: :class:`google.cloud.storage.bucket.Bucket`
        :returns: The bucket matching the name provided or None if not found.
        """
        try:
            return self.get_bucket(bucket_name, timeout=timeout)
        except NotFound:
            return None

    def create_bucket(
        self,
        bucket_or_name,
        requester_pays=None,
        project=None,
        user_project=None,
        location=None,
        predefined_acl=None,
        predefined_default_object_acl=None,
        timeout=_DEFAULT_TIMEOUT,
    ):
        """API call: create a new bucket via a POST request.

        See
        https://cloud.google.com/storage/docs/json_api/v1/buckets/insert

        Args:
            bucket_or_name (Union[ \
                :class:`~google.cloud.storage.bucket.Bucket`, \
                 str, \
            ]):
                The bucket resource to pass or name to create.
            requester_pays (bool):
                DEPRECATED. Optional. Whether requester pays for API
                requests for this bucket and its blobs.
            project (str):
                Optional. The project under which the bucket is to be created.
                If not passed, uses the project set on the client.
            user_project (str):
                Optional. The project ID to be billed for API requests
                made via created bucket.
            location (str):
                Optional. The location of the bucket. If not passed,
                the default location, US, will be used. See
                https://cloud.google.com/storage/docs/bucket-locations
            predefined_acl (str):
                Optional. Name of predefined ACL to apply to bucket. See:
                https://cloud.google.com/storage/docs/access-control/lists#predefined-acl
            predefined_default_object_acl (str):
                Optional. Name of predefined ACL to apply to bucket's objects. See:
                https://cloud.google.com/storage/docs/access-control/lists#predefined-acl
            timeout (Optional[Union[float, Tuple[float, float]]]):
                The amount of time, in seconds, to wait for the server response.

                Can also be passed as a tuple (connect_timeout, read_timeout).
                See :meth:`requests.Session.request` documentation for details.

        Returns:
            google.cloud.storage.bucket.Bucket
                The newly created bucket.

        Raises:
            google.cloud.exceptions.Conflict
                If the bucket already exists.

        Examples:
            Create a bucket using a string.

            .. literalinclude:: snippets.py
                :start-after: [START create_bucket]
                :end-before: [END create_bucket]

            Create a bucket using a resource.

            >>> from google.cloud import storage
            >>> client = storage.Client()

            >>> # Set properties on a plain resource object.
            >>> bucket = storage.Bucket("my-bucket-name")
            >>> bucket.location = "europe-west6"
            >>> bucket.storage_class = "COLDLINE"

            >>> # Pass that resource object to the client.
            >>> bucket = client.create_bucket(bucket)  # API request.

        """
        bucket = self._bucket_arg_to_bucket(bucket_or_name)

        if project is None:
            project = self.project

        if project is None:
            raise ValueError("Client project not set:  pass an explicit project.")

        if requester_pays is not None:
            warnings.warn(
                "requester_pays arg is deprecated.",
                PendingDeprecationWarning,
                stacklevel=1,
            )
            bucket.requester_pays = requester_pays

        query_params = {"project": project}

        if predefined_acl is not None:
            predefined_acl = BucketACL.validate_predefined(predefined_acl)
            query_params["predefinedAcl"] = predefined_acl

        if predefined_default_object_acl is not None:
            predefined_default_object_acl = DefaultObjectACL.validate_predefined(
                predefined_default_object_acl
            )
            query_params["predefinedDefaultObjectAcl"] = predefined_default_object_acl

        if user_project is not None:
            query_params["userProject"] = user_project

        properties = {key: bucket._properties[key] for key in bucket._changes}
        properties["name"] = bucket.name

        if location is not None:
            properties["location"] = location

        api_response = self._connection.api_request(
            method="POST",
            path="/b",
            query_params=query_params,
            data=properties,
            _target_object=bucket,
            timeout=timeout,
        )

        bucket._set_properties(api_response)
        return bucket

    def download_blob_to_file(self, blob_or_uri, file_obj, start=None, end=None):
        """Download the contents of a blob object or blob URI into a file-like object.

        Args:
            blob_or_uri (Union[ \
            :class:`~google.cloud.storage.blob.Blob`, \
             str, \
            ]):
                The blob resource to pass or URI to download.
            file_obj (file):
                A file handle to which to write the blob's data.
            start (int):
                Optional. The first byte in a range to be downloaded.
            end (int):
                Optional. The last byte in a range to be downloaded.

        Examples:
            Download a blob using using a blob resource.

            >>> from google.cloud import storage
            >>> client = storage.Client()

            >>> bucket = client.get_bucket('my-bucket-name')
            >>> blob = storage.Blob('path/to/blob', bucket)

            >>> with open('file-to-download-to') as file_obj:
            >>>     client.download_blob_to_file(blob, file_obj)  # API request.


            Download a blob using a URI.

            >>> from google.cloud import storage
            >>> client = storage.Client()

            >>> with open('file-to-download-to') as file_obj:
            >>>     client.download_blob_to_file(
            >>>         'gs://bucket_name/path/to/blob', file_obj)


        """
        try:
            blob_or_uri.download_to_file(file_obj, client=self, start=start, end=end)
        except AttributeError:
            blob = Blob.from_string(blob_or_uri)
            blob.download_to_file(file_obj, client=self, start=start, end=end)

    def list_blobs(
        self,
        bucket_or_name,
        max_results=None,
        page_token=None,
        prefix=None,
        delimiter=None,
        versions=None,
        projection="noAcl",
        fields=None,
        timeout=_DEFAULT_TIMEOUT,
    ):
        """Return an iterator used to find blobs in the bucket.

        If :attr:`user_project` is set, bills the API request to that project.

        Args:
            bucket_or_name (Union[ \
                :class:`~google.cloud.storage.bucket.Bucket`, \
                 str, \
            ]):
                The bucket resource to pass or name to create.

            max_results (int):
                (Optional) The maximum number of blobs to return.

            page_token (str):
                (Optional) If present, return the next batch of blobs, using the
                value, which must correspond to the ``nextPageToken`` value
                returned in the previous response.  Deprecated: use the ``pages``
                property of the returned iterator instead of manually passing the
                token.

            prefix (str):
                (Optional) prefix used to filter blobs.

            delimiter (str):
                (Optional) Delimiter, used with ``prefix`` to
                emulate hierarchy.

            versions (bool):
                (Optional) Whether object versions should be returned
                as separate blobs.

            projection (str):
                (Optional) If used, must be 'full' or 'noAcl'.
                Defaults to ``'noAcl'``. Specifies the set of
                properties to return.

            fields (str):
                (Optional) Selector specifying which fields to include
                in a partial response. Must be a list of fields. For
                example to get a partial response with just the next
                page token and the name and language of each blob returned:
                ``'items(name,contentLanguage),nextPageToken'``.
                See: https://cloud.google.com/storage/docs/json_api/v1/parameters#fields

            timeout (Optional[Union[float, Tuple[float, float]]]):
                The amount of time, in seconds, to wait for the server response.

                Can also be passed as a tuple (connect_timeout, read_timeout).
                See :meth:`requests.Session.request` documentation for details.

        Returns:
            Iterator of all :class:`~google.cloud.storage.blob.Blob`
            in this bucket matching the arguments.
        """
        bucket = self._bucket_arg_to_bucket(bucket_or_name)
        return bucket.list_blobs(
            max_results=max_results,
            page_token=page_token,
            prefix=prefix,
            delimiter=delimiter,
            versions=versions,
            projection=projection,
            fields=fields,
            client=self,
            timeout=timeout,
        )

    def list_buckets(
        self,
        max_results=None,
        page_token=None,
        prefix=None,
        projection="noAcl",
        fields=None,
        project=None,
        timeout=_DEFAULT_TIMEOUT,
    ):
        """Get all buckets in the project associated to the client.

        This will not populate the list of blobs available in each
        bucket.

        .. literalinclude:: snippets.py
            :start-after: [START list_buckets]
            :end-before: [END list_buckets]

        This implements "storage.buckets.list".

        :type max_results: int
        :param max_results: Optional. The maximum number of buckets to return.

        :type page_token: str
        :param page_token:
            Optional. If present, return the next batch of buckets, using the
            value, which must correspond to the ``nextPageToken`` value
            returned in the previous response.  Deprecated: use the ``pages``
            property of the returned iterator instead of manually passing the
            token.

        :type prefix: str
        :param prefix: Optional. Filter results to buckets whose names begin
                       with this prefix.

        :type projection: str
        :param projection:
            (Optional) Specifies the set of properties to return. If used, must
            be 'full' or 'noAcl'. Defaults to 'noAcl'.

        :type fields: str
        :param fields:
            (Optional) Selector specifying which fields to include in a partial
            response. Must be a list of fields. For example to get a partial
            response with just the next page token and the language of each
            bucket returned: 'items/id,nextPageToken'

        :type project: str
        :param project: (Optional) the project whose buckets are to be listed.
                        If not passed, uses the project set on the client.

        :type timeout: float or tuple
        :param timeout: (optional) The amount of time, in seconds, to wait
            for the server response.

            Can also be passed as a tuple (connect_timeout, read_timeout).
            See :meth:`requests.Session.request` documentation for details.

        :rtype: :class:`~google.api_core.page_iterator.Iterator`
        :raises ValueError: if both ``project`` is ``None`` and the client's
                            project is also ``None``.
        :returns: Iterator of all :class:`~google.cloud.storage.bucket.Bucket`
                  belonging to this project.
        """
        if project is None:
            project = self.project

        if project is None:
            raise ValueError("Client project not set:  pass an explicit project.")

        extra_params = {"project": project}

        if prefix is not None:
            extra_params["prefix"] = prefix

        extra_params["projection"] = projection

        if fields is not None:
            extra_params["fields"] = fields

        api_request = functools.partial(self._connection.api_request, timeout=timeout)

        return page_iterator.HTTPIterator(
            client=self,
            api_request=api_request,
            path="/b",
            item_to_value=_item_to_bucket,
            page_token=page_token,
            max_results=max_results,
            extra_params=extra_params,
        )

    def create_hmac_key(
        self,
        service_account_email,
        project_id=None,
        user_project=None,
        timeout=_DEFAULT_TIMEOUT,
    ):
        """Create an HMAC key for a service account.

        :type service_account_email: str
        :param service_account_email: e-mail address of the service account

        :type project_id: str
        :param project_id: (Optional) explicit project ID for the key.
            Defaults to the client's project.

        :type user_project: str
        :param user_project: (Optional) This parameter is currently ignored.

        :type timeout: float or tuple
        :param timeout: (optional) The amount of time, in seconds, to wait
            for the server response.

            Can also be passed as a tuple (connect_timeout, read_timeout).
            See :meth:`requests.Session.request` documentation for details.

        :rtype:
            Tuple[:class:`~google.cloud.storage.hmac_key.HMACKeyMetadata`, str]
        :returns: metadata for the created key, plus the bytes of the key's secret, which is an 40-character base64-encoded string.
        """
        if project_id is None:
            project_id = self.project

        path = "/projects/{}/hmacKeys".format(project_id)
        qs_params = {"serviceAccountEmail": service_account_email}

        if user_project is not None:
            qs_params["userProject"] = user_project

        api_response = self._connection.api_request(
            method="POST", path=path, query_params=qs_params, timeout=timeout
        )
        metadata = HMACKeyMetadata(self)
        metadata._properties = api_response["metadata"]
        secret = api_response["secret"]
        return metadata, secret

    def list_hmac_keys(
        self,
        max_results=None,
        service_account_email=None,
        show_deleted_keys=None,
        project_id=None,
        user_project=None,
        timeout=_DEFAULT_TIMEOUT,
    ):
        """List HMAC keys for a project.

        :type max_results: int
        :param max_results:
            (Optional) max number of keys to return in a given page.

        :type service_account_email: str
        :param service_account_email:
            (Optional) limit keys to those created by the given service account.

        :type show_deleted_keys: bool
        :param show_deleted_keys:
            (Optional) included deleted keys in the list. Default is to
            exclude them.

        :type project_id: str
        :param project_id: (Optional) explicit project ID for the key.
            Defaults to the client's project.

        :type user_project: str
        :param user_project: (Optional) This parameter is currently ignored.

        :type timeout: float or tuple
        :param timeout: (optional) The amount of time, in seconds, to wait
            for the server response.

            Can also be passed as a tuple (connect_timeout, read_timeout).
            See :meth:`requests.Session.request` documentation for details.

        :rtype:
            Tuple[:class:`~google.cloud.storage.hmac_key.HMACKeyMetadata`, str]
        :returns: metadata for the created key, plus the bytes of the key's secret, which is an 40-character base64-encoded string.
        """
        if project_id is None:
            project_id = self.project

        path = "/projects/{}/hmacKeys".format(project_id)
        extra_params = {}

        if service_account_email is not None:
            extra_params["serviceAccountEmail"] = service_account_email

        if show_deleted_keys is not None:
            extra_params["showDeletedKeys"] = show_deleted_keys

        if user_project is not None:
            extra_params["userProject"] = user_project

        api_request = functools.partial(self._connection.api_request, timeout=timeout)

        return page_iterator.HTTPIterator(
            client=self,
            api_request=api_request,
            path=path,
            item_to_value=_item_to_hmac_key_metadata,
            max_results=max_results,
            extra_params=extra_params,
        )

    def get_hmac_key_metadata(
        self, access_id, project_id=None, user_project=None, timeout=_DEFAULT_TIMEOUT
    ):
        """Return a metadata instance for the given HMAC key.

        :type access_id: str
        :param access_id: Unique ID of an existing key.

        :type project_id: str
        :param project_id: (Optional) project ID of an existing key.
            Defaults to client's project.

        :type timeout: float or tuple
        :param timeout: (optional) The amount of time, in seconds, to wait
            for the server response.

            Can also be passed as a tuple (connect_timeout, read_timeout).
            See :meth:`requests.Session.request` documentation for details.

        :type user_project: str
        :param user_project: (Optional) This parameter is currently ignored.
        """
        metadata = HMACKeyMetadata(self, access_id, project_id, user_project)
        metadata.reload(timeout=timeout)  # raises NotFound for missing key
        return metadata


def _item_to_bucket(iterator, item):
    """Convert a JSON bucket to the native object.

    :type iterator: :class:`~google.api_core.page_iterator.Iterator`
    :param iterator: The iterator that has retrieved the item.

    :type item: dict
    :param item: An item to be converted to a bucket.

    :rtype: :class:`.Bucket`
    :returns: The next bucket in the page.
    """
    name = item.get("name")
    bucket = Bucket(iterator.client, name)
    bucket._set_properties(item)
    return bucket


def _item_to_hmac_key_metadata(iterator, item):
    """Convert a JSON key metadata resource to the native object.

    :type iterator: :class:`~google.api_core.page_iterator.Iterator`
    :param iterator: The iterator that has retrieved the item.

    :type item: dict
    :param item: An item to be converted to a key metadata instance.

    :rtype: :class:`~google.cloud.storage.hmac_key.HMACKeyMetadata`
    :returns: The next key metadata instance in the page.
    """
    metadata = HMACKeyMetadata(iterator.client)
    metadata._properties = item
    return metadata<|MERGE_RESOLUTION|>--- conflicted
+++ resolved
@@ -14,11 +14,7 @@
 
 """Client for interacting with the Google Cloud Storage API."""
 
-<<<<<<< HEAD
 import warnings
-=======
-import functools
->>>>>>> 63abf077
 
 import google.api_core.client_options
 
