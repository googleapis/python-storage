# Copyright 2014 Google LLC
#
# Licensed under the Apache License, Version 2.0 (the "License");
# you may not use this file except in compliance with the License.
# You may obtain a copy of the License at
#
#     http://www.apache.org/licenses/LICENSE-2.0
#
# Unless required by applicable law or agreed to in writing, software
# distributed under the License is distributed on an "AS IS" BASIS,
# WITHOUT WARRANTIES OR CONDITIONS OF ANY KIND, either express or implied.
# See the License for the specific language governing permissions and
# limitations under the License.

# pylint: disable=too-many-lines

"""Create / interact with Google Cloud Storage blobs.

.. _API reference docs: https://cloud.google.com/storage/docs/\
                        json_api/v1/objects
.. _customer-supplied: https://cloud.google.com/storage/docs/\
                       encryption#customer-supplied
.. _google-resumable-media: https://googleapis.github.io/\
                            google-resumable-media-python/latest/\
                            google.resumable_media.requests.html
"""

import base64
import copy
import hashlib
from io import BytesIO
import mimetypes
import os
import warnings
import six

from six.moves.urllib.parse import parse_qsl
from six.moves.urllib.parse import quote
from six.moves.urllib.parse import urlencode
from six.moves.urllib.parse import urlsplit
from six.moves.urllib.parse import urlunsplit

from google import resumable_media
from google.resumable_media.requests import ChunkedDownload
from google.resumable_media.requests import Download
from google.resumable_media.requests import RawDownload
from google.resumable_media.requests import RawChunkedDownload
from google.resumable_media.requests import MultipartUpload
from google.resumable_media.requests import ResumableUpload

from google.api_core.iam import Policy
from google.cloud import exceptions
from google.cloud._helpers import _bytes_to_unicode
from google.cloud._helpers import _rfc3339_to_datetime
from google.cloud._helpers import _to_bytes
from google.cloud.exceptions import NotFound
from google.cloud.storage._helpers import _add_generation_match_parameters
from google.cloud.storage._helpers import _PropertyMixin
from google.cloud.storage._helpers import _scalar_property
from google.cloud.storage._helpers import _bucket_bound_hostname_url
from google.cloud.storage._helpers import _convert_to_timestamp
from google.cloud.storage._helpers import _raise_if_more_than_one_set
from google.cloud.storage._signing import generate_signed_url_v2
from google.cloud.storage._signing import generate_signed_url_v4
from google.cloud.storage.acl import ACL
from google.cloud.storage.acl import ObjectACL
from google.cloud.storage.constants import _DEFAULT_TIMEOUT
from google.cloud.storage.constants import ARCHIVE_STORAGE_CLASS
from google.cloud.storage.constants import COLDLINE_STORAGE_CLASS
from google.cloud.storage.constants import MULTI_REGIONAL_LEGACY_STORAGE_CLASS
from google.cloud.storage.constants import NEARLINE_STORAGE_CLASS
from google.cloud.storage.constants import REGIONAL_LEGACY_STORAGE_CLASS
from google.cloud.storage.constants import STANDARD_STORAGE_CLASS


_API_ACCESS_ENDPOINT = "https://storage.googleapis.com"
_DEFAULT_CONTENT_TYPE = u"application/octet-stream"
_DOWNLOAD_URL_TEMPLATE = u"{hostname}/download/storage/v1{path}?alt=media"
_BASE_UPLOAD_TEMPLATE = u"{hostname}/upload/storage/v1{bucket_path}/o?uploadType="
_MULTIPART_URL_TEMPLATE = _BASE_UPLOAD_TEMPLATE + u"multipart"
_RESUMABLE_URL_TEMPLATE = _BASE_UPLOAD_TEMPLATE + u"resumable"
# NOTE: "acl" is also writeable but we defer ACL management to
#       the classes in the google.cloud.storage.acl module.
_CONTENT_TYPE_FIELD = "contentType"
_WRITABLE_FIELDS = (
    "cacheControl",
    "contentDisposition",
    "contentEncoding",
    "contentLanguage",
    _CONTENT_TYPE_FIELD,
    "crc32c",
    "md5Hash",
    "metadata",
    "name",
    "storageClass",
)
_NUM_RETRIES_MESSAGE = (
    "`num_retries` has been deprecated and will be removed in a future "
    "release. The default behavior (when `num_retries` is not specified) when "
    "a transient error (e.g. 429 Too Many Requests or 500 Internal Server "
    "Error) occurs will be as follows: upload requests will be automatically "
    "retried. Subsequent retries will be sent after waiting 1, 2, 4, 8, etc. "
    "seconds (exponential backoff) until 10 minutes of wait time have "
    "elapsed. At that point, there will be no more attempts to retry."
)
_READ_LESS_THAN_SIZE = (
    "Size {:d} was specified but the file-like object only had " "{:d} bytes remaining."
)

_DEFAULT_CHUNKSIZE = 104857600  # 1024 * 1024 B * 100 = 100 MB
_MAX_MULTIPART_SIZE = 8388608  # 8 MB


class Blob(_PropertyMixin):
    """A wrapper around Cloud Storage's concept of an ``Object``.

    :type name: str
    :param name: The name of the blob.  This corresponds to the unique path of
                 the object in the bucket. If bytes, will be converted to a
                 unicode object. Blob / object names can contain any sequence
                 of valid unicode characters, of length 1-1024 bytes when
                 UTF-8 encoded.

    :type bucket: :class:`google.cloud.storage.bucket.Bucket`
    :param bucket: The bucket to which this blob belongs.

    :type chunk_size: int
    :param chunk_size:
        (Optional) The size of a chunk of data whenever iterating (in bytes).
        This must be a multiple of 256 KB per the API specification.

    :type encryption_key: bytes
    :param encryption_key:
        (Optional) 32 byte encryption key for customer-supplied encryption.
        See https://cloud.google.com/storage/docs/encryption#customer-supplied.

    :type kms_key_name: str
    :param kms_key_name:
        (Optional) Resource name of Cloud KMS key used to encrypt the blob's
        contents.

    :type generation: long
    :param generation: (Optional) If present, selects a specific revision of
                       this object.
    """

    _chunk_size = None  # Default value for each instance.
    _CHUNK_SIZE_MULTIPLE = 256 * 1024
    """Number (256 KB, in bytes) that must divide the chunk size."""

    STORAGE_CLASSES = (
        STANDARD_STORAGE_CLASS,
        NEARLINE_STORAGE_CLASS,
        COLDLINE_STORAGE_CLASS,
        ARCHIVE_STORAGE_CLASS,
        MULTI_REGIONAL_LEGACY_STORAGE_CLASS,
        REGIONAL_LEGACY_STORAGE_CLASS,
    )
    """Allowed values for :attr:`storage_class`.

    See
    https://cloud.google.com/storage/docs/json_api/v1/objects#storageClass
    https://cloud.google.com/storage/docs/per-object-storage-class

    .. note::
       This list does not include 'DURABLE_REDUCED_AVAILABILITY', which
       is only documented for buckets (and deprecated).
    """

    def __init__(
        self,
        name,
        bucket,
        chunk_size=None,
        encryption_key=None,
        kms_key_name=None,
        generation=None,
    ):
        """
        property :attr:`name`
            Get the blob's name.
        """
        name = _bytes_to_unicode(name)
        super(Blob, self).__init__(name=name)

        self.chunk_size = chunk_size  # Check that setter accepts value.
        self._bucket = bucket
        self._acl = ObjectACL(self)
        _raise_if_more_than_one_set(
            encryption_key=encryption_key, kms_key_name=kms_key_name,
        )

        self._encryption_key = encryption_key

        if kms_key_name is not None:
            self._properties["kmsKeyName"] = kms_key_name

        if generation is not None:
            self._properties["generation"] = generation

    @property
    def bucket(self):
        """Bucket which contains the object.

        :rtype: :class:`~google.cloud.storage.bucket.Bucket`
        :returns: The object's bucket.
        """
        return self._bucket

    @property
    def chunk_size(self):
        """Get the blob's default chunk size.

        :rtype: int or ``NoneType``
        :returns: The current blob's chunk size, if it is set.
        """
        return self._chunk_size

    @chunk_size.setter
    def chunk_size(self, value):
        """Set the blob's default chunk size.

        :type value: int
        :param value: (Optional) The current blob's chunk size, if it is set.

        :raises: :class:`ValueError` if ``value`` is not ``None`` and is not a
                 multiple of 256 KB.
        """
        if value is not None and value > 0 and value % self._CHUNK_SIZE_MULTIPLE != 0:
            raise ValueError(
                "Chunk size must be a multiple of %d." % (self._CHUNK_SIZE_MULTIPLE,)
            )
        self._chunk_size = value

    @staticmethod
    def path_helper(bucket_path, blob_name):
        """Relative URL path for a blob.

        :type bucket_path: str
        :param bucket_path: The URL path for a bucket.

        :type blob_name: str
        :param blob_name: The name of the blob.

        :rtype: str
        :returns: The relative URL path for ``blob_name``.
        """
        return bucket_path + "/o/" + _quote(blob_name)

    @property
    def acl(self):
        """Create our ACL on demand."""
        return self._acl

    def __repr__(self):
        if self.bucket:
            bucket_name = self.bucket.name
        else:
            bucket_name = None

        return "<Blob: %s, %s, %s>" % (bucket_name, self.name, self.generation)

    @property
    def path(self):
        """Getter property for the URL path to this Blob.

        :rtype: str
        :returns: The URL path to this Blob.
        """
        if not self.name:
            raise ValueError("Cannot determine path without a blob name.")

        return self.path_helper(self.bucket.path, self.name)

    @property
    def client(self):
        """The client bound to this blob."""
        return self.bucket.client

    @property
    def user_project(self):
        """Project ID billed for API requests made via this blob.

        Derived from bucket's value.

        :rtype: str
        """
        return self.bucket.user_project

    def _encryption_headers(self):
        """Return any encryption headers needed to fetch the object.

        :rtype: List(Tuple(str, str))
        :returns: a list of tuples to be passed as headers.
        """
        return _get_encryption_headers(self._encryption_key)

    @property
    def _query_params(self):
        """Default query parameters."""
        params = {}
        if self.generation is not None:
            params["generation"] = self.generation
        if self.user_project is not None:
            params["userProject"] = self.user_project
        return params

    @property
    def public_url(self):
        """The public URL for this blob.

        Use :meth:`make_public` to enable anonymous access via the returned
        URL.

        :rtype: `string`
        :returns: The public URL for this blob.
        """
        return "{storage_base_url}/{bucket_name}/{quoted_name}".format(
            storage_base_url=_API_ACCESS_ENDPOINT,
            bucket_name=self.bucket.name,
            quoted_name=_quote(self.name, safe=b"/~"),
        )

    @classmethod
    def from_string(cls, uri, client=None):
        """Get a constructor for blob object by URI.

         :type uri: str
         :param uri: The blob uri pass to get blob object.

         :type client: :class:`~google.cloud.storage.client.Client` or
                      ``NoneType``
         :param client: (Optional) The client to use.

         :rtype: :class:`google.cloud.storage.blob.Blob`
         :returns: The blob object created.

         Example:
            Get a constructor for blob object by URI..

            >>> from google.cloud import storage
            >>> from google.cloud.storage.blob import Blob
            >>> client = storage.Client()
            >>> blob = Blob.from_string("gs://bucket/object")
         """
        from google.cloud.storage.bucket import Bucket

        scheme, netloc, path, query, frag = urlsplit(uri)
        if scheme != "gs":
            raise ValueError("URI scheme must be gs")

        bucket = Bucket(client, name=netloc)
        return cls(path[1:], bucket)

    def generate_signed_url(
        self,
        expiration=None,
        api_access_endpoint=_API_ACCESS_ENDPOINT,
        method="GET",
        content_md5=None,
        content_type=None,
        response_disposition=None,
        response_type=None,
        generation=None,
        headers=None,
        query_parameters=None,
        client=None,
        credentials=None,
        version=None,
        service_account_email=None,
        access_token=None,
        virtual_hosted_style=False,
        bucket_bound_hostname=None,
        scheme="http",
    ):
        """Generates a signed URL for this blob.

        .. note::

            If you are on Google Compute Engine, you can't generate a signed
            URL using GCE service account. Follow `Issue 50`_ for updates on
            this. If you'd like to be able to generate a signed URL from GCE,
            you can use a standard service account from a JSON file rather
            than a GCE service account.

        .. _Issue 50: https://github.com/GoogleCloudPlatform/\
                      google-auth-library-python/issues/50

        If you have a blob that you want to allow access to for a set
        amount of time, you can use this method to generate a URL that
        is only valid within a certain time period.

        If ``bucket_bound_hostname`` is set as an argument of :attr:`api_access_endpoint`,
        ``https`` works only if using a ``CDN``.

        Example:
            Generates a signed URL for this blob using bucket_bound_hostname and scheme.

            >>> from google.cloud import storage
            >>> client = storage.Client()
            >>> bucket = client.get_bucket('my-bucket-name')
            >>> blob = client.get_blob('my-blob-name')
            >>> url = blob.generate_signed_url(expiration='url-expiration-time', bucket_bound_hostname='mydomain.tld',
            >>>                                  version='v4')
            >>> url = blob.generate_signed_url(expiration='url-expiration-time', bucket_bound_hostname='mydomain.tld',
            >>>                                  version='v4',scheme='https')  # If using ``CDN``

        This is particularly useful if you don't want publicly
        accessible blobs, but don't want to require users to explicitly
        log in.

        :type expiration: Union[Integer, datetime.datetime, datetime.timedelta]
        :param expiration: Point in time when the signed URL should expire.

        :type api_access_endpoint: str
        :param api_access_endpoint: (Optional) URI base.

        :type method: str
        :param method: The HTTP verb that will be used when requesting the URL.

        :type content_md5: str
        :param content_md5: (Optional) The MD5 hash of the object referenced by
                            ``resource``.

        :type content_type: str
        :param content_type: (Optional) The content type of the object
                             referenced by ``resource``.

        :type response_disposition: str
        :param response_disposition: (Optional) Content disposition of
                                     responses to requests for the signed URL.
                                     For example, to enable the signed URL
                                     to initiate a file of ``blog.png``, use
                                     the value
                                     ``'attachment; filename=blob.png'``.

        :type response_type: str
        :param response_type: (Optional) Content type of responses to requests
                              for the signed URL. Ignored if content_type is
                              set on object/blob metadata.

        :type generation: str
        :param generation: (Optional) A value that indicates which generation
                           of the resource to fetch.

        :type headers: dict
        :param headers:
            (Optional) Additional HTTP headers to be included as part of the
            signed URLs. See:
            https://cloud.google.com/storage/docs/xml-api/reference-headers
            Requests using the signed URL *must* pass the specified header
            (name and value) with each request for the URL.

        :type query_parameters: dict
        :param query_parameters:
            (Optional) Additional query parameters to be included as part of the
            signed URLs. See:
            https://cloud.google.com/storage/docs/xml-api/reference-headers#query

        :type client: :class:`~google.cloud.storage.client.Client` or
                      ``NoneType``
        :param client: (Optional) The client to use. If not passed, falls back
                       to the ``client`` stored on the blob's bucket.

        :type credentials: :class:`google.auth.credentials.Credentials` or
                           :class:`NoneType`
        :param credentials: The authorization credentials to attach to requests.
                            These credentials identify this application to the service.
                            If none are specified, the client will attempt to ascertain
                            the credentials from the environment.

        :type version: str
        :param version: (Optional) The version of signed credential to create.
                        Must be one of 'v2' | 'v4'.

        :type service_account_email: str
        :param service_account_email: (Optional) E-mail address of the service account.

        :type access_token: str
        :param access_token: (Optional) Access token for a service account.

        :type virtual_hosted_style: bool
        :param virtual_hosted_style:
            (Optional) If true, then construct the URL relative the bucket's
            virtual hostname, e.g., '<bucket-name>.storage.googleapis.com'.

        :type bucket_bound_hostname: str
        :param bucket_bound_hostname:
            (Optional) If passed, then construct the URL relative to the bucket-bound hostname.
            Value can be a bare or with scheme, e.g., 'example.com' or 'http://example.com'.
            See: https://cloud.google.com/storage/docs/request-endpoints#cname

        :type scheme: str
        :param scheme:
            (Optional) If ``bucket_bound_hostname`` is passed as a bare hostname, use
            this value as the scheme.  ``https`` will work only when using a CDN.
            Defaults to ``"http"``.

        :raises: :exc:`ValueError` when version is invalid.
        :raises: :exc:`TypeError` when expiration is not a valid type.
        :raises: :exc:`AttributeError` if credentials is not an instance
                of :class:`google.auth.credentials.Signing`.

        :rtype: str
        :returns: A signed URL you can use to access the resource
                  until expiration.
        """
        if version is None:
            version = "v2"
        elif version not in ("v2", "v4"):
            raise ValueError("'version' must be either 'v2' or 'v4'")

        quoted_name = _quote(self.name, safe=b"/~")

        if virtual_hosted_style:
            api_access_endpoint = "https://{bucket_name}.storage.googleapis.com".format(
                bucket_name=self.bucket.name
            )
        elif bucket_bound_hostname:
            api_access_endpoint = _bucket_bound_hostname_url(
                bucket_bound_hostname, scheme
            )
        else:
            resource = "/{bucket_name}/{quoted_name}".format(
                bucket_name=self.bucket.name, quoted_name=quoted_name
            )

        if virtual_hosted_style or bucket_bound_hostname:
            resource = "/{quoted_name}".format(quoted_name=quoted_name)

        if credentials is None:
            client = self._require_client(client)
            credentials = client._credentials

        if version == "v2":
            helper = generate_signed_url_v2
        else:
            helper = generate_signed_url_v4

        if self._encryption_key is not None:
            encryption_headers = _get_encryption_headers(self._encryption_key)
            if headers is None:
                headers = {}
            if version == "v2":
                # See: https://cloud.google.com/storage/docs/access-control/signed-urls-v2#about-canonical-extension-headers
                v2_copy_only = "X-Goog-Encryption-Algorithm"
                headers[v2_copy_only] = encryption_headers[v2_copy_only]
            else:
                headers.update(encryption_headers)

        return helper(
            credentials,
            resource=resource,
            expiration=expiration,
            api_access_endpoint=api_access_endpoint,
            method=method.upper(),
            content_md5=content_md5,
            content_type=content_type,
            response_type=response_type,
            response_disposition=response_disposition,
            generation=generation,
            headers=headers,
            query_parameters=query_parameters,
            service_account_email=service_account_email,
            access_token=access_token,
        )

    def exists(
        self,
        client=None,
        timeout=_DEFAULT_TIMEOUT,
        if_generation_match=None,
        if_generation_not_match=None,
        if_metageneration_match=None,
        if_metageneration_not_match=None,
    ):
        """Determines whether or not this blob exists.

        If :attr:`user_project` is set on the bucket, bills the API request
        to that project.

        :type client: :class:`~google.cloud.storage.client.Client` or
                      ``NoneType``
        :param client: (Optional) The client to use.  If not passed, falls back
                       to the ``client`` stored on the blob's bucket.
        :type timeout: float or tuple
        :param timeout: (Optional) The amount of time, in seconds, to wait
            for the server response.

            Can also be passed as a tuple (connect_timeout, read_timeout).
            See :meth:`requests.Session.request` documentation for details.

        :type if_generation_match: long
        :param if_generation_match: (Optional) Make the operation conditional on whether
                                    the blob's current generation matches the given value.
                                    Setting to 0 makes the operation succeed only if there
                                    are no live versions of the blob.

        :type if_generation_not_match: long
        :param if_generation_not_match: (Optional) Make the operation conditional on whether
                                        the blob's current generation does not match the given
                                        value. If no live blob exists, the precondition fails.
                                        Setting to 0 makes the operation succeed only if there
                                        is a live version of the blob.

        :type if_metageneration_match: long
        :param if_metageneration_match: (Optional) Make the operation conditional on whether the
                                        blob's current metageneration matches the given value.

        :type if_metageneration_not_match: long
        :param if_metageneration_not_match: (Optional) Make the operation conditional on whether the
                                            blob's current metageneration does not match the given value.

        :rtype: bool
        :returns: True if the blob exists in Cloud Storage.
        """
        client = self._require_client(client)
        # We only need the status code (200 or not) so we seek to
        # minimize the returned payload.
        query_params = self._query_params
        query_params["fields"] = "name"

        _add_generation_match_parameters(
            query_params,
            if_generation_match=if_generation_match,
            if_generation_not_match=if_generation_not_match,
            if_metageneration_match=if_metageneration_match,
            if_metageneration_not_match=if_metageneration_not_match,
        )
        try:
            # We intentionally pass `_target_object=None` since fields=name
            # would limit the local properties.
            client._connection.api_request(
                method="GET",
                path=self.path,
                query_params=query_params,
                _target_object=None,
                timeout=timeout,
            )
            # NOTE: This will not fail immediately in a batch. However, when
            #       Batch.finish() is called, the resulting `NotFound` will be
            #       raised.
            return True
        except NotFound:
            return False

    def delete(
        self,
        client=None,
        timeout=_DEFAULT_TIMEOUT,
        if_generation_match=None,
        if_generation_not_match=None,
        if_metageneration_match=None,
        if_metageneration_not_match=None,
    ):
        """Deletes a blob from Cloud Storage.

        If :attr:`user_project` is set on the bucket, bills the API request
        to that project.

        :type client: :class:`~google.cloud.storage.client.Client` or
                      ``NoneType``
        :param client: (Optional) The client to use. If not passed, falls back
                       to the ``client`` stored on the blob's bucket.

        :type timeout: float or tuple
        :param timeout: (Optional) The amount of time, in seconds, to wait
            for the server response.

            Can also be passed as a tuple (connect_timeout, read_timeout).
            See :meth:`requests.Session.request` documentation for details.

        :type if_generation_match: long
        :param if_generation_match: (Optional) Make the operation conditional on whether
                                    the blob's current generation matches the given value.
                                    Setting to 0 makes the operation succeed only if there
                                    are no live versions of the blob.

        :type if_generation_not_match: long
        :param if_generation_not_match: (Optional) Make the operation conditional on whether
                                        the blob's current generation does not match the given
                                        value. If no live blob exists, the precondition fails.
                                        Setting to 0 makes the operation succeed only if there
                                        is a live version of the blob.

        :type if_metageneration_match: long
        :param if_metageneration_match: (Optional) Make the operation conditional on whether the
                                        blob's current metageneration matches the given value.

        :type if_metageneration_not_match: long
        :param if_metageneration_not_match: (Optional) Make the operation conditional on whether the
                                            blob's current metageneration does not match the given value.

        :raises: :class:`google.cloud.exceptions.NotFound`
                 (propagated from
                 :meth:`google.cloud.storage.bucket.Bucket.delete_blob`).
        """
        self.bucket.delete_blob(
            self.name,
            client=client,
            generation=self.generation,
            timeout=timeout,
            if_generation_match=if_generation_match,
            if_generation_not_match=if_generation_not_match,
            if_metageneration_match=if_metageneration_match,
            if_metageneration_not_match=if_metageneration_not_match,
        )

    def _get_transport(self, client):
        """Return the client's transport.

        :type client: :class:`~google.cloud.storage.client.Client`
        :param client: (Optional) The client to use.  If not passed, falls back
                       to the ``client`` stored on the blob's bucket.

        :rtype transport:
            :class:`~google.auth.transport.requests.AuthorizedSession`
        :returns: The transport (with credentials) that will
                  make authenticated requests.
        """
        client = self._require_client(client)
        return client._http

    def _get_download_url(
        self,
        client,
        if_generation_match=None,
        if_generation_not_match=None,
        if_metageneration_match=None,
        if_metageneration_not_match=None,
    ):
        """Get the download URL for the current blob.

        If the ``media_link`` has been loaded, it will be used, otherwise
        the URL will be constructed from the current blob's path (and possibly
        generation) to avoid a round trip.

        :type client: :class:`~google.cloud.storage.client.Client`
        :param client: The client to use.

        :type if_generation_match: long
        :param if_generation_match: (Optional) Make the operation conditional on whether
                                    the blob's current generation matches the given value.
                                    Setting to 0 makes the operation succeed only if there
                                    are no live versions of the blob.

        :type if_generation_not_match: long
        :param if_generation_not_match: (Optional) Make the operation conditional on whether
                                        the blob's current generation does not match the given
                                        value. If no live blob exists, the precondition fails.
                                        Setting to 0 makes the operation succeed only if there
                                        is a live version of the blob.

        :param if_metageneration_match: (Optional) Make the operation conditional on whether the
                                        blob's current metageneration matches the given value.

        :type if_metageneration_not_match: long
        :param if_metageneration_not_match: (Optional) Make the operation conditional on whether the
                                            blob's current metageneration does not match the given value.

        :rtype: str
        :returns: The download URL for the current blob.
        """
        name_value_pairs = []
        if self.media_link is None:
            base_url = _DOWNLOAD_URL_TEMPLATE.format(
                hostname=client._connection.API_BASE_URL, path=self.path
            )
            if self.generation is not None:
                name_value_pairs.append(("generation", "{:d}".format(self.generation)))
        else:
            base_url = self.media_link

        if self.user_project is not None:
            name_value_pairs.append(("userProject", self.user_project))

        _add_generation_match_parameters(
            name_value_pairs,
            if_generation_match=if_generation_match,
            if_generation_not_match=if_generation_not_match,
            if_metageneration_match=if_metageneration_match,
            if_metageneration_not_match=if_metageneration_not_match,
        )
        return _add_query_parameters(base_url, name_value_pairs)

    def _do_download(
        self,
        transport,
        file_obj,
        download_url,
        headers,
        start=None,
        end=None,
        raw_download=False,
    ):
        """Perform a download without any error handling.

        This is intended to be called by :meth:`download_to_file` so it can
        be wrapped with error handling / remapping.

        :type transport:
            :class:`~google.auth.transport.requests.AuthorizedSession`
        :param transport: The transport (with credentials) that will
                          make authenticated requests.

        :type file_obj: file
        :param file_obj: A file handle to which to write the blob's data.

        :type download_url: str
        :param download_url: The URL where the media can be accessed.

        :type headers: dict
        :param headers: Headers to be sent with the request(s).

        :type start: int
        :param start: (Optional) The first byte in a range to be downloaded.

        :type end: int
        :param end: (Optional) The last byte in a range to be downloaded.

        :type raw_download: bool
        :param raw_download:
            (Optional) If true, download the object without any expansion.
        """
        if self.chunk_size is None:
            if raw_download:
                klass = RawDownload
            else:
                klass = Download

            download = klass(
                download_url, stream=file_obj, headers=headers, start=start, end=end
            )
            download.consume(transport)

        else:

            if raw_download:
                klass = RawChunkedDownload
            else:
                klass = ChunkedDownload

            download = klass(
                download_url,
                self.chunk_size,
                file_obj,
                headers=headers,
                start=start if start else 0,
                end=end,
            )

            while not download.finished:
                download.consume_next_chunk(transport)

    def download_to_file(
        self,
        file_obj,
        client=None,
        start=None,
        end=None,
        raw_download=False,
        if_generation_match=None,
        if_generation_not_match=None,
        if_metageneration_match=None,
        if_metageneration_not_match=None,
    ):
        """Download the contents of this blob into a file-like object.

        .. note::

           If the server-set property, :attr:`media_link`, is not yet
           initialized, makes an additional API request to load it.

        Downloading a file that has been encrypted with a `customer-supplied`_
        encryption key:

         .. literalinclude:: snippets.py
            :start-after: [START download_to_file]
            :end-before: [END download_to_file]
            :dedent: 4

        The ``encryption_key`` should be a str or bytes with a length of at
        least 32.

        For more fine-grained control over the download process, check out
        `google-resumable-media`_. For example, this library allows
        downloading **parts** of a blob rather than the whole thing.

        If :attr:`user_project` is set on the bucket, bills the API request
        to that project.

        :type file_obj: file
        :param file_obj: A file handle to which to write the blob's data.

        :type client: :class:`~google.cloud.storage.client.Client` or
                      ``NoneType``
        :param client: (Optional) The client to use.  If not passed, falls back
                       to the ``client`` stored on the blob's bucket.

        :type start: int
        :param start: (Optional) The first byte in a range to be downloaded.

        :type end: int
        :param end: (Optional) The last byte in a range to be downloaded.

        :type raw_download: bool
        :param raw_download:
            (Optional) If true, download the object without any expansion.

        :type if_generation_match: long
        :param if_generation_match: (Optional) Make the operation conditional on whether
                                    the blob's current generation matches the given value.
                                    Setting to 0 makes the operation succeed only if there
                                    are no live versions of the blob.

        :type if_generation_not_match: long
        :param if_generation_not_match: (Optional) Make the operation conditional on whether
                                        the blob's current generation does not match the given
                                        value. If no live blob exists, the precondition fails.
                                        Setting to 0 makes the operation succeed only if there
                                        is a live version of the blob.

        :param if_metageneration_match: (Optional) Make the operation conditional on whether the
                                        blob's current metageneration matches the given value.

        :type if_metageneration_not_match: long
        :param if_metageneration_not_match: (Optional) Make the operation conditional on whether the
                                            blob's current metageneration does not match the given value.

        :raises: :class:`google.cloud.exceptions.NotFound`
        """
        client = self._require_client(client)

        download_url = self._get_download_url(
            client,
            if_generation_match=if_generation_match,
            if_generation_not_match=if_generation_not_match,
            if_metageneration_match=if_metageneration_match,
            if_metageneration_not_match=if_metageneration_not_match,
        )
        headers = _get_encryption_headers(self._encryption_key)
        headers["accept-encoding"] = "gzip"

        transport = self._get_transport(client)
        try:
            self._do_download(
                transport, file_obj, download_url, headers, start, end, raw_download
            )
        except resumable_media.InvalidResponse as exc:
            _raise_from_invalid_response(exc)

    def download_to_filename(
        self,
        filename,
        client=None,
        start=None,
        end=None,
        raw_download=False,
        if_generation_match=None,
        if_generation_not_match=None,
        if_metageneration_match=None,
        if_metageneration_not_match=None,
    ):
        """Download the contents of this blob into a named file.

        If :attr:`user_project` is set on the bucket, bills the API request
        to that project.

        :type filename: str
        :param filename: A filename to be passed to ``open``.

        :type client: :class:`~google.cloud.storage.client.Client` or
                      ``NoneType``
        :param client: (Optional) The client to use. If not passed, falls back
                       to the ``client`` stored on the blob's bucket.

        :type start: int
        :param start: (Optional) The first byte in a range to be downloaded.

        :type end: int
        :param end: (Optional) The last byte in a range to be downloaded.

        :type raw_download: bool
        :param raw_download:
            (Optional) If true, download the object without any expansion.

        :type if_generation_match: long
        :param if_generation_match: (Optional) Make the operation conditional on whether
                                    the blob's current generation matches the given value.
                                    Setting to 0 makes the operation succeed only if there
                                    are no live versions of the blob.

        :type if_generation_not_match: long
        :param if_generation_not_match: (Optional) Make the operation conditional on whether
                                        the blob's current generation does not match the given
                                        value. If no live blob exists, the precondition fails.
                                        Setting to 0 makes the operation succeed only if there
                                        is a live version of the blob.

        :param if_metageneration_match: (Optional) Make the operation conditional on whether the
                                        blob's current metageneration matches the given value.

        :type if_metageneration_not_match: long
        :param if_metageneration_not_match: (Optional) Make the operation conditional on whether the
                                            blob's current metageneration does not match the given value.

        :raises: :class:`google.cloud.exceptions.NotFound`
        """
        try:
            with open(filename, "wb") as file_obj:
                self.download_to_file(
                    file_obj,
                    client=client,
                    start=start,
                    end=end,
                    raw_download=raw_download,
                    if_generation_match=if_generation_match,
                    if_generation_not_match=if_generation_not_match,
                    if_metageneration_match=if_metageneration_match,
                    if_metageneration_not_match=if_metageneration_not_match,
                )
        except resumable_media.DataCorruption:
            # Delete the corrupt downloaded file.
            os.remove(filename)
            raise

        updated = self.updated
        if updated is not None:
            if six.PY2:
                mtime = _convert_to_timestamp(updated)
            else:
                mtime = updated.timestamp()
            os.utime(file_obj.name, (mtime, mtime))

    def download_as_string(
        self,
        client=None,
        start=None,
        end=None,
        raw_download=False,
        if_generation_match=None,
        if_generation_not_match=None,
        if_metageneration_match=None,
        if_metageneration_not_match=None,
    ):
        """Download the contents of this blob as a bytes object.

        If :attr:`user_project` is set on the bucket, bills the API request
        to that project.

        :type client: :class:`~google.cloud.storage.client.Client` or
                      ``NoneType``
        :param client: (Optional) The client to use. If not passed, falls back
                       to the ``client`` stored on the blob's bucket.

        :type start: int
        :param start: (Optional) The first byte in a range to be downloaded.

        :type end: int
        :param end: (Optional) The last byte in a range to be downloaded.

        :type raw_download: bool
        :param raw_download:
            (Optional) If true, download the object without any expansion.

        :type if_generation_match: long
        :param if_generation_match: (Optional) Make the operation conditional on whether
                                    the blob's current generation matches the given value.
                                    Setting to 0 makes the operation succeed only if there
                                    are no live versions of the blob.

        :type if_generation_not_match: long
        :param if_generation_not_match: (Optional) Make the operation conditional on whether
                                        the blob's current generation does not match the given
                                        value. If no live blob exists, the precondition fails.
                                        Setting to 0 makes the operation succeed only if there
                                        is a live version of the blob.

        :param if_metageneration_match: (Optional) Make the operation conditional on whether the
                                        blob's current metageneration matches the given value.

        :type if_metageneration_not_match: long
        :param if_metageneration_not_match: (Optional) Make the operation conditional on whether the
                                            blob's current metageneration does not match the given value.

        :rtype: bytes
        :returns: The data stored in this blob.

        :raises: :class:`google.cloud.exceptions.NotFound`
        """
        string_buffer = BytesIO()
        self.download_to_file(
            string_buffer,
            client=client,
            start=start,
            end=end,
            raw_download=raw_download,
            if_generation_match=if_generation_match,
            if_generation_not_match=if_generation_not_match,
            if_metageneration_match=if_metageneration_match,
            if_metageneration_not_match=if_metageneration_not_match,
        )
        return string_buffer.getvalue()

    def _get_content_type(self, content_type, filename=None):
        """Determine the content type from the current object.

        The return value will be determined in order of precedence:

        - The value passed in to this method (if not :data:`None`)
        - The value stored on the current blob
        - The default value ('application/octet-stream')

        :type content_type: str
        :param content_type: (Optional) Type of content.

        :type filename: str
        :param filename: (Optional) The name of the file where the content
                         is stored.

        :rtype: str
        :returns: Type of content gathered from the object.
        """
        if content_type is None:
            content_type = self.content_type

        if content_type is None and filename is not None:
            content_type, _ = mimetypes.guess_type(filename)

        if content_type is None:
            content_type = _DEFAULT_CONTENT_TYPE

        return content_type

    def _get_writable_metadata(self):
        """Get the object / blob metadata which is writable.

        This is intended to be used when creating a new object / blob.

        See the `API reference docs`_ for more information, the fields
        marked as writable are:

        * ``acl``
        * ``cacheControl``
        * ``contentDisposition``
        * ``contentEncoding``
        * ``contentLanguage``
        * ``contentType``
        * ``crc32c``
        * ``md5Hash``
        * ``metadata``
        * ``name``
        * ``storageClass``

        For now, we don't support ``acl``, access control lists should be
        managed directly through :class:`ObjectACL` methods.
        """
        # NOTE: This assumes `self.name` is unicode.
        object_metadata = {"name": self.name}
        for key in self._changes:
            if key in _WRITABLE_FIELDS:
                object_metadata[key] = self._properties[key]

        return object_metadata

    def _get_upload_arguments(self, content_type):
        """Get required arguments for performing an upload.

        The content type returned will be determined in order of precedence:

        - The value passed in to this method (if not :data:`None`)
        - The value stored on the current blob
        - The default value ('application/octet-stream')

        :type content_type: str
        :param content_type: Type of content being uploaded (or :data:`None`).

        :rtype: tuple
        :returns: A triple of

                  * A header dictionary
                  * An object metadata dictionary
                  * The ``content_type`` as a string (according to precedence)
        """
        headers = _get_encryption_headers(self._encryption_key)
        object_metadata = self._get_writable_metadata()
        content_type = self._get_content_type(content_type)
        return headers, object_metadata, content_type

    def _do_multipart_upload(
        self,
        client,
        stream,
        content_type,
        size,
        num_retries,
        predefined_acl,
        if_generation_match,
        if_generation_not_match,
        if_metageneration_match,
        if_metageneration_not_match,
    ):
        """Perform a multipart upload.

        The content type of the upload will be determined in order
        of precedence:

        - The value passed in to this method (if not :data:`None`)
        - The value stored on the current blob
        - The default value ('application/octet-stream')

        :type client: :class:`~google.cloud.storage.client.Client`
        :param client: (Optional) The client to use.  If not passed, falls back
                       to the ``client`` stored on the blob's bucket.

        :type stream: IO[bytes]
        :param stream: A bytes IO object open for reading.

        :type content_type: str
        :param content_type: Type of content being uploaded (or :data:`None`).

        :type size: int
        :param size: The number of bytes to be uploaded (which will be read
                     from ``stream``). If not provided, the upload will be
                     concluded once ``stream`` is exhausted (or :data:`None`).

        :type num_retries: int
        :param num_retries: Number of upload retries. (Deprecated: This
                            argument will be removed in a future release.)

        :type predefined_acl: str
        :param predefined_acl: (Optional) Predefined access control list

        :type if_generation_match: long
        :param if_generation_match: (Optional) Make the operation conditional on whether
                                    the blob's current generation matches the given value.
                                    Setting to 0 makes the operation succeed only if there
                                    are no live versions of the blob.

        :type if_generation_not_match: long
        :param if_generation_not_match: (Optional) Make the operation conditional on whether
                                        the blob's current generation does not match the given
                                        value. If no live blob exists, the precondition fails.
                                        Setting to 0 makes the operation succeed only if there
                                        is a live version of the blob.

        :type if_metageneration_match: long
        :param if_metageneration_match: (Optional) Make the operation conditional on whether the
                                        blob's current metageneration matches the given value.

        :type if_metageneration_not_match: long
        :param if_metageneration_not_match: (Optional) Make the operation conditional on whether the
                                            blob's current metageneration does not match the given value.

        :rtype: :class:`~requests.Response`
        :returns: The "200 OK" response object returned after the multipart
                  upload request.
        :raises: :exc:`ValueError` if ``size`` is not :data:`None` but the
                 ``stream`` has fewer than ``size`` bytes remaining.
        """
        if size is None:
            data = stream.read()
        else:
            data = stream.read(size)
            if len(data) < size:
                msg = _READ_LESS_THAN_SIZE.format(size, len(data))
                raise ValueError(msg)

        transport = self._get_transport(client)
        info = self._get_upload_arguments(content_type)
        headers, object_metadata, content_type = info

        base_url = _MULTIPART_URL_TEMPLATE.format(
            hostname=self.client._connection.API_BASE_URL, bucket_path=self.bucket.path
        )
        name_value_pairs = []

        if self.user_project is not None:
            name_value_pairs.append(("userProject", self.user_project))

        # When a Customer Managed Encryption Key is used to encrypt Cloud Storage object
        # at rest, object resource metadata will store the version of the Key Management
        # Service cryptographic material. If a Blob instance with KMS Key metadata set is
        # used to upload a new version of the object then the existing kmsKeyName version
        # value can't be used in the upload request and the client instead ignores it.
        if (
            self.kms_key_name is not None
            and "cryptoKeyVersions" not in self.kms_key_name
        ):
            name_value_pairs.append(("kmsKeyName", self.kms_key_name))

        if predefined_acl is not None:
            name_value_pairs.append(("predefinedAcl", predefined_acl))

        if if_generation_match is not None:
            name_value_pairs.append(("ifGenerationMatch", if_generation_match))

        if if_generation_not_match is not None:
            name_value_pairs.append(("ifGenerationNotMatch", if_generation_not_match))

        if if_metageneration_match is not None:
            name_value_pairs.append(("ifMetagenerationMatch", if_metageneration_match))

        if if_metageneration_not_match is not None:
            name_value_pairs.append(
                ("ifMetaGenerationNotMatch", if_metageneration_not_match)
            )

        upload_url = _add_query_parameters(base_url, name_value_pairs)
        upload = MultipartUpload(upload_url, headers=headers)

        if num_retries is not None:
            upload._retry_strategy = resumable_media.RetryStrategy(
                max_retries=num_retries
            )

        response = upload.transmit(transport, data, object_metadata, content_type)

        return response

    def _initiate_resumable_upload(
        self,
        client,
        stream,
        content_type,
        size,
        num_retries,
        predefined_acl=None,
        extra_headers=None,
        chunk_size=None,
        if_generation_match=None,
        if_generation_not_match=None,
        if_metageneration_match=None,
        if_metageneration_not_match=None,
    ):
        """Initiate a resumable upload.

        The content type of the upload will be determined in order
        of precedence:

        - The value passed in to this method (if not :data:`None`)
        - The value stored on the current blob
        - The default value ('application/octet-stream')

        :type client: :class:`~google.cloud.storage.client.Client`
        :param client: (Optional) The client to use.  If not passed, falls back
                       to the ``client`` stored on the blob's bucket.

        :type stream: IO[bytes]
        :param stream: A bytes IO object open for reading.

        :type content_type: str
        :param content_type: Type of content being uploaded (or :data:`None`).

        :type size: int
        :param size: The number of bytes to be uploaded (which will be read
                     from ``stream``). If not provided, the upload will be
                     concluded once ``stream`` is exhausted (or :data:`None`).

        :type predefined_acl: str
        :param predefined_acl: (Optional) Predefined access control list

        :type num_retries: int
        :param num_retries: Number of upload retries. (Deprecated: This
                            argument will be removed in a future release.)

        :type extra_headers: dict
        :param extra_headers: (Optional) Extra headers to add to standard
                              headers.

        :type chunk_size: int
        :param chunk_size:
            (Optional) Chunk size to use when creating a
            :class:`~google.resumable_media.requests.ResumableUpload`.
            If not passed, will fall back to the chunk size on the
            current blob.

        :type if_generation_match: long
        :param if_generation_match: (Optional) Make the operation conditional on whether
                                    the blob's current generation matches the given value.
                                    Setting to 0 makes the operation succeed only if there
                                    are no live versions of the blob.

        :type if_generation_not_match: long
        :param if_generation_not_match: (Optional) Make the operation conditional on whether
                                        the blob's current generation does not match the given
                                        value. If no live blob exists, the precondition fails.
                                        Setting to 0 makes the operation succeed only if there
                                        is a live version of the blob.

        :type if_metageneration_match: long
        :param if_metageneration_match: (Optional) Make the operation conditional on whether the
                                        blob's current metageneration matches the given value.

        :type if_metageneration_not_match: long
        :param if_metageneration_not_match: (Optional) Make the operation conditional on whether the
                                            blob's current metageneration does not match the given value.

        :rtype: tuple
        :returns:
            Pair of

            * The :class:`~google.resumable_media.requests.ResumableUpload`
              that was created
            * The ``transport`` used to initiate the upload.
        """
        if chunk_size is None:
            chunk_size = self.chunk_size
            if chunk_size is None:
                chunk_size = _DEFAULT_CHUNKSIZE

        transport = self._get_transport(client)
        info = self._get_upload_arguments(content_type)
        headers, object_metadata, content_type = info
        if extra_headers is not None:
            headers.update(extra_headers)

        base_url = _RESUMABLE_URL_TEMPLATE.format(
            hostname=self.client._connection.API_BASE_URL, bucket_path=self.bucket.path
        )
        name_value_pairs = []

        if self.user_project is not None:
            name_value_pairs.append(("userProject", self.user_project))

        # When a Customer Managed Encryption Key is used to encrypt Cloud Storage object
        # at rest, object resource metadata will store the version of the Key Management
        # Service cryptographic material. If a Blob instance with KMS Key metadata set is
        # used to upload a new version of the object then the existing kmsKeyName version
        # value can't be used in the upload request and the client instead ignores it.
        if (
            self.kms_key_name is not None
            and "cryptoKeyVersions" not in self.kms_key_name
        ):
            name_value_pairs.append(("kmsKeyName", self.kms_key_name))

        if predefined_acl is not None:
            name_value_pairs.append(("predefinedAcl", predefined_acl))

        if if_generation_match is not None:
            name_value_pairs.append(("ifGenerationMatch", if_generation_match))

        if if_generation_not_match is not None:
            name_value_pairs.append(("ifGenerationNotMatch", if_generation_not_match))

        if if_metageneration_match is not None:
            name_value_pairs.append(("ifMetagenerationMatch", if_metageneration_match))

        if if_metageneration_not_match is not None:
            name_value_pairs.append(
                ("ifMetaGenerationNotMatch", if_metageneration_not_match)
            )

        upload_url = _add_query_parameters(base_url, name_value_pairs)
        upload = ResumableUpload(upload_url, chunk_size, headers=headers)

        if num_retries is not None:
            upload._retry_strategy = resumable_media.RetryStrategy(
                max_retries=num_retries
            )

        upload.initiate(
            transport,
            stream,
            object_metadata,
            content_type,
            total_bytes=size,
            stream_final=False,
        )

        return upload, transport

    def _do_resumable_upload(
        self,
        client,
        stream,
        content_type,
        size,
        num_retries,
        predefined_acl,
        if_generation_match,
        if_generation_not_match,
        if_metageneration_match,
        if_metageneration_not_match,
    ):
        """Perform a resumable upload.

        Assumes ``chunk_size`` is not :data:`None` on the current blob.

        The content type of the upload will be determined in order
        of precedence:

        - The value passed in to this method (if not :data:`None`)
        - The value stored on the current blob
        - The default value ('application/octet-stream')

        :type client: :class:`~google.cloud.storage.client.Client`
        :param client: (Optional) The client to use.  If not passed, falls back
                       to the ``client`` stored on the blob's bucket.

        :type stream: IO[bytes]
        :param stream: A bytes IO object open for reading.

        :type content_type: str
        :param content_type: Type of content being uploaded (or :data:`None`).

        :type size: int
        :param size: The number of bytes to be uploaded (which will be read
                     from ``stream``). If not provided, the upload will be
                     concluded once ``stream`` is exhausted (or :data:`None`).

        :type num_retries: int
        :param num_retries: Number of upload retries. (Deprecated: This
                            argument will be removed in a future release.)

        :type predefined_acl: str
        :param predefined_acl: (Optional) Predefined access control list

        :type if_generation_match: long
        :param if_generation_match: (Optional) Make the operation conditional on whether
                                    the blob's current generation matches the given value.
                                    Setting to 0 makes the operation succeed only if there
                                    are no live versions of the blob.

        :type if_generation_not_match: long
        :param if_generation_not_match: (Optional) Make the operation conditional on whether
                                        the blob's current generation does not match the given
                                        value. If no live blob exists, the precondition fails.
                                        Setting to 0 makes the operation succeed only if there
                                        is a live version of the blob.

        :type if_metageneration_match: long
        :param if_metageneration_match: (Optional) Make the operation conditional on whether the
                                        blob's current metageneration matches the given value.

        :type if_metageneration_not_match: long
        :param if_metageneration_not_match: (Optional) Make the operation conditional on whether the
                                            blob's current metageneration does not match the given value.

        :rtype: :class:`~requests.Response`
        :returns: The "200 OK" response object returned after the final chunk
                  is uploaded.
        """
        upload, transport = self._initiate_resumable_upload(
            client,
            stream,
            content_type,
            size,
            num_retries,
            predefined_acl=predefined_acl,
            if_generation_match=if_generation_match,
            if_generation_not_match=if_generation_not_match,
            if_metageneration_match=if_metageneration_match,
            if_metageneration_not_match=if_metageneration_not_match,
        )

        while not upload.finished:
            response = upload.transmit_next_chunk(transport)

        return response

    def _do_upload(
        self,
        client,
        stream,
        content_type,
        size,
        num_retries,
        predefined_acl,
        if_generation_match,
        if_generation_not_match,
        if_metageneration_match,
        if_metageneration_not_match,
    ):
        """Determine an upload strategy and then perform the upload.

        If the size of the data to be uploaded exceeds 5 MB a resumable media
        request will be used, otherwise the content and the metadata will be
        uploaded in a single multipart upload request.

        The content type of the upload will be determined in order
        of precedence:

        - The value passed in to this method (if not :data:`None`)
        - The value stored on the current blob
        - The default value ('application/octet-stream')

        :type client: :class:`~google.cloud.storage.client.Client`
        :param client: (Optional) The client to use.  If not passed, falls back
                       to the ``client`` stored on the blob's bucket.

        :type stream: IO[bytes]
        :param stream: A bytes IO object open for reading.

        :type content_type: str
        :param content_type: Type of content being uploaded (or :data:`None`).

        :type size: int
        :param size: The number of bytes to be uploaded (which will be read
                     from ``stream``). If not provided, the upload will be
                     concluded once ``stream`` is exhausted (or :data:`None`).

        :type num_retries: int
        :param num_retries: Number of upload retries. (Deprecated: This
                            argument will be removed in a future release.)

        :type predefined_acl: str
        :param predefined_acl: (Optional) Predefined access control list

        :type if_generation_match: long
        :param if_generation_match: (Optional) Make the operation conditional on whether
                                    the blob's current generation matches the given value.
                                    Setting to 0 makes the operation succeed only if there
                                    are no live versions of the blob.

        :type if_generation_not_match: long
        :param if_generation_not_match: (Optional) Make the operation conditional on whether
                                        the blob's current generation does not match the given
                                        value. If no live blob exists, the precondition fails.
                                        Setting to 0 makes the operation succeed only if there
                                        is a live version of the blob.

        :type if_metageneration_match: long
        :param if_metageneration_match: (Optional) Make the operation conditional on whether the
                                        blob's current metageneration matches the given value.

        :type if_metageneration_not_match: long
        :param if_metageneration_not_match: (Optional) Make the operation conditional on whether the
                                            blob's current metageneration does not match the given value.

        :rtype: dict
        :returns: The parsed JSON from the "200 OK" response. This will be the
                  **only** response in the multipart case and it will be the
                  **final** response in the resumable case.
        """
        if size is not None and size <= _MAX_MULTIPART_SIZE:
            response = self._do_multipart_upload(
                client,
                stream,
                content_type,
                size,
                num_retries,
                predefined_acl,
                if_generation_match,
                if_generation_not_match,
                if_metageneration_match,
                if_metageneration_not_match,
            )
        else:
            response = self._do_resumable_upload(
                client,
                stream,
                content_type,
                size,
                num_retries,
                predefined_acl,
                if_generation_match,
                if_generation_not_match,
                if_metageneration_match,
                if_metageneration_not_match,
            )

        return response.json()

    def upload_from_file(
        self,
        file_obj,
        rewind=False,
        size=None,
        content_type=None,
        num_retries=None,
        client=None,
        predefined_acl=None,
        if_generation_match=None,
        if_generation_not_match=None,
        if_metageneration_match=None,
        if_metageneration_not_match=None,
    ):
        """Upload the contents of this blob from a file-like object.

        The content type of the upload will be determined in order
        of precedence:

        - The value passed in to this method (if not :data:`None`)
        - The value stored on the current blob
        - The default value ('application/octet-stream')

        .. note::
           The effect of uploading to an existing blob depends on the
           "versioning" and "lifecycle" policies defined on the blob's
           bucket.  In the absence of those policies, upload will
           overwrite any existing contents.

           See the `object versioning`_ and `lifecycle`_ API documents
           for details.

        Uploading a file with a `customer-supplied`_ encryption key:

        .. literalinclude:: snippets.py
            :start-after: [START upload_from_file]
            :end-before: [END upload_from_file]
            :dedent: 4

        The ``encryption_key`` should be a str or bytes with a length of at
        least 32.

        For more fine-grained over the upload process, check out
        `google-resumable-media`_.

        If :attr:`user_project` is set on the bucket, bills the API request
        to that project.

        :type file_obj: file
        :param file_obj: A file handle open for reading.

        :type rewind: bool
        :param rewind: If True, seek to the beginning of the file handle before
                       writing the file to Cloud Storage.

        :type size: int
        :param size: The number of bytes to be uploaded (which will be read
                     from ``file_obj``). If not provided, the upload will be
                     concluded once ``file_obj`` is exhausted.

        :type content_type: str
        :param content_type: (Optional) Type of content being uploaded.

        :type num_retries: int
        :param num_retries: Number of upload retries. (Deprecated: This
                            argument will be removed in a future release.)

        :type client: :class:`~google.cloud.storage.client.Client`
        :param client: (Optional) The client to use.  If not passed, falls back
                       to the ``client`` stored on the blob's bucket.

        :type predefined_acl: str
        :param predefined_acl: (Optional) Predefined access control list

        :type if_generation_match: long
        :param if_generation_match: (Optional) Make the operation conditional on whether
                                    the blob's current generation matches the given value.
                                    Setting to 0 makes the operation succeed only if there
                                    are no live versions of the blob.

        :type if_generation_not_match: long
        :param if_generation_not_match: (Optional) Make the operation conditional on whether
                                        the blob's current generation does not match the given
                                        value. If no live blob exists, the precondition fails.
                                        Setting to 0 makes the operation succeed only if there
                                        is a live version of the blob.

        :type if_metageneration_match: long
        :param if_metageneration_match: (Optional) Make the operation conditional on whether the
                                        blob's current metageneration matches the given value.

        :type if_metageneration_not_match: long
        :param if_metageneration_not_match: (Optional) Make the operation conditional on whether the
                                            blob's current metageneration does not match the given value.

        :raises: :class:`~google.cloud.exceptions.GoogleCloudError`
                 if the upload response returns an error status.

        .. _object versioning: https://cloud.google.com/storage/\
                               docs/object-versioning
        .. _lifecycle: https://cloud.google.com/storage/docs/lifecycle
        """
        if num_retries is not None:
            warnings.warn(_NUM_RETRIES_MESSAGE, DeprecationWarning, stacklevel=2)

<<<<<<< HEAD
        _raise_if_more_than_one_set(
            if_generation_match=if_generation_match,
            if_generation_not_match=if_generation_not_match,
        )

        _raise_if_more_than_one_set(
            if_metageneration_match=if_metageneration_match,
            if_metageneration_not_match=if_metageneration_not_match,
        )

=======
>>>>>>> b26f9fa8
        _maybe_rewind(file_obj, rewind=rewind)
        predefined_acl = ACL.validate_predefined(predefined_acl)

        try:
            created_json = self._do_upload(
                client,
                file_obj,
                content_type,
                size,
                num_retries,
                predefined_acl,
                if_generation_match,
                if_generation_not_match,
                if_metageneration_match,
                if_metageneration_not_match,
            )
            self._set_properties(created_json)
        except resumable_media.InvalidResponse as exc:
            _raise_from_invalid_response(exc)

    def upload_from_filename(
        self,
        filename,
        content_type=None,
        client=None,
        predefined_acl=None,
        if_generation_match=None,
        if_generation_not_match=None,
        if_metageneration_match=None,
        if_metageneration_not_match=None,
    ):
        """Upload this blob's contents from the content of a named file.

        The content type of the upload will be determined in order
        of precedence:

        - The value passed in to this method (if not :data:`None`)
        - The value stored on the current blob
        - The value given by ``mimetypes.guess_type``
        - The default value ('application/octet-stream')

        .. note::
           The effect of uploading to an existing blob depends on the
           "versioning" and "lifecycle" policies defined on the blob's
           bucket.  In the absence of those policies, upload will
           overwrite any existing contents.

           See the `object versioning
           <https://cloud.google.com/storage/docs/object-versioning>`_ and
           `lifecycle <https://cloud.google.com/storage/docs/lifecycle>`_
           API documents for details.

        If :attr:`user_project` is set on the bucket, bills the API request
        to that project.

        :type filename: str
        :param filename: The path to the file.

        :type content_type: str
        :param content_type: (Optional) Type of content being uploaded.

        :type client: :class:`~google.cloud.storage.client.Client`
        :param client: (Optional) The client to use.  If not passed, falls back
                       to the ``client`` stored on the blob's bucket.

        :type predefined_acl: str
        :param predefined_acl: (Optional) Predefined access control list

        :type if_generation_match: long
        :param if_generation_match: (Optional) Make the operation conditional on whether
                                    the blob's current generation matches the given value.
                                    Setting to 0 makes the operation succeed only if there
                                    are no live versions of the blob.

        :type if_generation_not_match: long
        :param if_generation_not_match: (Optional) Make the operation conditional on whether
                                        the blob's current generation does not match the given
                                        value. If no live blob exists, the precondition fails.
                                        Setting to 0 makes the operation succeed only if there
                                        is a live version of the blob.

        :type if_metageneration_match: long
        :param if_metageneration_match: (Optional) Make the operation conditional on whether the
                                        blob's current metageneration matches the given value.

        :type if_metageneration_not_match: long
        :param if_metageneration_not_match: (Optional) Make the operation conditional on whether the
                                            blob's current metageneration does not match the given value.
        """
        content_type = self._get_content_type(content_type, filename=filename)

        with open(filename, "rb") as file_obj:
            total_bytes = os.fstat(file_obj.fileno()).st_size
            self.upload_from_file(
                file_obj,
                content_type=content_type,
                client=client,
                size=total_bytes,
                predefined_acl=predefined_acl,
                if_generation_match=if_generation_match,
                if_generation_not_match=if_generation_not_match,
                if_metageneration_match=if_metageneration_match,
                if_metageneration_not_match=if_metageneration_not_match,
            )

    def upload_from_string(
        self,
        data,
        content_type="text/plain",
        client=None,
        predefined_acl=None,
        if_generation_match=None,
        if_generation_not_match=None,
        if_metageneration_match=None,
        if_metageneration_not_match=None,
    ):
        """Upload contents of this blob from the provided string.

        .. note::
           The effect of uploading to an existing blob depends on the
           "versioning" and "lifecycle" policies defined on the blob's
           bucket.  In the absence of those policies, upload will
           overwrite any existing contents.

           See the `object versioning
           <https://cloud.google.com/storage/docs/object-versioning>`_ and
           `lifecycle <https://cloud.google.com/storage/docs/lifecycle>`_
           API documents for details.

        If :attr:`user_project` is set on the bucket, bills the API request
        to that project.

        :type data: bytes or str
        :param data: The data to store in this blob.  If the value is
                     text, it will be encoded as UTF-8.

        :type content_type: str
        :param content_type: (Optional) Type of content being uploaded. Defaults
                             to ``'text/plain'``.

        :type client: :class:`~google.cloud.storage.client.Client` or
                      ``NoneType``
        :param client: (Optional) The client to use.  If not passed, falls back
                       to the ``client`` stored on the blob's bucket.

        :type predefined_acl: str
        :param predefined_acl: (Optional) Predefined access control list

        :type if_generation_match: long
        :param if_generation_match: (Optional) Make the operation conditional on whether
                                    the blob's current generation matches the given value.
                                    Setting to 0 makes the operation succeed only if there
                                    are no live versions of the blob.

        :type if_generation_not_match: long
        :param if_generation_not_match: (Optional) Make the operation conditional on whether
                                        the blob's current generation does not match the given
                                        value. If no live blob exists, the precondition fails.
                                        Setting to 0 makes the operation succeed only if there
                                        is a live version of the blob.

        :type if_metageneration_match: long
        :param if_metageneration_match: (Optional) Make the operation conditional on whether the
                                        blob's current metageneration matches the given value.

        :type if_metageneration_not_match: long
        :param if_metageneration_not_match: (Optional) Make the operation conditional on whether the
                                            blob's current metageneration does not match the given value.
        """
        data = _to_bytes(data, encoding="utf-8")
        string_buffer = BytesIO(data)
        self.upload_from_file(
            file_obj=string_buffer,
            size=len(data),
            content_type=content_type,
            client=client,
            predefined_acl=predefined_acl,
            if_generation_match=if_generation_match,
            if_generation_not_match=if_generation_not_match,
            if_metageneration_match=if_metageneration_match,
            if_metageneration_not_match=if_metageneration_not_match,
        )

    def create_resumable_upload_session(
        self, content_type=None, size=None, origin=None, client=None
    ):
        """Create a resumable upload session.

        Resumable upload sessions allow you to start an upload session from
        one client and complete the session in another. This method is called
        by the initiator to set the metadata and limits. The initiator then
        passes the session URL to the client that will upload the binary data.
        The client performs a PUT request on the session URL to complete the
        upload. This process allows untrusted clients to upload to an
        access-controlled bucket. For more details, see the
        `documentation on signed URLs`_.

        .. _documentation on signed URLs:
            https://cloud.google.com/storage/\
            docs/access-control/signed-urls#signing-resumable

        The content type of the upload will be determined in order
        of precedence:

        - The value passed in to this method (if not :data:`None`)
        - The value stored on the current blob
        - The default value ('application/octet-stream')

        .. note::
           The effect of uploading to an existing blob depends on the
           "versioning" and "lifecycle" policies defined on the blob's
           bucket.  In the absence of those policies, upload will
           overwrite any existing contents.

           See the `object versioning
           <https://cloud.google.com/storage/docs/object-versioning>`_ and
           `lifecycle <https://cloud.google.com/storage/docs/lifecycle>`_
           API documents for details.

        If :attr:`encryption_key` is set, the blob will be encrypted with
        a `customer-supplied`_ encryption key.

        If :attr:`user_project` is set on the bucket, bills the API request
        to that project.

        :type size: int
        :param size: (Optional) The maximum number of bytes that can be
                     uploaded using this session. If the size is not known
                     when creating the session, this should be left blank.

        :type content_type: str
        :param content_type: (Optional) Type of content being uploaded.

        :type origin: str
        :param origin: (Optional) If set, the upload can only be completed
                       by a user-agent that uploads from the given origin. This
                       can be useful when passing the session to a web client.

        :type client: :class:`~google.cloud.storage.client.Client`
        :param client: (Optional) The client to use.  If not passed, falls back
                       to the ``client`` stored on the blob's bucket.

        :rtype: str
        :returns: The resumable upload session URL. The upload can be
                  completed by making an HTTP PUT request with the
                  file's contents.

        :raises: :class:`google.cloud.exceptions.GoogleCloudError`
                 if the session creation response returns an error status.
        """
        extra_headers = {}
        if origin is not None:
            # This header is specifically for client-side uploads, it
            # determines the origins allowed for CORS.
            extra_headers["Origin"] = origin

        try:
            dummy_stream = BytesIO(b"")
            # Send a fake the chunk size which we **know** will be acceptable
            # to the `ResumableUpload` constructor. The chunk size only
            # matters when **sending** bytes to an upload.
            upload, _ = self._initiate_resumable_upload(
                client,
                dummy_stream,
                content_type,
                size,
                None,
                predefined_acl=None,
                extra_headers=extra_headers,
                chunk_size=self._CHUNK_SIZE_MULTIPLE,
            )

            return upload.resumable_url
        except resumable_media.InvalidResponse as exc:
            _raise_from_invalid_response(exc)

    def get_iam_policy(
        self, client=None, requested_policy_version=None, timeout=_DEFAULT_TIMEOUT
    ):
        """Retrieve the IAM policy for the object.

        .. note:

           Blob- / object-level IAM support does not yet exist and methods
           currently call an internal ACL backend not providing any utility
           beyond the blob's :attr:`acl` at this time. The API may be enhanced
           in the future and is currently undocumented. Use :attr:`acl` for
           managing object access control.

        If :attr:`user_project` is set on the bucket, bills the API request
        to that project.

        :type client: :class:`~google.cloud.storage.client.Client` or
                      ``NoneType``
        :param client: (Optional) The client to use.  If not passed, falls back
                       to the ``client`` stored on the current object's bucket.

        :type requested_policy_version: int or ``NoneType``
        :param requested_policy_version: (Optional) The version of IAM policies to request.
                                         If a policy with a condition is requested without
                                         setting this, the server will return an error.
                                         This must be set to a value of 3 to retrieve IAM
                                         policies containing conditions. This is to prevent
                                         client code that isn't aware of IAM conditions from
                                         interpreting and modifying policies incorrectly.
                                         The service might return a policy with version lower
                                         than the one that was requested, based on the
                                         feature syntax in the policy fetched.
        :type timeout: float or tuple
        :param timeout: (Optional) The amount of time, in seconds, to wait
            for the server response.

            Can also be passed as a tuple (connect_timeout, read_timeout).
            See :meth:`requests.Session.request` documentation for details.

        :rtype: :class:`google.api_core.iam.Policy`
        :returns: the policy instance, based on the resource returned from
                  the ``getIamPolicy`` API request.
        """
        client = self._require_client(client)

        query_params = {}

        if self.user_project is not None:
            query_params["userProject"] = self.user_project

        if requested_policy_version is not None:
            query_params["optionsRequestedPolicyVersion"] = requested_policy_version

        info = client._connection.api_request(
            method="GET",
            path="%s/iam" % (self.path,),
            query_params=query_params,
            _target_object=None,
            timeout=timeout,
        )
        return Policy.from_api_repr(info)

    def set_iam_policy(self, policy, client=None, timeout=_DEFAULT_TIMEOUT):
        """Update the IAM policy for the bucket.

        .. note:

           Blob- / object-level IAM support does not yet exist and methods
           currently call an internal ACL backend not providing any utility
           beyond the blob's :attr:`acl` at this time. The API may be enhanced
           in the future and is currently undocumented. Use :attr:`acl` for
           managing object access control.

        If :attr:`user_project` is set on the bucket, bills the API request
        to that project.

        :type policy: :class:`google.api_core.iam.Policy`
        :param policy: policy instance used to update bucket's IAM policy.

        :type client: :class:`~google.cloud.storage.client.Client` or
                      ``NoneType``
        :param client: (Optional) The client to use.  If not passed, falls back
                       to the ``client`` stored on the current bucket.
        :type timeout: float or tuple
        :param timeout: (Optional) The amount of time, in seconds, to wait
            for the server response.

            Can also be passed as a tuple (connect_timeout, read_timeout).
            See :meth:`requests.Session.request` documentation for details.

        :rtype: :class:`google.api_core.iam.Policy`
        :returns: the policy instance, based on the resource returned from
                  the ``setIamPolicy`` API request.
        """
        client = self._require_client(client)

        query_params = {}

        if self.user_project is not None:
            query_params["userProject"] = self.user_project

        resource = policy.to_api_repr()
        resource["resourceId"] = self.path
        info = client._connection.api_request(
            method="PUT",
            path="%s/iam" % (self.path,),
            query_params=query_params,
            data=resource,
            _target_object=None,
            timeout=timeout,
        )
        return Policy.from_api_repr(info)

    def test_iam_permissions(self, permissions, client=None, timeout=_DEFAULT_TIMEOUT):
        """API call:  test permissions

        .. note:

           Blob- / object-level IAM support does not yet exist and methods
           currently call an internal ACL backend not providing any utility
           beyond the blob's :attr:`acl` at this time. The API may be enhanced
           in the future and is currently undocumented. Use :attr:`acl` for
           managing object access control.

        If :attr:`user_project` is set on the bucket, bills the API request
        to that project.

        :type permissions: list of string
        :param permissions: the permissions to check

        :type client: :class:`~google.cloud.storage.client.Client` or
                      ``NoneType``
        :param client: (Optional) The client to use.  If not passed, falls back
                       to the ``client`` stored on the current bucket.
        :type timeout: float or tuple
        :param timeout: (Optional) The amount of time, in seconds, to wait
            for the server response.

            Can also be passed as a tuple (connect_timeout, read_timeout).
            See :meth:`requests.Session.request` documentation for details.

        :rtype: list of string
        :returns: the permissions returned by the ``testIamPermissions`` API
                  request.
        """
        client = self._require_client(client)
        query_params = {"permissions": permissions}

        if self.user_project is not None:
            query_params["userProject"] = self.user_project

        path = "%s/iam/testPermissions" % (self.path,)
        resp = client._connection.api_request(
            method="GET", path=path, query_params=query_params, timeout=timeout
        )

        return resp.get("permissions", [])

    def make_public(self, client=None):
        """Update blob's ACL, granting read access to anonymous users.

        :type client: :class:`~google.cloud.storage.client.Client` or
                      ``NoneType``
        :param client: (Optional) The client to use.  If not passed, falls back
                       to the ``client`` stored on the blob's bucket.
        """
        self.acl.all().grant_read()
        self.acl.save(client=client)

    def make_private(self, client=None):
        """Update blob's ACL, revoking read access for anonymous users.

        :type client: :class:`~google.cloud.storage.client.Client` or
                      ``NoneType``
        :param client: (Optional) The client to use.  If not passed, falls back
                       to the ``client`` stored on the blob's bucket.
        """
        self.acl.all().revoke_read()
        self.acl.save(client=client)

    def compose(self, sources, client=None, timeout=_DEFAULT_TIMEOUT):
        """Concatenate source blobs into this one.

        If :attr:`user_project` is set on the bucket, bills the API request
        to that project.

        :type sources: list of :class:`Blob`
        :param sources: blobs whose contents will be composed into this blob.

        :type client: :class:`~google.cloud.storage.client.Client` or
                      ``NoneType``
        :param client: (Optional) The client to use.  If not passed, falls back
                       to the ``client`` stored on the blob's bucket.
        :type timeout: float or tuple
        :param timeout: (Optional) The amount of time, in seconds, to wait
            for the server response.

            Can also be passed as a tuple (connect_timeout, read_timeout).
            See :meth:`requests.Session.request` documentation for details.
        """
        client = self._require_client(client)
        query_params = {}

        if self.user_project is not None:
            query_params["userProject"] = self.user_project

        request = {
            "sourceObjects": [{"name": source.name} for source in sources],
            "destination": self._properties.copy(),
        }
        api_response = client._connection.api_request(
            method="POST",
            path=self.path + "/compose",
            query_params=query_params,
            data=request,
            _target_object=self,
            timeout=timeout,
        )
        self._set_properties(api_response)

    def rewrite(
        self,
        source,
        token=None,
        client=None,
        timeout=_DEFAULT_TIMEOUT,
        if_generation_match=None,
        if_generation_not_match=None,
        if_metageneration_match=None,
        if_metageneration_not_match=None,
        if_source_generation_match=None,
        if_source_generation_not_match=None,
        if_source_metageneration_match=None,
        if_source_metageneration_not_match=None,
    ):
        """Rewrite source blob into this one.

        If :attr:`user_project` is set on the bucket, bills the API request
        to that project.

        :type source: :class:`Blob`
        :param source: blob whose contents will be rewritten into this blob.

        :type token: str
        :param token: (Optional) Token returned from an earlier, not-completed
                       call to rewrite the same source blob.  If passed,
                       result will include updated status, total bytes written.

        :type client: :class:`~google.cloud.storage.client.Client` or
                      ``NoneType``
        :param client: (Optional) The client to use.  If not passed, falls back
                       to the ``client`` stored on the blob's bucket.

        :type timeout: float or tuple
        :param timeout: (Optional) The amount of time, in seconds, to wait
            for the server response.

            Can also be passed as a tuple (connect_timeout, read_timeout).
            See :meth:`requests.Session.request` documentation for details.

        :type if_generation_match: long
        :param if_generation_match: (Optional) Makes the operation
                                    conditional on whether the destination
                                    object's current generation matches the
                                    given value. Setting to 0 makes the
                                    operation succeed only if there are no
                                    live versions of the object.

        :type if_generation_not_match: long
        :param if_generation_not_match: (Optional) Makes the operation
                                        conditional on whether the
                                        destination object's current
                                        generation does not match the given
                                        value. If no live object exists,
                                        the precondition fails. Setting to
                                        0 makes the operation succeed only
                                        if there is a live version
                                        of the object.

        :type if_metageneration_match: long
        :param if_metageneration_match: (Optional) Makes the operation
                                        conditional on whether the
                                        destination object's current
                                        metageneration matches the given
                                        value.

        :type if_metageneration_not_match: long
        :param if_metageneration_not_match: (Optional) Makes the operation
                                            conditional on whether the
                                            destination object's current
                                            metageneration does not match
                                            the given value.

        :type if_source_generation_match: long
        :param if_source_generation_match: (Optional) Makes the operation
                                           conditional on whether the source
                                           object's generation matches the
                                           given value.

        :type if_source_generation_not_match: long
        :param if_source_generation_not_match: (Optional) Makes the operation
                                               conditional on whether the source
                                               object's generation does not match
                                               the given value.

        :type if_source_metageneration_match: long
        :param if_source_metageneration_match: (Optional) Makes the operation
                                               conditional on whether the source
                                               object's current metageneration
                                               matches the given value.

        :type if_source_metageneration_not_match: long
        :param if_source_metageneration_not_match: (Optional) Makes the operation
                                                   conditional on whether the source
                                                   object's current metageneration
                                                   does not match the given value.

        :rtype: tuple
        :returns: ``(token, bytes_rewritten, total_bytes)``, where ``token``
                  is a rewrite token (``None`` if the rewrite is complete),
                  ``bytes_rewritten`` is the number of bytes rewritten so far,
                  and ``total_bytes`` is the total number of bytes to be
                  rewritten.
        """
        client = self._require_client(client)
        headers = _get_encryption_headers(self._encryption_key)
        headers.update(_get_encryption_headers(source._encryption_key, source=True))

        query_params = self._query_params
        if "generation" in query_params:
            del query_params["generation"]

        if token:
            query_params["rewriteToken"] = token

        if source.generation:
            query_params["sourceGeneration"] = source.generation

        if self.kms_key_name is not None:
            query_params["destinationKmsKeyName"] = self.kms_key_name

        _add_generation_match_parameters(
            query_params,
            if_generation_match=if_generation_match,
            if_generation_not_match=if_generation_not_match,
            if_metageneration_match=if_metageneration_match,
            if_metageneration_not_match=if_metageneration_not_match,
            if_source_generation_match=if_source_generation_match,
            if_source_generation_not_match=if_source_generation_not_match,
            if_source_metageneration_match=if_source_metageneration_match,
            if_source_metageneration_not_match=if_source_metageneration_not_match,
        )

        api_response = client._connection.api_request(
            method="POST",
            path=source.path + "/rewriteTo" + self.path,
            query_params=query_params,
            data=self._properties,
            headers=headers,
            _target_object=self,
            timeout=timeout,
        )
        rewritten = int(api_response["totalBytesRewritten"])
        size = int(api_response["objectSize"])

        # The resource key is set if and only if the API response is
        # completely done. Additionally, there is no rewrite token to return
        # in this case.
        if api_response["done"]:
            self._set_properties(api_response["resource"])
            return None, rewritten, size

        return api_response["rewriteToken"], rewritten, size

    def update_storage_class(
        self,
        new_class,
        client=None,
        if_generation_match=None,
        if_generation_not_match=None,
        if_metageneration_match=None,
        if_metageneration_not_match=None,
        if_source_generation_match=None,
        if_source_generation_not_match=None,
        if_source_metageneration_match=None,
        if_source_metageneration_not_match=None,
    ):
        """Update blob's storage class via a rewrite-in-place. This helper will
        wait for the rewrite to complete before returning, so it may take some
        time for large files.

        See
        https://cloud.google.com/storage/docs/per-object-storage-class

        If :attr:`user_project` is set on the bucket, bills the API request
        to that project.

        :type new_class: str
        :param new_class:
            new storage class for the object.   One of:
            :attr:`~google.cloud.storage.constants.NEARLINE_STORAGE_CLASS`,
            :attr:`~google.cloud.storage.constants.COLDLINE_STORAGE_CLASS`,
            :attr:`~google.cloud.storage.constants.ARCHIVE_STORAGE_CLASS`,
            :attr:`~google.cloud.storage.constants.STANDARD_STORAGE_CLASS`,
            :attr:`~google.cloud.storage.constants.MULTI_REGIONAL_LEGACY_STORAGE_CLASS`,
            or
            :attr:`~google.cloud.storage.constants.REGIONAL_LEGACY_STORAGE_CLASS`.

        :type client: :class:`~google.cloud.storage.client.Client`
        :param client: (Optional) The client to use.  If not passed, falls back
                       to the ``client`` stored on the blob's bucket.

        :type if_generation_match: long
        :param if_generation_match: (Optional) Makes the operation
                                    conditional on whether the destination
                                    object's current generation matches the
                                    given value. Setting to 0 makes the
                                    operation succeed only if there are no
                                    live versions of the object.

        :type if_generation_not_match: long
        :param if_generation_not_match: (Optional) Makes the operation
                                        conditional on whether the
                                        destination object's current
                                        generation does not match the given
                                        value. If no live object exists,
                                        the precondition fails. Setting to
                                        0 makes the operation succeed only
                                        if there is a live version
                                        of the object.

        :type if_metageneration_match: long
        :param if_metageneration_match: (Optional) Makes the operation
                                        conditional on whether the
                                        destination object's current
                                        metageneration matches the given
                                        value.

        :type if_metageneration_not_match: long
        :param if_metageneration_not_match: (Optional) Makes the operation
                                            conditional on whether the
                                            destination object's current
                                            metageneration does not match
                                            the given value.

        :type if_source_generation_match: long
        :param if_source_generation_match: (Optional) Makes the operation
                                           conditional on whether the source
                                           object's generation matches the
                                           given value.

        :type if_source_generation_not_match: long
        :param if_source_generation_not_match: (Optional) Makes the operation
                                               conditional on whether the source
                                               object's generation does not match
                                               the given value.

        :type if_source_metageneration_match: long
        :param if_source_metageneration_match: (Optional) Makes the operation
                                               conditional on whether the source
                                               object's current metageneration
                                               matches the given value.

        :type if_source_metageneration_not_match: long
        :param if_source_metageneration_not_match: (Optional) Makes the operation
                                                   conditional on whether the source
                                                   object's current metageneration
                                                   does not match the given value.
        """
        if new_class not in self.STORAGE_CLASSES:
            raise ValueError("Invalid storage class: %s" % (new_class,))

        # Update current blob's storage class prior to rewrite
        self._patch_property("storageClass", new_class)

        # Execute consecutive rewrite operations until operation is done
        token, _, _ = self.rewrite(
            self,
            if_generation_match=if_generation_match,
            if_generation_not_match=if_generation_not_match,
            if_metageneration_match=if_metageneration_match,
            if_metageneration_not_match=if_metageneration_not_match,
            if_source_generation_match=if_source_generation_match,
            if_source_generation_not_match=if_source_generation_not_match,
            if_source_metageneration_match=if_source_metageneration_match,
            if_source_metageneration_not_match=if_source_metageneration_not_match,
        )
        while token is not None:
            token, _, _ = self.rewrite(
                self,
                token=token,
                if_generation_match=if_generation_match,
                if_generation_not_match=if_generation_not_match,
                if_metageneration_match=if_metageneration_match,
                if_metageneration_not_match=if_metageneration_not_match,
                if_source_generation_match=if_source_generation_match,
                if_source_generation_not_match=if_source_generation_not_match,
                if_source_metageneration_match=if_source_metageneration_match,
                if_source_metageneration_not_match=if_source_metageneration_not_match,
            )

    cache_control = _scalar_property("cacheControl")
    """HTTP 'Cache-Control' header for this object.

    See `RFC 7234`_ and `API reference docs`_.

    :rtype: str or ``NoneType``

    .. _RFC 7234: https://tools.ietf.org/html/rfc7234#section-5.2
    """

    content_disposition = _scalar_property("contentDisposition")
    """HTTP 'Content-Disposition' header for this object.

    See `RFC 6266`_ and `API reference docs`_.

    :rtype: str or ``NoneType``

    .. _RFC 6266: https://tools.ietf.org/html/rfc7234#section-5.2
    """

    content_encoding = _scalar_property("contentEncoding")
    """HTTP 'Content-Encoding' header for this object.

    See `RFC 7231`_ and `API reference docs`_.

    :rtype: str or ``NoneType``

    .. _RFC 7231: https://tools.ietf.org/html/rfc7231#section-3.1.2.2
    """

    content_language = _scalar_property("contentLanguage")
    """HTTP 'Content-Language' header for this object.

    See `BCP47`_ and `API reference docs`_.

    :rtype: str or ``NoneType``

    .. _BCP47: https://tools.ietf.org/html/bcp47
    """

    content_type = _scalar_property(_CONTENT_TYPE_FIELD)
    """HTTP 'Content-Type' header for this object.

    See `RFC 2616`_ and `API reference docs`_.

    :rtype: str or ``NoneType``

    .. _RFC 2616: https://tools.ietf.org/html/rfc2616#section-14.17
    """

    crc32c = _scalar_property("crc32c")
    """CRC32C checksum for this object.

    This returns the blob's CRC32C checksum. To retrieve the value, first use a
    reload method of the Blob class which loads the blob's properties from the server.

    See `RFC 4960`_ and `API reference docs`_.

    If not set before upload, the server will compute the hash.

    :rtype: str or ``NoneType``

    .. _RFC 4960: https://tools.ietf.org/html/rfc4960#appendix-B

    Example:
            Retrieve the crc32c hash of blob.

            >>> from google.cloud import storage
            >>> client = storage.Client()
            >>> bucket = client.get_bucket("my-bucket-name")
            >>> blob = bucket.blob('my-blob')

            >>> blob.crc32c  # return None
            >>> blob.reload()
            >>> blob.crc32c  # return crc32c hash

            >>> # Another approach
            >>> blob = bucket.get_blob('my-blob')
            >>> blob.crc32c  # return crc32c hash
    """

    @property
    def component_count(self):
        """Number of underlying components that make up this object.

        See https://cloud.google.com/storage/docs/json_api/v1/objects

        :rtype: int or ``NoneType``
        :returns: The component count (in case of a composed object) or
                  ``None`` if the blob's resource has not been loaded from
                  the server.  This property will not be set on objects
                  not created via ``compose``.
        """
        component_count = self._properties.get("componentCount")
        if component_count is not None:
            return int(component_count)

    @property
    def etag(self):
        """Retrieve the ETag for the object.

        See `RFC 2616 (etags)`_ and `API reference docs`_.

        :rtype: str or ``NoneType``
        :returns: The blob etag or ``None`` if the blob's resource has not
                  been loaded from the server.

        .. _RFC 2616 (etags): https://tools.ietf.org/html/rfc2616#section-3.11
        """
        return self._properties.get("etag")

    event_based_hold = _scalar_property("eventBasedHold")
    """Is an event-based hold active on the object?

    See `API reference docs`_.

    If the property is not set locally, returns :data:`None`.

    :rtype: bool or ``NoneType``
    """

    @property
    def generation(self):
        """Retrieve the generation for the object.

        See https://cloud.google.com/storage/docs/json_api/v1/objects

        :rtype: int or ``NoneType``
        :returns: The generation of the blob or ``None`` if the blob's
                  resource has not been loaded from the server.
        """
        generation = self._properties.get("generation")
        if generation is not None:
            return int(generation)

    @property
    def id(self):
        """Retrieve the ID for the object.

        See https://cloud.google.com/storage/docs/json_api/v1/objects

        The ID consists of the bucket name, object name, and generation number.

        :rtype: str or ``NoneType``
        :returns: The ID of the blob or ``None`` if the blob's
                  resource has not been loaded from the server.
        """
        return self._properties.get("id")

    md5_hash = _scalar_property("md5Hash")
    """MD5 hash for this object.

    This returns the blob's MD5 hash. To retrieve the value, first use a
    reload method of the Blob class which loads the blob's properties from the server.

    See `RFC 1321`_ and `API reference docs`_.

    If not set before upload, the server will compute the hash.

    :rtype: str or ``NoneType``

    .. _RFC 1321: https://tools.ietf.org/html/rfc1321

    Example:
            Retrieve the md5 hash of blob.

            >>> from google.cloud import storage
            >>> client = storage.Client()
            >>> bucket = client.get_bucket("my-bucket-name")
            >>> blob = bucket.blob('my-blob')

            >>> blob.md5_hash  # return None
            >>> blob.reload()
            >>> blob.md5_hash  # return md5 hash

            >>> # Another approach
            >>> blob = bucket.get_blob('my-blob')
            >>> blob.md5_hash  # return md5 hash
    """

    @property
    def media_link(self):
        """Retrieve the media download URI for the object.

        See https://cloud.google.com/storage/docs/json_api/v1/objects

        :rtype: str or ``NoneType``
        :returns: The media link for the blob or ``None`` if the blob's
                  resource has not been loaded from the server.
        """
        return self._properties.get("mediaLink")

    @property
    def metadata(self):
        """Retrieve arbitrary/application specific metadata for the object.

        See https://cloud.google.com/storage/docs/json_api/v1/objects

        :setter: Update arbitrary/application specific metadata for the
                 object.
        :getter: Retrieve arbitrary/application specific metadata for
                 the object.

        :rtype: dict or ``NoneType``
        :returns: The metadata associated with the blob or ``None`` if the
                  property is not set.
        """
        return copy.deepcopy(self._properties.get("metadata"))

    @metadata.setter
    def metadata(self, value):
        """Update arbitrary/application specific metadata for the object.

        See https://cloud.google.com/storage/docs/json_api/v1/objects

        :type value: dict
        :param value: The blob metadata to set.
        """
        if value is not None:
            value = {k: str(v) for k, v in value.items()}
        self._patch_property("metadata", value)

    @property
    def metageneration(self):
        """Retrieve the metageneration for the object.

        See https://cloud.google.com/storage/docs/json_api/v1/objects

        :rtype: int or ``NoneType``
        :returns: The metageneration of the blob or ``None`` if the blob's
                  resource has not been loaded from the server.
        """
        metageneration = self._properties.get("metageneration")
        if metageneration is not None:
            return int(metageneration)

    @property
    def owner(self):
        """Retrieve info about the owner of the object.

        See https://cloud.google.com/storage/docs/json_api/v1/objects

        :rtype: dict or ``NoneType``
        :returns: Mapping of owner's role/ID, or ``None`` if the blob's
                  resource has not been loaded from the server.
        """
        return copy.deepcopy(self._properties.get("owner"))

    @property
    def retention_expiration_time(self):
        """Retrieve timestamp at which the object's retention period expires.

        See https://cloud.google.com/storage/docs/json_api/v1/objects

        :rtype: :class:`datetime.datetime` or ``NoneType``
        :returns: Datetime object parsed from RFC3339 valid timestamp, or
                  ``None`` if the property is not set locally.
        """
        value = self._properties.get("retentionExpirationTime")
        if value is not None:
            return _rfc3339_to_datetime(value)

    @property
    def self_link(self):
        """Retrieve the URI for the object.

        See https://cloud.google.com/storage/docs/json_api/v1/objects

        :rtype: str or ``NoneType``
        :returns: The self link for the blob or ``None`` if the blob's
                  resource has not been loaded from the server.
        """
        return self._properties.get("selfLink")

    @property
    def size(self):
        """Size of the object, in bytes.

        See https://cloud.google.com/storage/docs/json_api/v1/objects

        :rtype: int or ``NoneType``
        :returns: The size of the blob or ``None`` if the blob's
                  resource has not been loaded from the server.
        """
        size = self._properties.get("size")
        if size is not None:
            return int(size)

    @property
    def kms_key_name(self):
        """Resource name of Cloud KMS key used to encrypt the blob's contents.

        :rtype: str or ``NoneType``
        :returns:
            The resource name or ``None`` if no Cloud KMS key was used,
            or the blob's resource has not been loaded from the server.
        """
        return self._properties.get("kmsKeyName")

    storage_class = _scalar_property("storageClass")
    """Retrieve the storage class for the object.

    This can only be set at blob / object **creation** time. If you'd
    like to change the storage class **after** the blob / object already
    exists in a bucket, call :meth:`update_storage_class` (which uses
    :meth:`rewrite`).

    See https://cloud.google.com/storage/docs/storage-classes

    :rtype: str or ``NoneType``
    :returns:
        If set, one of
        :attr:`~google.cloud.storage.constants.STANDARD_STORAGE_CLASS`,
        :attr:`~google.cloud.storage.constants.NEARLINE_STORAGE_CLASS`,
        :attr:`~google.cloud.storage.constants.COLDLINE_STORAGE_CLASS`,
        :attr:`~google.cloud.storage.constants.ARCHIVE_STORAGE_CLASS`,
        :attr:`~google.cloud.storage.constants.MULTI_REGIONAL_LEGACY_STORAGE_CLASS`,
        :attr:`~google.cloud.storage.constants.REGIONAL_LEGACY_STORAGE_CLASS`,
        :attr:`~google.cloud.storage.constants.DURABLE_REDUCED_AVAILABILITY_STORAGE_CLASS`,
        else ``None``.
    """

    temporary_hold = _scalar_property("temporaryHold")
    """Is a temporary hold active on the object?

    See `API reference docs`_.

    If the property is not set locally, returns :data:`None`.

    :rtype: bool or ``NoneType``
    """

    @property
    def time_deleted(self):
        """Retrieve the timestamp at which the object was deleted.

        See https://cloud.google.com/storage/docs/json_api/v1/objects

        :rtype: :class:`datetime.datetime` or ``NoneType``
        :returns: Datetime object parsed from RFC3339 valid timestamp, or
                  ``None`` if the blob's resource has not been loaded from
                  the server (see :meth:`reload`). If the blob has
                  not been deleted, this will never be set.
        """
        value = self._properties.get("timeDeleted")
        if value is not None:
            return _rfc3339_to_datetime(value)

    @property
    def time_created(self):
        """Retrieve the timestamp at which the object was created.

        See https://cloud.google.com/storage/docs/json_api/v1/objects

        :rtype: :class:`datetime.datetime` or ``NoneType``
        :returns: Datetime object parsed from RFC3339 valid timestamp, or
                  ``None`` if the blob's resource has not been loaded from
                  the server (see :meth:`reload`).
        """
        value = self._properties.get("timeCreated")
        if value is not None:
            return _rfc3339_to_datetime(value)

    @property
    def updated(self):
        """Retrieve the timestamp at which the object was updated.

        See https://cloud.google.com/storage/docs/json_api/v1/objects

        :rtype: :class:`datetime.datetime` or ``NoneType``
        :returns: Datetime object parsed from RFC3339 valid timestamp, or
                  ``None`` if the blob's resource has not been loaded from
                  the server (see :meth:`reload`).
        """
        value = self._properties.get("updated")
        if value is not None:
            return _rfc3339_to_datetime(value)


def _get_encryption_headers(key, source=False):
    """Builds customer encryption key headers

    :type key: bytes
    :param key: 32 byte key to build request key and hash.

    :type source: bool
    :param source: If true, return headers for the "source" blob; otherwise,
                   return headers for the "destination" blob.

    :rtype: dict
    :returns: dict of HTTP headers being sent in request.
    """
    if key is None:
        return {}

    key = _to_bytes(key)
    key_hash = hashlib.sha256(key).digest()
    key_hash = base64.b64encode(key_hash)
    key = base64.b64encode(key)

    if source:
        prefix = "X-Goog-Copy-Source-Encryption-"
    else:
        prefix = "X-Goog-Encryption-"

    return {
        prefix + "Algorithm": "AES256",
        prefix + "Key": _bytes_to_unicode(key),
        prefix + "Key-Sha256": _bytes_to_unicode(key_hash),
    }


def _quote(value, safe=b"~"):
    """URL-quote a string.

    If the value is unicode, this method first UTF-8 encodes it as bytes and
    then quotes the bytes. (In Python 3, ``urllib.parse.quote`` does this
    encoding automatically, but in Python 2, non-ASCII characters cannot be
    quoted.)

    :type value: str or bytes
    :param value: The value to be URL-quoted.

    :type safe: bytes
    :param safe: Bytes *not* to be quoted.  By default, includes only ``b'~'``.

    :rtype: str
    :returns: The encoded value (bytes in Python 2, unicode in Python 3).
    """
    value = _to_bytes(value, encoding="utf-8")
    return quote(value, safe=safe)


def _maybe_rewind(stream, rewind=False):
    """Rewind the stream if desired.

    :type stream: IO[bytes]
    :param stream: A bytes IO object open for reading.

    :type rewind: bool
    :param rewind: Indicates if we should seek to the beginning of the stream.
    """
    if rewind:
        stream.seek(0, os.SEEK_SET)


def _raise_from_invalid_response(error):
    """Re-wrap and raise an ``InvalidResponse`` exception.

    :type error: :exc:`google.resumable_media.InvalidResponse`
    :param error: A caught exception from the ``google-resumable-media``
                  library.

    :raises: :class:`~google.cloud.exceptions.GoogleCloudError` corresponding
             to the failed status code
    """
    response = error.response
    error_message = str(error)

    message = u"{method} {url}: {error}".format(
        method=response.request.method, url=response.request.url, error=error_message
    )

    raise exceptions.from_http_status(response.status_code, message, response=response)


def _add_query_parameters(base_url, name_value_pairs):
    """Add one query parameter to a base URL.

    :type base_url: string
    :param base_url: Base URL (may already contain query parameters)

    :type name_value_pairs: list of (string, string) tuples.
    :param name_value_pairs: Names and values of the query parameters to add

    :rtype: string
    :returns: URL with additional query strings appended.
    """
    if len(name_value_pairs) == 0:
        return base_url

    scheme, netloc, path, query, frag = urlsplit(base_url)
    query = parse_qsl(query)
    query.extend(name_value_pairs)
    return urlunsplit((scheme, netloc, path, urlencode(query), frag))<|MERGE_RESOLUTION|>--- conflicted
+++ resolved
@@ -1767,19 +1767,6 @@
         if num_retries is not None:
             warnings.warn(_NUM_RETRIES_MESSAGE, DeprecationWarning, stacklevel=2)
 
-<<<<<<< HEAD
-        _raise_if_more_than_one_set(
-            if_generation_match=if_generation_match,
-            if_generation_not_match=if_generation_not_match,
-        )
-
-        _raise_if_more_than_one_set(
-            if_metageneration_match=if_metageneration_match,
-            if_metageneration_not_match=if_metageneration_not_match,
-        )
-
-=======
->>>>>>> b26f9fa8
         _maybe_rewind(file_obj, rewind=rewind)
         predefined_acl = ACL.validate_predefined(predefined_acl)
 
