--- conflicted
+++ resolved
@@ -2336,16 +2336,6 @@
             retry=retry,
             command=command,
         )
-<<<<<<< HEAD
-        while not upload.finished:
-            try:
-                response = upload.transmit_next_chunk(transport, timeout=timeout)
-            except DataCorruption:
-                # Attempt to delete the corrupted object.
-                self.delete()
-                raise
-        return response
-=======
         extra_attributes = {
             "url.full": upload.resumable_url,
             "upload.chunk_size": upload.chunk_size,
@@ -2361,12 +2351,11 @@
             while not upload.finished:
                 try:
                     response = upload.transmit_next_chunk(transport, timeout=timeout)
-                except resumable_media.DataCorruption:
+                except DataCorruption:
                     # Attempt to delete the corrupted object.
                     self.delete()
                     raise
             return response
->>>>>>> 0cfddf4b
 
     def _do_upload(
         self,
