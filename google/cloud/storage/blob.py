# Copyright 2014 Google LLC
#
# Licensed under the Apache License, Version 2.0 (the "License");
# you may not use this file except in compliance with the License.
# You may obtain a copy of the License at
#
#     http://www.apache.org/licenses/LICENSE-2.0
#
# Unless required by applicable law or agreed to in writing, software
# distributed under the License is distributed on an "AS IS" BASIS,
# WITHOUT WARRANTIES OR CONDITIONS OF ANY KIND, either express or implied.
# See the License for the specific language governing permissions and
# limitations under the License.

# pylint: disable=too-many-lines

"""Create / interact with Google Cloud Storage blobs.

.. _API reference docs: https://cloud.google.com/storage/docs/\
                        json_api/v1/objects
.. _customer-supplied: https://cloud.google.com/storage/docs/\
                       encryption#customer-supplied
.. _google-resumable-media: https://googleapis.github.io/\
                            google-resumable-media-python/latest/\
                            google.resumable_media.requests.html
"""

import base64
import copy
import hashlib
from io import BytesIO
import mimetypes
import os
import warnings
import six

from six.moves.urllib.parse import parse_qsl
from six.moves.urllib.parse import quote
from six.moves.urllib.parse import urlencode
from six.moves.urllib.parse import urlsplit
from six.moves.urllib.parse import urlunsplit

from google import resumable_media
from google.resumable_media.requests import ChunkedDownload
from google.resumable_media.requests import Download
from google.resumable_media.requests import RawDownload
from google.resumable_media.requests import RawChunkedDownload
from google.resumable_media.requests import MultipartUpload
from google.resumable_media.requests import ResumableUpload

from google.api_core.iam import Policy
from google.cloud import exceptions
from google.cloud._helpers import _bytes_to_unicode
from google.cloud._helpers import _rfc3339_to_datetime
from google.cloud._helpers import _to_bytes
from google.cloud.exceptions import NotFound
from google.cloud.storage._helpers import _add_generation_match_parameters
from google.cloud.storage._helpers import _PropertyMixin
from google.cloud.storage._helpers import _scalar_property
from google.cloud.storage._helpers import _convert_to_timestamp
from google.cloud.storage._helpers import _raise_if_more_than_one_set
from google.cloud.storage._signing import generate_signed_url_v2
from google.cloud.storage._signing import generate_signed_url_v4
from google.cloud.storage.acl import ACL
from google.cloud.storage.acl import ObjectACL
from google.cloud.storage.constants import _DEFAULT_TIMEOUT
from google.cloud.storage.constants import ARCHIVE_STORAGE_CLASS
from google.cloud.storage.constants import COLDLINE_STORAGE_CLASS
from google.cloud.storage.constants import MULTI_REGIONAL_LEGACY_STORAGE_CLASS
from google.cloud.storage.constants import NEARLINE_STORAGE_CLASS
from google.cloud.storage.constants import REGIONAL_LEGACY_STORAGE_CLASS
from google.cloud.storage.constants import STANDARD_STORAGE_CLASS


_API_ACCESS_ENDPOINT = "https://storage.googleapis.com"
_DEFAULT_CONTENT_TYPE = u"application/octet-stream"
_DOWNLOAD_URL_TEMPLATE = u"{hostname}/download/storage/v1{path}?alt=media"
_BASE_UPLOAD_TEMPLATE = u"{hostname}/upload/storage/v1{bucket_path}/o?uploadType="
_MULTIPART_URL_TEMPLATE = _BASE_UPLOAD_TEMPLATE + u"multipart"
_RESUMABLE_URL_TEMPLATE = _BASE_UPLOAD_TEMPLATE + u"resumable"
# NOTE: "acl" is also writeable but we defer ACL management to
#       the classes in the google.cloud.storage.acl module.
_CONTENT_TYPE_FIELD = "contentType"
_WRITABLE_FIELDS = (
    "cacheControl",
    "contentDisposition",
    "contentEncoding",
    "contentLanguage",
    _CONTENT_TYPE_FIELD,
    "crc32c",
    "md5Hash",
    "metadata",
    "name",
    "storageClass",
)
_NUM_RETRIES_MESSAGE = (
    "`num_retries` has been deprecated and will be removed in a future "
    "release. The default behavior (when `num_retries` is not specified) when "
    "a transient error (e.g. 429 Too Many Requests or 500 Internal Server "
    "Error) occurs will be as follows: upload requests will be automatically "
    "retried. Subsequent retries will be sent after waiting 1, 2, 4, 8, etc. "
    "seconds (exponential backoff) until 10 minutes of wait time have "
    "elapsed. At that point, there will be no more attempts to retry."
)
_READ_LESS_THAN_SIZE = (
    "Size {:d} was specified but the file-like object only had " "{:d} bytes remaining."
)

_DEFAULT_CHUNKSIZE = 104857600  # 1024 * 1024 B * 100 = 100 MB
_MAX_MULTIPART_SIZE = 8388608  # 8 MB


class Blob(_PropertyMixin):
    """A wrapper around Cloud Storage's concept of an ``Object``.

    :type name: str
    :param name: The name of the blob.  This corresponds to the unique path of
                 the object in the bucket. If bytes, will be converted to a
                 unicode object. Blob / object names can contain any sequence
                 of valid unicode characters, of length 1-1024 bytes when
                 UTF-8 encoded.

    :type bucket: :class:`google.cloud.storage.bucket.Bucket`
    :param bucket: The bucket to which this blob belongs.

    :type chunk_size: int
    :param chunk_size:
        (Optional) The size of a chunk of data whenever iterating (in bytes).
        This must be a multiple of 256 KB per the API specification.

    :type encryption_key: bytes
    :param encryption_key:
        (Optional) 32 byte encryption key for customer-supplied encryption.
        See https://cloud.google.com/storage/docs/encryption#customer-supplied.

    :type kms_key_name: str
    :param kms_key_name:
        (Optional) Resource name of Cloud KMS key used to encrypt the blob's
        contents.

    :type generation: long
    :param generation: (Optional) If present, selects a specific revision of
                       this object.
    """

    _chunk_size = None  # Default value for each instance.
    _CHUNK_SIZE_MULTIPLE = 256 * 1024
    """Number (256 KB, in bytes) that must divide the chunk size."""

    STORAGE_CLASSES = (
        STANDARD_STORAGE_CLASS,
        NEARLINE_STORAGE_CLASS,
        COLDLINE_STORAGE_CLASS,
        ARCHIVE_STORAGE_CLASS,
        MULTI_REGIONAL_LEGACY_STORAGE_CLASS,
        REGIONAL_LEGACY_STORAGE_CLASS,
    )
    """Allowed values for :attr:`storage_class`.

    See
    https://cloud.google.com/storage/docs/json_api/v1/objects#storageClass
    https://cloud.google.com/storage/docs/per-object-storage-class

    .. note::
       This list does not include 'DURABLE_REDUCED_AVAILABILITY', which
       is only documented for buckets (and deprecated).
    """

    def __init__(
        self,
        name,
        bucket,
        chunk_size=None,
        encryption_key=None,
        kms_key_name=None,
        generation=None,
    ):
        """
        property :attr:`name`
            Get the blob's name.
        """
        name = _bytes_to_unicode(name)
        super(Blob, self).__init__(name=name)

        self.chunk_size = chunk_size  # Check that setter accepts value.
        self._bucket = bucket
        self._acl = ObjectACL(self)
        _raise_if_more_than_one_set(
            encryption_key=encryption_key, kms_key_name=kms_key_name,
        )

        self._encryption_key = encryption_key

        if kms_key_name is not None:
            self._properties["kmsKeyName"] = kms_key_name

        if generation is not None:
            self._properties["generation"] = generation

    @property
    def bucket(self):
        """Bucket which contains the object.

        :rtype: :class:`~google.cloud.storage.bucket.Bucket`
        :returns: The object's bucket.
        """
        return self._bucket

    @property
    def chunk_size(self):
        """Get the blob's default chunk size.

        :rtype: int or ``NoneType``
        :returns: The current blob's chunk size, if it is set.
        """
        return self._chunk_size

    @chunk_size.setter
    def chunk_size(self, value):
        """Set the blob's default chunk size.

        :type value: int
        :param value: (Optional) The current blob's chunk size, if it is set.

        :raises: :class:`ValueError` if ``value`` is not ``None`` and is not a
                 multiple of 256 KB.
        """
        if value is not None and value > 0 and value % self._CHUNK_SIZE_MULTIPLE != 0:
            raise ValueError(
                "Chunk size must be a multiple of %d." % (self._CHUNK_SIZE_MULTIPLE,)
            )
        self._chunk_size = value

    @staticmethod
    def path_helper(bucket_path, blob_name):
        """Relative URL path for a blob.

        :type bucket_path: str
        :param bucket_path: The URL path for a bucket.

        :type blob_name: str
        :param blob_name: The name of the blob.

        :rtype: str
        :returns: The relative URL path for ``blob_name``.
        """
        return bucket_path + "/o/" + _quote(blob_name)

    @property
    def acl(self):
        """Create our ACL on demand."""
        return self._acl

    def __repr__(self):
        if self.bucket:
            bucket_name = self.bucket.name
        else:
            bucket_name = None

        return "<Blob: %s, %s, %s>" % (bucket_name, self.name, self.generation)

    @property
    def path(self):
        """Getter property for the URL path to this Blob.

        :rtype: str
        :returns: The URL path to this Blob.
        """
        if not self.name:
            raise ValueError("Cannot determine path without a blob name.")

        return self.path_helper(self.bucket.path, self.name)

    @property
    def client(self):
        """The client bound to this blob."""
        return self.bucket.client

    @property
    def user_project(self):
        """Project ID billed for API requests made via this blob.

        Derived from bucket's value.

        :rtype: str
        """
        return self.bucket.user_project

    def _encryption_headers(self):
        """Return any encryption headers needed to fetch the object.

        :rtype: List(Tuple(str, str))
        :returns: a list of tuples to be passed as headers.
        """
        return _get_encryption_headers(self._encryption_key)

    @property
    def _query_params(self):
        """Default query parameters."""
        params = {}
        if self.generation is not None:
            params["generation"] = self.generation
        if self.user_project is not None:
            params["userProject"] = self.user_project
        return params

    @property
    def public_url(self):
        """The public URL for this blob.

        Use :meth:`make_public` to enable anonymous access via the returned
        URL.

        :rtype: `string`
        :returns: The public URL for this blob.
        """
        return "{storage_base_url}/{bucket_name}/{quoted_name}".format(
            storage_base_url=_API_ACCESS_ENDPOINT,
            bucket_name=self.bucket.name,
            quoted_name=_quote(self.name, safe=b"/~"),
        )

    @classmethod
    def from_string(cls, uri, client=None):
        """Get a constructor for blob object by URI.

         :type uri: str
         :param uri: The blob uri pass to get blob object.

         :type client: :class:`~google.cloud.storage.client.Client` or
                      ``NoneType``
         :param client: (Optional) The client to use.

         :rtype: :class:`google.cloud.storage.blob.Blob`
         :returns: The blob object created.

         Example:
            Get a constructor for blob object by URI..

            >>> from google.cloud import storage
            >>> from google.cloud.storage.blob import Blob
            >>> client = storage.Client()
            >>> blob = Blob.from_string("gs://bucket/object")
         """
        from google.cloud.storage.bucket import Bucket

        scheme, netloc, path, query, frag = urlsplit(uri)
        if scheme != "gs":
            raise ValueError("URI scheme must be gs")

        bucket = Bucket(client, name=netloc)
        return cls(path[1:], bucket)

    def generate_signed_url(
        self,
        expiration=None,
        api_access_endpoint=_API_ACCESS_ENDPOINT,
        method="GET",
        content_md5=None,
        content_type=None,
        response_disposition=None,
        response_type=None,
        generation=None,
        headers=None,
        query_parameters=None,
        client=None,
        credentials=None,
        version=None,
        service_account_email=None,
        access_token=None,
        virtual_hosted_style=False,
        bucket_bound_hostname=None,
        scheme="http",
    ):
        """Generates a signed URL for this blob.

        .. note::

            If you are on Google Compute Engine, you can't generate a signed
            URL using GCE service account. Follow `Issue 50`_ for updates on
            this. If you'd like to be able to generate a signed URL from GCE,
            you can use a standard service account from a JSON file rather
            than a GCE service account.

        .. _Issue 50: https://github.com/GoogleCloudPlatform/\
                      google-auth-library-python/issues/50

        If you have a blob that you want to allow access to for a set
        amount of time, you can use this method to generate a URL that
        is only valid within a certain time period.

        If ``bucket_bound_hostname`` is set as an argument of :attr:`api_access_endpoint`,
        ``https`` works only if using a ``CDN``.

        Example:
            Generates a signed URL for this blob using bucket_bound_hostname and scheme.

            >>> from google.cloud import storage
            >>> client = storage.Client()
            >>> bucket = client.get_bucket('my-bucket-name')
            >>> blob = client.get_blob('my-blob-name')
            >>> url = blob.generate_signed_url(expiration='url-expiration-time', bucket_bound_hostname='mydomain.tld',
            >>>                                  version='v4')
            >>> url = blob.generate_signed_url(expiration='url-expiration-time', bucket_bound_hostname='mydomain.tld',
            >>>                                  version='v4',scheme='https')  # If using ``CDN``

        This is particularly useful if you don't want publicly
        accessible blobs, but don't want to require users to explicitly
        log in.

        :type expiration: Union[Integer, datetime.datetime, datetime.timedelta]
        :param expiration: Point in time when the signed URL should expire.

        :type api_access_endpoint: str
        :param api_access_endpoint: (Optional) URI base.

        :type method: str
        :param method: The HTTP verb that will be used when requesting the URL.

        :type content_md5: str
        :param content_md5: (Optional) The MD5 hash of the object referenced by
                            ``resource``.

        :type content_type: str
        :param content_type: (Optional) The content type of the object
                             referenced by ``resource``.

        :type response_disposition: str
        :param response_disposition: (Optional) Content disposition of
                                     responses to requests for the signed URL.
                                     For example, to enable the signed URL
                                     to initiate a file of ``blog.png``, use
                                     the value
                                     ``'attachment; filename=blob.png'``.

        :type response_type: str
        :param response_type: (Optional) Content type of responses to requests
                              for the signed URL. Ignored if content_type is
                              set on object/blob metadata.

        :type generation: str
        :param generation: (Optional) A value that indicates which generation
                           of the resource to fetch.

        :type headers: dict
        :param headers:
            (Optional) Additional HTTP headers to be included as part of the
            signed URLs. See:
            https://cloud.google.com/storage/docs/xml-api/reference-headers
            Requests using the signed URL *must* pass the specified header
            (name and value) with each request for the URL.

        :type query_parameters: dict
        :param query_parameters:
            (Optional) Additional query parameters to be included as part of the
            signed URLs. See:
            https://cloud.google.com/storage/docs/xml-api/reference-headers#query

        :type client: :class:`~google.cloud.storage.client.Client` or
                      ``NoneType``
        :param client: (Optional) The client to use. If not passed, falls back
                       to the ``client`` stored on the blob's bucket.

        :type credentials: :class:`google.auth.credentials.Credentials` or
                           :class:`NoneType`
        :param credentials: The authorization credentials to attach to requests.
                            These credentials identify this application to the service.
                            If none are specified, the client will attempt to ascertain
                            the credentials from the environment.

        :type version: str
        :param version: (Optional) The version of signed credential to create.
                        Must be one of 'v2' | 'v4'.

        :type service_account_email: str
        :param service_account_email: (Optional) E-mail address of the service account.

        :type access_token: str
        :param access_token: (Optional) Access token for a service account.

        :type virtual_hosted_style: bool
        :param virtual_hosted_style:
            (Optional) If true, then construct the URL relative the bucket's
            virtual hostname, e.g., '<bucket-name>.storage.googleapis.com'.

        :type bucket_bound_hostname: str
        :param bucket_bound_hostname:
            (Optional) If passed, then construct the URL relative to the bucket-bound hostname.
            Value can be a bare or with scheme, e.g., 'example.com' or 'http://example.com'.
            See: https://cloud.google.com/storage/docs/request-endpoints#cname

        :type scheme: str
        :param scheme:
            (Optional) If ``bucket_bound_hostname`` is passed as a bare hostname, use
            this value as the scheme.  ``https`` will work only when using a CDN.
            Defaults to ``"http"``.

        :raises: :exc:`ValueError` when version is invalid.
        :raises: :exc:`TypeError` when expiration is not a valid type.
        :raises: :exc:`AttributeError` if credentials is not an instance
                of :class:`google.auth.credentials.Signing`.

        :rtype: str
        :returns: A signed URL you can use to access the resource
                  until expiration.
        """
        if version is None:
            version = "v2"
        elif version not in ("v2", "v4"):
            raise ValueError("'version' must be either 'v2' or 'v4'")

        quoted_name = _quote(self.name, safe=b"/~")

        if virtual_hosted_style:
            api_access_endpoint = "https://{bucket_name}.storage.googleapis.com".format(
                bucket_name=self.bucket.name
            )
        elif bucket_bound_hostname:
            if ":" in bucket_bound_hostname:
                api_access_endpoint = bucket_bound_hostname
            else:
                api_access_endpoint = "{scheme}://{bucket_bound_hostname}".format(
                    scheme=scheme, bucket_bound_hostname=bucket_bound_hostname
                )
        else:
            resource = "/{bucket_name}/{quoted_name}".format(
                bucket_name=self.bucket.name, quoted_name=quoted_name
            )

        if virtual_hosted_style or bucket_bound_hostname:
            resource = "/{quoted_name}".format(quoted_name=quoted_name)

        if credentials is None:
            client = self._require_client(client)
            credentials = client._credentials

        if version == "v2":
            helper = generate_signed_url_v2
        else:
            helper = generate_signed_url_v4

        if self._encryption_key is not None:
            encryption_headers = _get_encryption_headers(self._encryption_key)
            if headers is None:
                headers = {}
            if version == "v2":
                # See: https://cloud.google.com/storage/docs/access-control/signed-urls-v2#about-canonical-extension-headers
                v2_copy_only = "X-Goog-Encryption-Algorithm"
                headers[v2_copy_only] = encryption_headers[v2_copy_only]
            else:
                headers.update(encryption_headers)

        return helper(
            credentials,
            resource=resource,
            expiration=expiration,
            api_access_endpoint=api_access_endpoint,
            method=method.upper(),
            content_md5=content_md5,
            content_type=content_type,
            response_type=response_type,
            response_disposition=response_disposition,
            generation=generation,
            headers=headers,
            query_parameters=query_parameters,
            service_account_email=service_account_email,
            access_token=access_token,
        )

    def exists(
        self,
        client=None,
        timeout=_DEFAULT_TIMEOUT,
        if_generation_match=None,
        if_generation_not_match=None,
        if_metageneration_match=None,
        if_metageneration_not_match=None,
    ):
        """Determines whether or not this blob exists.

        If :attr:`user_project` is set on the bucket, bills the API request
        to that project.

        :type client: :class:`~google.cloud.storage.client.Client` or
                      ``NoneType``
        :param client: (Optional) The client to use.  If not passed, falls back
                       to the ``client`` stored on the blob's bucket.
        :type timeout: float or tuple
        :param timeout: (Optional) The amount of time, in seconds, to wait
            for the server response.

            Can also be passed as a tuple (connect_timeout, read_timeout).
            See :meth:`requests.Session.request` documentation for details.

        :type if_generation_match: long
        :param if_generation_match: (Optional) Make the operation conditional on whether
                                    the blob's current generation matches the given value.
                                    Setting to 0 makes the operation succeed only if there
                                    are no live versions of the blob.

        :type if_generation_not_match: long
        :param if_generation_not_match: (Optional) Make the operation conditional on whether
                                        the blob's current generation does not match the given
                                        value. If no live blob exists, the precondition fails.
                                        Setting to 0 makes the operation succeed only if there
                                        is a live version of the blob.

        :type if_metageneration_match: long
        :param if_metageneration_match: (Optional) Make the operation conditional on whether the
                                        blob's current metageneration matches the given value.

        :type if_metageneration_not_match: long
        :param if_metageneration_not_match: (Optional) Make the operation conditional on whether the
                                            blob's current metageneration does not match the given value.

        :rtype: bool
        :returns: True if the blob exists in Cloud Storage.
        """
        client = self._require_client(client)
        # We only need the status code (200 or not) so we seek to
        # minimize the returned payload.
        query_params = self._query_params
        query_params["fields"] = "name"

        _add_generation_match_parameters(
            query_params,
            if_generation_match=if_generation_match,
            if_generation_not_match=if_generation_not_match,
            if_metageneration_match=if_metageneration_match,
            if_metageneration_not_match=if_metageneration_not_match,
        )
        try:
            # We intentionally pass `_target_object=None` since fields=name
            # would limit the local properties.
            client._connection.api_request(
                method="GET",
                path=self.path,
                query_params=query_params,
                _target_object=None,
                timeout=timeout,
            )
            # NOTE: This will not fail immediately in a batch. However, when
            #       Batch.finish() is called, the resulting `NotFound` will be
            #       raised.
            return True
        except NotFound:
            return False

    def delete(
        self,
        client=None,
        timeout=_DEFAULT_TIMEOUT,
        if_generation_match=None,
        if_generation_not_match=None,
        if_metageneration_match=None,
        if_metageneration_not_match=None,
    ):
        """Deletes a blob from Cloud Storage.

        If :attr:`user_project` is set on the bucket, bills the API request
        to that project.

        :type client: :class:`~google.cloud.storage.client.Client` or
                      ``NoneType``
        :param client: (Optional) The client to use. If not passed, falls back
                       to the ``client`` stored on the blob's bucket.

        :type timeout: float or tuple
        :param timeout: (Optional) The amount of time, in seconds, to wait
            for the server response.

            Can also be passed as a tuple (connect_timeout, read_timeout).
            See :meth:`requests.Session.request` documentation for details.

        :type if_generation_match: long
        :param if_generation_match: (Optional) Make the operation conditional on whether
                                    the blob's current generation matches the given value.
                                    Setting to 0 makes the operation succeed only if there
                                    are no live versions of the blob.

        :type if_generation_not_match: long
        :param if_generation_not_match: (Optional) Make the operation conditional on whether
                                        the blob's current generation does not match the given
                                        value. If no live blob exists, the precondition fails.
                                        Setting to 0 makes the operation succeed only if there
                                        is a live version of the blob.

        :type if_metageneration_match: long
        :param if_metageneration_match: (Optional) Make the operation conditional on whether the
                                        blob's current metageneration matches the given value.

        :type if_metageneration_not_match: long
        :param if_metageneration_not_match: (Optional) Make the operation conditional on whether the
                                            blob's current metageneration does not match the given value.

        :raises: :class:`google.cloud.exceptions.NotFound`
                 (propagated from
                 :meth:`google.cloud.storage.bucket.Bucket.delete_blob`).
        """
        self.bucket.delete_blob(
            self.name,
            client=client,
            generation=self.generation,
            timeout=timeout,
            if_generation_match=if_generation_match,
            if_generation_not_match=if_generation_not_match,
            if_metageneration_match=if_metageneration_match,
            if_metageneration_not_match=if_metageneration_not_match,
        )

    def _get_transport(self, client):
        """Return the client's transport.

        :type client: :class:`~google.cloud.storage.client.Client`
        :param client: (Optional) The client to use.  If not passed, falls back
                       to the ``client`` stored on the blob's bucket.

        :rtype transport:
            :class:`~google.auth.transport.requests.AuthorizedSession`
        :returns: The transport (with credentials) that will
                  make authenticated requests.
        """
        client = self._require_client(client)
        return client._http

    def _get_download_url(
        self,
        client,
        if_generation_match=None,
        if_generation_not_match=None,
        if_metageneration_match=None,
        if_metageneration_not_match=None,
    ):
        """Get the download URL for the current blob.

        If the ``media_link`` has been loaded, it will be used, otherwise
        the URL will be constructed from the current blob's path (and possibly
        generation) to avoid a round trip.

        :type client: :class:`~google.cloud.storage.client.Client`
        :param client: The client to use.

        :type if_generation_match: long
        :param if_generation_match: (Optional) Make the operation conditional on whether
                                    the blob's current generation matches the given value.
                                    Setting to 0 makes the operation succeed only if there
                                    are no live versions of the blob.

        :type if_generation_not_match: long
        :param if_generation_not_match: (Optional) Make the operation conditional on whether
                                        the blob's current generation does not match the given
                                        value. If no live blob exists, the precondition fails.
                                        Setting to 0 makes the operation succeed only if there
                                        is a live version of the blob.

        :param if_metageneration_match: (Optional) Make the operation conditional on whether the
                                        blob's current metageneration matches the given value.

        :type if_metageneration_not_match: long
        :param if_metageneration_not_match: (Optional) Make the operation conditional on whether the
                                            blob's current metageneration does not match the given value.

        :rtype: str
        :returns: The download URL for the current blob.
        """
        name_value_pairs = []
        if self.media_link is None:
            base_url = _DOWNLOAD_URL_TEMPLATE.format(
                hostname=client._connection.API_BASE_URL, path=self.path
            )
            if self.generation is not None:
                name_value_pairs.append(("generation", "{:d}".format(self.generation)))
        else:
            base_url = self.media_link

        if self.user_project is not None:
            name_value_pairs.append(("userProject", self.user_project))

        _add_generation_match_parameters(
            name_value_pairs,
            if_generation_match=if_generation_match,
            if_generation_not_match=if_generation_not_match,
            if_metageneration_match=if_metageneration_match,
            if_metageneration_not_match=if_metageneration_not_match,
        )
        return _add_query_parameters(base_url, name_value_pairs)

    def _do_download(
        self,
        transport,
        file_obj,
        download_url,
        headers,
        start=None,
        end=None,
        raw_download=False,
    ):
        """Perform a download without any error handling.

        This is intended to be called by :meth:`download_to_file` so it can
        be wrapped with error handling / remapping.

        :type transport:
            :class:`~google.auth.transport.requests.AuthorizedSession`
        :param transport: The transport (with credentials) that will
                          make authenticated requests.

        :type file_obj: file
        :param file_obj: A file handle to which to write the blob's data.

        :type download_url: str
        :param download_url: The URL where the media can be accessed.

        :type headers: dict
        :param headers: Headers to be sent with the request(s).

        :type start: int
        :param start: (Optional) The first byte in a range to be downloaded.

        :type end: int
        :param end: (Optional) The last byte in a range to be downloaded.

        :type raw_download: bool
        :param raw_download:
            (Optional) If true, download the object without any expansion.
        """
        if self.chunk_size is None:
            if raw_download:
                klass = RawDownload
            else:
                klass = Download

            download = klass(
                download_url, stream=file_obj, headers=headers, start=start, end=end
            )
            download.consume(transport)

        else:

            if raw_download:
                klass = RawChunkedDownload
            else:
                klass = ChunkedDownload

            download = klass(
                download_url,
                self.chunk_size,
                file_obj,
                headers=headers,
                start=start if start else 0,
                end=end,
            )

            while not download.finished:
                download.consume_next_chunk(transport)

    def download_to_file(
        self,
        file_obj,
        client=None,
        start=None,
        end=None,
        raw_download=False,
        if_generation_match=None,
        if_generation_not_match=None,
        if_metageneration_match=None,
        if_metageneration_not_match=None,
    ):
        """Download the contents of this blob into a file-like object.

        .. note::

           If the server-set property, :attr:`media_link`, is not yet
           initialized, makes an additional API request to load it.

        Downloading a file that has been encrypted with a `customer-supplied`_
        encryption key:

         .. literalinclude:: snippets.py
            :start-after: [START download_to_file]
            :end-before: [END download_to_file]
            :dedent: 4

        The ``encryption_key`` should be a str or bytes with a length of at
        least 32.

        For more fine-grained control over the download process, check out
        `google-resumable-media`_. For example, this library allows
        downloading **parts** of a blob rather than the whole thing.

        If :attr:`user_project` is set on the bucket, bills the API request
        to that project.

        :type file_obj: file
        :param file_obj: A file handle to which to write the blob's data.

        :type client: :class:`~google.cloud.storage.client.Client` or
                      ``NoneType``
        :param client: (Optional) The client to use.  If not passed, falls back
                       to the ``client`` stored on the blob's bucket.

        :type start: int
        :param start: (Optional) The first byte in a range to be downloaded.

        :type end: int
        :param end: (Optional) The last byte in a range to be downloaded.

        :type raw_download: bool
        :param raw_download:
            (Optional) If true, download the object without any expansion.

        :type if_generation_match: long
        :param if_generation_match: (Optional) Make the operation conditional on whether
                                    the blob's current generation matches the given value.
                                    Setting to 0 makes the operation succeed only if there
                                    are no live versions of the blob.

        :type if_generation_not_match: long
        :param if_generation_not_match: (Optional) Make the operation conditional on whether
                                        the blob's current generation does not match the given
                                        value. If no live blob exists, the precondition fails.
                                        Setting to 0 makes the operation succeed only if there
                                        is a live version of the blob.

        :param if_metageneration_match: (Optional) Make the operation conditional on whether the
                                        blob's current metageneration matches the given value.

        :type if_metageneration_not_match: long
        :param if_metageneration_not_match: (Optional) Make the operation conditional on whether the
                                            blob's current metageneration does not match the given value.

        :raises: :class:`google.cloud.exceptions.NotFound`
        """
        client = self._require_client(client)

        download_url = self._get_download_url(
            client,
            if_generation_match=if_generation_match,
            if_generation_not_match=if_generation_not_match,
            if_metageneration_match=if_metageneration_match,
            if_metageneration_not_match=if_metageneration_not_match,
        )
        headers = _get_encryption_headers(self._encryption_key)
        headers["accept-encoding"] = "gzip"

        transport = self._get_transport(client)
        try:
            self._do_download(
                transport, file_obj, download_url, headers, start, end, raw_download
            )
        except resumable_media.InvalidResponse as exc:
            _raise_from_invalid_response(exc)

    def download_to_filename(
        self,
        filename,
        client=None,
        start=None,
        end=None,
        raw_download=False,
        if_generation_match=None,
        if_generation_not_match=None,
        if_metageneration_match=None,
        if_metageneration_not_match=None,
    ):
        """Download the contents of this blob into a named file.

        If :attr:`user_project` is set on the bucket, bills the API request
        to that project.

        :type filename: str
        :param filename: A filename to be passed to ``open``.

        :type client: :class:`~google.cloud.storage.client.Client` or
                      ``NoneType``
        :param client: (Optional) The client to use. If not passed, falls back
                       to the ``client`` stored on the blob's bucket.

        :type start: int
        :param start: (Optional) The first byte in a range to be downloaded.

        :type end: int
        :param end: (Optional) The last byte in a range to be downloaded.

        :type raw_download: bool
        :param raw_download:
            (Optional) If true, download the object without any expansion.

        :type if_generation_match: long
        :param if_generation_match: (Optional) Make the operation conditional on whether
                                    the blob's current generation matches the given value.
                                    Setting to 0 makes the operation succeed only if there
                                    are no live versions of the blob.

        :type if_generation_not_match: long
        :param if_generation_not_match: (Optional) Make the operation conditional on whether
                                        the blob's current generation does not match the given
                                        value. If no live blob exists, the precondition fails.
                                        Setting to 0 makes the operation succeed only if there
                                        is a live version of the blob.

        :param if_metageneration_match: (Optional) Make the operation conditional on whether the
                                        blob's current metageneration matches the given value.

        :type if_metageneration_not_match: long
        :param if_metageneration_not_match: (Optional) Make the operation conditional on whether the
                                            blob's current metageneration does not match the given value.

        :raises: :class:`google.cloud.exceptions.NotFound`
        """
        try:
            with open(filename, "wb") as file_obj:
                self.download_to_file(
                    file_obj,
                    client=client,
                    start=start,
                    end=end,
                    raw_download=raw_download,
                    if_generation_match=if_generation_match,
                    if_generation_not_match=if_generation_not_match,
                    if_metageneration_match=if_metageneration_match,
                    if_metageneration_not_match=if_metageneration_not_match,
                )
        except resumable_media.DataCorruption:
            # Delete the corrupt downloaded file.
            os.remove(filename)
            raise

        updated = self.updated
        if updated is not None:
            if six.PY2:
                mtime = _convert_to_timestamp(updated)
            else:
                mtime = updated.timestamp()
            os.utime(file_obj.name, (mtime, mtime))

    def download_as_string(
        self,
        client=None,
        start=None,
        end=None,
        raw_download=False,
        if_generation_match=None,
        if_generation_not_match=None,
        if_metageneration_match=None,
        if_metageneration_not_match=None,
    ):
        """Download the contents of this blob as a bytes object.

        If :attr:`user_project` is set on the bucket, bills the API request
        to that project.

        :type client: :class:`~google.cloud.storage.client.Client` or
                      ``NoneType``
        :param client: (Optional) The client to use. If not passed, falls back
                       to the ``client`` stored on the blob's bucket.

        :type start: int
        :param start: (Optional) The first byte in a range to be downloaded.

        :type end: int
        :param end: (Optional) The last byte in a range to be downloaded.

        :type raw_download: bool
        :param raw_download:
            (Optional) If true, download the object without any expansion.

        :type if_generation_match: long
        :param if_generation_match: (Optional) Make the operation conditional on whether
                                    the blob's current generation matches the given value.
                                    Setting to 0 makes the operation succeed only if there
                                    are no live versions of the blob.

        :type if_generation_not_match: long
        :param if_generation_not_match: (Optional) Make the operation conditional on whether
                                        the blob's current generation does not match the given
                                        value. If no live blob exists, the precondition fails.
                                        Setting to 0 makes the operation succeed only if there
                                        is a live version of the blob.

        :param if_metageneration_match: (Optional) Make the operation conditional on whether the
                                        blob's current metageneration matches the given value.

        :type if_metageneration_not_match: long
        :param if_metageneration_not_match: (Optional) Make the operation conditional on whether the
                                            blob's current metageneration does not match the given value.

        :rtype: bytes
        :returns: The data stored in this blob.

        :raises: :class:`google.cloud.exceptions.NotFound`
        """
        string_buffer = BytesIO()
        self.download_to_file(
            string_buffer,
            client=client,
            start=start,
            end=end,
            raw_download=raw_download,
            if_generation_match=if_generation_match,
            if_generation_not_match=if_generation_not_match,
            if_metageneration_match=if_metageneration_match,
            if_metageneration_not_match=if_metageneration_not_match,
        )
        return string_buffer.getvalue()

    def _get_content_type(self, content_type, filename=None):
        """Determine the content type from the current object.

        The return value will be determined in order of precedence:

        - The value passed in to this method (if not :data:`None`)
        - The value stored on the current blob
        - The default value ('application/octet-stream')

        :type content_type: str
        :param content_type: (Optional) Type of content.

        :type filename: str
        :param filename: (Optional) The name of the file where the content
                         is stored.

        :rtype: str
        :returns: Type of content gathered from the object.
        """
        if content_type is None:
            content_type = self.content_type

        if content_type is None and filename is not None:
            content_type, _ = mimetypes.guess_type(filename)

        if content_type is None:
            content_type = _DEFAULT_CONTENT_TYPE

        return content_type

    def _get_writable_metadata(self):
        """Get the object / blob metadata which is writable.

        This is intended to be used when creating a new object / blob.

        See the `API reference docs`_ for more information, the fields
        marked as writable are:

        * ``acl``
        * ``cacheControl``
        * ``contentDisposition``
        * ``contentEncoding``
        * ``contentLanguage``
        * ``contentType``
        * ``crc32c``
        * ``md5Hash``
        * ``metadata``
        * ``name``
        * ``storageClass``

        For now, we don't support ``acl``, access control lists should be
        managed directly through :class:`ObjectACL` methods.
        """
        # NOTE: This assumes `self.name` is unicode.
        object_metadata = {"name": self.name}
        for key in self._changes:
            if key in _WRITABLE_FIELDS:
                object_metadata[key] = self._properties[key]

        return object_metadata

    def _get_upload_arguments(self, content_type):
        """Get required arguments for performing an upload.

        The content type returned will be determined in order of precedence:

        - The value passed in to this method (if not :data:`None`)
        - The value stored on the current blob
        - The default value ('application/octet-stream')

        :type content_type: str
        :param content_type: Type of content being uploaded (or :data:`None`).

        :rtype: tuple
        :returns: A triple of

                  * A header dictionary
                  * An object metadata dictionary
                  * The ``content_type`` as a string (according to precedence)
        """
        headers = _get_encryption_headers(self._encryption_key)
        object_metadata = self._get_writable_metadata()
        content_type = self._get_content_type(content_type)
        return headers, object_metadata, content_type

    def _do_multipart_upload(
        self,
        client,
        stream,
        content_type,
        size,
        num_retries,
        predefined_acl,
        if_generation_match,
        if_generation_not_match,
        if_metageneration_match,
        if_metageneration_not_match,
    ):
        """Perform a multipart upload.

        The content type of the upload will be determined in order
        of precedence:

        - The value passed in to this method (if not :data:`None`)
        - The value stored on the current blob
        - The default value ('application/octet-stream')

        :type client: :class:`~google.cloud.storage.client.Client`
        :param client: (Optional) The client to use.  If not passed, falls back
                       to the ``client`` stored on the blob's bucket.

        :type stream: IO[bytes]
        :param stream: A bytes IO object open for reading.

        :type content_type: str
        :param content_type: Type of content being uploaded (or :data:`None`).

        :type size: int
        :param size: The number of bytes to be uploaded (which will be read
                     from ``stream``). If not provided, the upload will be
                     concluded once ``stream`` is exhausted (or :data:`None`).

        :type num_retries: int
        :param num_retries: Number of upload retries. (Deprecated: This
                            argument will be removed in a future release.)

        :type predefined_acl: str
        :param predefined_acl: (Optional) Predefined access control list

        :type if_generation_match: long
        :param if_generation_match: (Optional) Make the operation conditional on whether
                                    the blob's current generation matches the given value.
                                    Setting to 0 makes the operation succeed only if there
                                    are no live versions of the blob.

        :type if_generation_not_match: long
        :param if_generation_not_match: (Optional) Make the operation conditional on whether
                                        the blob's current generation does not match the given
                                        value. If no live blob exists, the precondition fails.
                                        Setting to 0 makes the operation succeed only if there
                                        is a live version of the blob.

        :type if_metageneration_match: long
        :param if_metageneration_match: (Optional) Make the operation conditional on whether the
                                        blob's current metageneration matches the given value.

        :type if_metageneration_not_match: long
        :param if_metageneration_not_match: (Optional) Make the operation conditional on whether the
                                            blob's current metageneration does not match the given value.

        :rtype: :class:`~requests.Response`
        :returns: The "200 OK" response object returned after the multipart
                  upload request.
        :raises: :exc:`ValueError` if ``size`` is not :data:`None` but the
                 ``stream`` has fewer than ``size`` bytes remaining.
        """
        if size is None:
            data = stream.read()
        else:
            data = stream.read(size)
            if len(data) < size:
                msg = _READ_LESS_THAN_SIZE.format(size, len(data))
                raise ValueError(msg)

        transport = self._get_transport(client)
        info = self._get_upload_arguments(content_type)
        headers, object_metadata, content_type = info

        base_url = _MULTIPART_URL_TEMPLATE.format(
            hostname=self.client._connection.API_BASE_URL, bucket_path=self.bucket.path
        )
        name_value_pairs = []

        if self.user_project is not None:
            name_value_pairs.append(("userProject", self.user_project))

        if self.kms_key_name is not None:
            name_value_pairs.append(("kmsKeyName", self.kms_key_name))

        if predefined_acl is not None:
            name_value_pairs.append(("predefinedAcl", predefined_acl))

        if if_generation_match is not None:
            name_value_pairs.append(("ifGenerationMatch", if_generation_match))

        if if_generation_not_match is not None:
            name_value_pairs.append(("ifGenerationNotMatch", if_generation_not_match))

        if if_metageneration_match is not None:
            name_value_pairs.append(("ifMetagenerationMatch", if_metageneration_match))

        if if_metageneration_not_match is not None:
            name_value_pairs.append(
                ("ifMetaGenerationNotMatch", if_metageneration_not_match)
            )

        upload_url = _add_query_parameters(base_url, name_value_pairs)
        upload = MultipartUpload(upload_url, headers=headers)

        if num_retries is not None:
            upload._retry_strategy = resumable_media.RetryStrategy(
                max_retries=num_retries
            )

        response = upload.transmit(transport, data, object_metadata, content_type)

        return response

    def _initiate_resumable_upload(
        self,
        client,
        stream,
        content_type,
        size,
        num_retries,
        predefined_acl=None,
        extra_headers=None,
        chunk_size=None,
        if_generation_match=None,
        if_generation_not_match=None,
        if_metageneration_match=None,
        if_metageneration_not_match=None,
    ):
        """Initiate a resumable upload.

        The content type of the upload will be determined in order
        of precedence:

        - The value passed in to this method (if not :data:`None`)
        - The value stored on the current blob
        - The default value ('application/octet-stream')

        :type client: :class:`~google.cloud.storage.client.Client`
        :param client: (Optional) The client to use.  If not passed, falls back
                       to the ``client`` stored on the blob's bucket.

        :type stream: IO[bytes]
        :param stream: A bytes IO object open for reading.

        :type content_type: str
        :param content_type: Type of content being uploaded (or :data:`None`).

        :type size: int
        :param size: The number of bytes to be uploaded (which will be read
                     from ``stream``). If not provided, the upload will be
                     concluded once ``stream`` is exhausted (or :data:`None`).

        :type predefined_acl: str
        :param predefined_acl: (Optional) Predefined access control list

        :type num_retries: int
        :param num_retries: Number of upload retries. (Deprecated: This
                            argument will be removed in a future release.)

        :type extra_headers: dict
        :param extra_headers: (Optional) Extra headers to add to standard
                              headers.

        :type chunk_size: int
        :param chunk_size:
            (Optional) Chunk size to use when creating a
            :class:`~google.resumable_media.requests.ResumableUpload`.
            If not passed, will fall back to the chunk size on the
            current blob.

        :type if_generation_match: long
        :param if_generation_match: (Optional) Make the operation conditional on whether
                                    the blob's current generation matches the given value.
                                    Setting to 0 makes the operation succeed only if there
                                    are no live versions of the blob.

        :type if_generation_not_match: long
        :param if_generation_not_match: (Optional) Make the operation conditional on whether
                                        the blob's current generation does not match the given
                                        value. If no live blob exists, the precondition fails.
                                        Setting to 0 makes the operation succeed only if there
                                        is a live version of the blob.

        :type if_metageneration_match: long
        :param if_metageneration_match: (Optional) Make the operation conditional on whether the
                                        blob's current metageneration matches the given value.

        :type if_metageneration_not_match: long
        :param if_metageneration_not_match: (Optional) Make the operation conditional on whether the
                                            blob's current metageneration does not match the given value.

        :rtype: tuple
        :returns:
            Pair of

            * The :class:`~google.resumable_media.requests.ResumableUpload`
              that was created
            * The ``transport`` used to initiate the upload.
        """
        if chunk_size is None:
            chunk_size = self.chunk_size
            if chunk_size is None:
                chunk_size = _DEFAULT_CHUNKSIZE

        transport = self._get_transport(client)
        info = self._get_upload_arguments(content_type)
        headers, object_metadata, content_type = info
        if extra_headers is not None:
            headers.update(extra_headers)

        base_url = _RESUMABLE_URL_TEMPLATE.format(
            hostname=self.client._connection.API_BASE_URL, bucket_path=self.bucket.path
        )
        name_value_pairs = []

        if self.user_project is not None:
            name_value_pairs.append(("userProject", self.user_project))

        if self.kms_key_name is not None:
            name_value_pairs.append(("kmsKeyName", self.kms_key_name))

        if predefined_acl is not None:
            name_value_pairs.append(("predefinedAcl", predefined_acl))

        if if_generation_match is not None:
            name_value_pairs.append(("ifGenerationMatch", if_generation_match))

        if if_generation_not_match is not None:
            name_value_pairs.append(("ifGenerationNotMatch", if_generation_not_match))

        if if_metageneration_match is not None:
            name_value_pairs.append(("ifMetagenerationMatch", if_metageneration_match))

        if if_metageneration_not_match is not None:
            name_value_pairs.append(
                ("ifMetaGenerationNotMatch", if_metageneration_not_match)
            )

        upload_url = _add_query_parameters(base_url, name_value_pairs)
        upload = ResumableUpload(upload_url, chunk_size, headers=headers)

        if num_retries is not None:
            upload._retry_strategy = resumable_media.RetryStrategy(
                max_retries=num_retries
            )

        upload.initiate(
            transport,
            stream,
            object_metadata,
            content_type,
            total_bytes=size,
            stream_final=False,
        )

        return upload, transport

    def _do_resumable_upload(
        self,
        client,
        stream,
        content_type,
        size,
        num_retries,
        predefined_acl,
        if_generation_match,
        if_generation_not_match,
        if_metageneration_match,
        if_metageneration_not_match,
    ):
        """Perform a resumable upload.

        Assumes ``chunk_size`` is not :data:`None` on the current blob.

        The content type of the upload will be determined in order
        of precedence:

        - The value passed in to this method (if not :data:`None`)
        - The value stored on the current blob
        - The default value ('application/octet-stream')

        :type client: :class:`~google.cloud.storage.client.Client`
        :param client: (Optional) The client to use.  If not passed, falls back
                       to the ``client`` stored on the blob's bucket.

        :type stream: IO[bytes]
        :param stream: A bytes IO object open for reading.

        :type content_type: str
        :param content_type: Type of content being uploaded (or :data:`None`).

        :type size: int
        :param size: The number of bytes to be uploaded (which will be read
                     from ``stream``). If not provided, the upload will be
                     concluded once ``stream`` is exhausted (or :data:`None`).

        :type num_retries: int
        :param num_retries: Number of upload retries. (Deprecated: This
                            argument will be removed in a future release.)

        :type predefined_acl: str
        :param predefined_acl: (Optional) Predefined access control list

        :type if_generation_match: long
        :param if_generation_match: (Optional) Make the operation conditional on whether
                                    the blob's current generation matches the given value.
                                    Setting to 0 makes the operation succeed only if there
                                    are no live versions of the blob.

        :type if_generation_not_match: long
        :param if_generation_not_match: (Optional) Make the operation conditional on whether
                                        the blob's current generation does not match the given
                                        value. If no live blob exists, the precondition fails.
                                        Setting to 0 makes the operation succeed only if there
                                        is a live version of the blob.

        :type if_metageneration_match: long
        :param if_metageneration_match: (Optional) Make the operation conditional on whether the
                                        blob's current metageneration matches the given value.

        :type if_metageneration_not_match: long
        :param if_metageneration_not_match: (Optional) Make the operation conditional on whether the
                                            blob's current metageneration does not match the given value.

        :rtype: :class:`~requests.Response`
        :returns: The "200 OK" response object returned after the final chunk
                  is uploaded.
        """
        upload, transport = self._initiate_resumable_upload(
            client,
            stream,
            content_type,
            size,
            num_retries,
            predefined_acl=predefined_acl,
            if_generation_match=if_generation_match,
            if_generation_not_match=if_generation_not_match,
            if_metageneration_match=if_metageneration_match,
            if_metageneration_not_match=if_metageneration_not_match,
        )

        while not upload.finished:
            response = upload.transmit_next_chunk(transport)

        return response

    def _do_upload(
        self,
        client,
        stream,
        content_type,
        size,
        num_retries,
        predefined_acl,
        if_generation_match,
        if_generation_not_match,
        if_metageneration_match,
        if_metageneration_not_match,
    ):
        """Determine an upload strategy and then perform the upload.

        If the size of the data to be uploaded exceeds 5 MB a resumable media
        request will be used, otherwise the content and the metadata will be
        uploaded in a single multipart upload request.

        The content type of the upload will be determined in order
        of precedence:

        - The value passed in to this method (if not :data:`None`)
        - The value stored on the current blob
        - The default value ('application/octet-stream')

        :type client: :class:`~google.cloud.storage.client.Client`
        :param client: (Optional) The client to use.  If not passed, falls back
                       to the ``client`` stored on the blob's bucket.

        :type stream: IO[bytes]
        :param stream: A bytes IO object open for reading.

        :type content_type: str
        :param content_type: Type of content being uploaded (or :data:`None`).

        :type size: int
        :param size: The number of bytes to be uploaded (which will be read
                     from ``stream``). If not provided, the upload will be
                     concluded once ``stream`` is exhausted (or :data:`None`).

        :type num_retries: int
        :param num_retries: Number of upload retries. (Deprecated: This
                            argument will be removed in a future release.)

        :type predefined_acl: str
        :param predefined_acl: (Optional) Predefined access control list

        :type if_generation_match: long
        :param if_generation_match: (Optional) Make the operation conditional on whether
                                    the blob's current generation matches the given value.
                                    Setting to 0 makes the operation succeed only if there
                                    are no live versions of the blob.

        :type if_generation_not_match: long
        :param if_generation_not_match: (Optional) Make the operation conditional on whether
                                        the blob's current generation does not match the given
                                        value. If no live blob exists, the precondition fails.
                                        Setting to 0 makes the operation succeed only if there
                                        is a live version of the blob.

        :type if_metageneration_match: long
        :param if_metageneration_match: (Optional) Make the operation conditional on whether the
                                        blob's current metageneration matches the given value.

        :type if_metageneration_not_match: long
        :param if_metageneration_not_match: (Optional) Make the operation conditional on whether the
                                            blob's current metageneration does not match the given value.

        :rtype: dict
        :returns: The parsed JSON from the "200 OK" response. This will be the
                  **only** response in the multipart case and it will be the
                  **final** response in the resumable case.
        """
        if size is not None and size <= _MAX_MULTIPART_SIZE:
            response = self._do_multipart_upload(
                client,
                stream,
                content_type,
                size,
                num_retries,
                predefined_acl,
                if_generation_match,
                if_generation_not_match,
                if_metageneration_match,
                if_metageneration_not_match,
            )
        else:
            response = self._do_resumable_upload(
                client,
                stream,
                content_type,
                size,
                num_retries,
                predefined_acl,
                if_generation_match,
                if_generation_not_match,
                if_metageneration_match,
                if_metageneration_not_match,
            )

        return response.json()

    def upload_from_file(
        self,
        file_obj,
        rewind=False,
        size=None,
        content_type=None,
        num_retries=None,
        client=None,
        predefined_acl=None,
        if_generation_match=None,
        if_generation_not_match=None,
        if_metageneration_match=None,
        if_metageneration_not_match=None,
    ):
        """Upload the contents of this blob from a file-like object.

        The content type of the upload will be determined in order
        of precedence:

        - The value passed in to this method (if not :data:`None`)
        - The value stored on the current blob
        - The default value ('application/octet-stream')

        .. note::
           The effect of uploading to an existing blob depends on the
           "versioning" and "lifecycle" policies defined on the blob's
           bucket.  In the absence of those policies, upload will
           overwrite any existing contents.

           See the `object versioning`_ and `lifecycle`_ API documents
           for details.

        Uploading a file with a `customer-supplied`_ encryption key:

        .. literalinclude:: snippets.py
            :start-after: [START upload_from_file]
            :end-before: [END upload_from_file]
            :dedent: 4

        The ``encryption_key`` should be a str or bytes with a length of at
        least 32.

        For more fine-grained over the upload process, check out
        `google-resumable-media`_.

        If :attr:`user_project` is set on the bucket, bills the API request
        to that project.

        :type file_obj: file
        :param file_obj: A file handle open for reading.

        :type rewind: bool
        :param rewind: If True, seek to the beginning of the file handle before
                       writing the file to Cloud Storage.

        :type size: int
        :param size: The number of bytes to be uploaded (which will be read
                     from ``file_obj``). If not provided, the upload will be
                     concluded once ``file_obj`` is exhausted.

        :type content_type: str
        :param content_type: (Optional) Type of content being uploaded.

        :type num_retries: int
        :param num_retries: Number of upload retries. (Deprecated: This
                            argument will be removed in a future release.)

        :type client: :class:`~google.cloud.storage.client.Client`
        :param client: (Optional) The client to use.  If not passed, falls back
                       to the ``client`` stored on the blob's bucket.

        :type predefined_acl: str
        :param predefined_acl: (Optional) Predefined access control list

        :type if_generation_match: long
        :param if_generation_match: (Optional) Make the operation conditional on whether
                                    the blob's current generation matches the given value.
                                    Setting to 0 makes the operation succeed only if there
                                    are no live versions of the blob.

        :type if_generation_not_match: long
        :param if_generation_not_match: (Optional) Make the operation conditional on whether
                                        the blob's current generation does not match the given
                                        value. If no live blob exists, the precondition fails.
                                        Setting to 0 makes the operation succeed only if there
                                        is a live version of the blob.

        :type if_metageneration_match: long
        :param if_metageneration_match: (Optional) Make the operation conditional on whether the
                                        blob's current metageneration matches the given value.

        :type if_metageneration_not_match: long
        :param if_metageneration_not_match: (Optional) Make the operation conditional on whether the
                                            blob's current metageneration does not match the given value.

        :raises: :class:`~google.cloud.exceptions.GoogleCloudError`
                 if the upload response returns an error status.

        .. _object versioning: https://cloud.google.com/storage/\
                               docs/object-versioning
        .. _lifecycle: https://cloud.google.com/storage/docs/lifecycle
        """
        if num_retries is not None:
            warnings.warn(_NUM_RETRIES_MESSAGE, DeprecationWarning, stacklevel=2)

<<<<<<< HEAD
        _raise_if_more_than_one_set(
            if_generation_match=if_generation_match,
            if_generation_not_match=if_generation_not_match,
        )

        _raise_if_more_than_one_set(
            if_metageneration_match=if_metageneration_match,
            if_metageneration_not_match=if_metageneration_not_match,
        )

=======
>>>>>>> d8e4033b
        _maybe_rewind(file_obj, rewind=rewind)
        predefined_acl = ACL.validate_predefined(predefined_acl)

        try:
            created_json = self._do_upload(
                client,
                file_obj,
                content_type,
                size,
                num_retries,
                predefined_acl,
                if_generation_match,
                if_generation_not_match,
                if_metageneration_match,
                if_metageneration_not_match,
            )
            self._set_properties(created_json)
        except resumable_media.InvalidResponse as exc:
            _raise_from_invalid_response(exc)

    def upload_from_filename(
        self,
        filename,
        content_type=None,
        client=None,
        predefined_acl=None,
        if_generation_match=None,
        if_generation_not_match=None,
        if_metageneration_match=None,
        if_metageneration_not_match=None,
    ):
        """Upload this blob's contents from the content of a named file.

        The content type of the upload will be determined in order
        of precedence:

        - The value passed in to this method (if not :data:`None`)
        - The value stored on the current blob
        - The value given by ``mimetypes.guess_type``
        - The default value ('application/octet-stream')

        .. note::
           The effect of uploading to an existing blob depends on the
           "versioning" and "lifecycle" policies defined on the blob's
           bucket.  In the absence of those policies, upload will
           overwrite any existing contents.

           See the `object versioning
           <https://cloud.google.com/storage/docs/object-versioning>`_ and
           `lifecycle <https://cloud.google.com/storage/docs/lifecycle>`_
           API documents for details.

        If :attr:`user_project` is set on the bucket, bills the API request
        to that project.

        :type filename: str
        :param filename: The path to the file.

        :type content_type: str
        :param content_type: (Optional) Type of content being uploaded.

        :type client: :class:`~google.cloud.storage.client.Client`
        :param client: (Optional) The client to use.  If not passed, falls back
                       to the ``client`` stored on the blob's bucket.

        :type predefined_acl: str
        :param predefined_acl: (Optional) Predefined access control list

        :type if_generation_match: long
        :param if_generation_match: (Optional) Make the operation conditional on whether
                                    the blob's current generation matches the given value.
                                    Setting to 0 makes the operation succeed only if there
                                    are no live versions of the blob.

        :type if_generation_not_match: long
        :param if_generation_not_match: (Optional) Make the operation conditional on whether
                                        the blob's current generation does not match the given
                                        value. If no live blob exists, the precondition fails.
                                        Setting to 0 makes the operation succeed only if there
                                        is a live version of the blob.

        :type if_metageneration_match: long
        :param if_metageneration_match: (Optional) Make the operation conditional on whether the
                                        blob's current metageneration matches the given value.

        :type if_metageneration_not_match: long
        :param if_metageneration_not_match: (Optional) Make the operation conditional on whether the
                                            blob's current metageneration does not match the given value.
        """
        content_type = self._get_content_type(content_type, filename=filename)

        with open(filename, "rb") as file_obj:
            total_bytes = os.fstat(file_obj.fileno()).st_size
            self.upload_from_file(
                file_obj,
                content_type=content_type,
                client=client,
                size=total_bytes,
                predefined_acl=predefined_acl,
                if_generation_match=if_generation_match,
                if_generation_not_match=if_generation_not_match,
                if_metageneration_match=if_metageneration_match,
                if_metageneration_not_match=if_metageneration_not_match,
            )

    def upload_from_string(
        self,
        data,
        content_type="text/plain",
        client=None,
        predefined_acl=None,
        if_generation_match=None,
        if_generation_not_match=None,
        if_metageneration_match=None,
        if_metageneration_not_match=None,
    ):
        """Upload contents of this blob from the provided string.

        .. note::
           The effect of uploading to an existing blob depends on the
           "versioning" and "lifecycle" policies defined on the blob's
           bucket.  In the absence of those policies, upload will
           overwrite any existing contents.

           See the `object versioning
           <https://cloud.google.com/storage/docs/object-versioning>`_ and
           `lifecycle <https://cloud.google.com/storage/docs/lifecycle>`_
           API documents for details.

        If :attr:`user_project` is set on the bucket, bills the API request
        to that project.

        :type data: bytes or str
        :param data: The data to store in this blob.  If the value is
                     text, it will be encoded as UTF-8.

        :type content_type: str
        :param content_type: (Optional) Type of content being uploaded. Defaults
                             to ``'text/plain'``.

        :type client: :class:`~google.cloud.storage.client.Client` or
                      ``NoneType``
        :param client: (Optional) The client to use.  If not passed, falls back
                       to the ``client`` stored on the blob's bucket.

        :type predefined_acl: str
        :param predefined_acl: (Optional) Predefined access control list

        :type if_generation_match: long
        :param if_generation_match: (Optional) Make the operation conditional on whether
                                    the blob's current generation matches the given value.
                                    Setting to 0 makes the operation succeed only if there
                                    are no live versions of the blob.

        :type if_generation_not_match: long
        :param if_generation_not_match: (Optional) Make the operation conditional on whether
                                        the blob's current generation does not match the given
                                        value. If no live blob exists, the precondition fails.
                                        Setting to 0 makes the operation succeed only if there
                                        is a live version of the blob.

        :type if_metageneration_match: long
        :param if_metageneration_match: (Optional) Make the operation conditional on whether the
                                        blob's current metageneration matches the given value.

        :type if_metageneration_not_match: long
        :param if_metageneration_not_match: (Optional) Make the operation conditional on whether the
                                            blob's current metageneration does not match the given value.
        """
        data = _to_bytes(data, encoding="utf-8")
        string_buffer = BytesIO(data)
        self.upload_from_file(
            file_obj=string_buffer,
            size=len(data),
            content_type=content_type,
            client=client,
            predefined_acl=predefined_acl,
            if_generation_match=if_generation_match,
            if_generation_not_match=if_generation_not_match,
            if_metageneration_match=if_metageneration_match,
            if_metageneration_not_match=if_metageneration_not_match,
        )

    def create_resumable_upload_session(
        self, content_type=None, size=None, origin=None, client=None
    ):
        """Create a resumable upload session.

        Resumable upload sessions allow you to start an upload session from
        one client and complete the session in another. This method is called
        by the initiator to set the metadata and limits. The initiator then
        passes the session URL to the client that will upload the binary data.
        The client performs a PUT request on the session URL to complete the
        upload. This process allows untrusted clients to upload to an
        access-controlled bucket. For more details, see the
        `documentation on signed URLs`_.

        .. _documentation on signed URLs:
            https://cloud.google.com/storage/\
            docs/access-control/signed-urls#signing-resumable

        The content type of the upload will be determined in order
        of precedence:

        - The value passed in to this method (if not :data:`None`)
        - The value stored on the current blob
        - The default value ('application/octet-stream')

        .. note::
           The effect of uploading to an existing blob depends on the
           "versioning" and "lifecycle" policies defined on the blob's
           bucket.  In the absence of those policies, upload will
           overwrite any existing contents.

           See the `object versioning
           <https://cloud.google.com/storage/docs/object-versioning>`_ and
           `lifecycle <https://cloud.google.com/storage/docs/lifecycle>`_
           API documents for details.

        If :attr:`encryption_key` is set, the blob will be encrypted with
        a `customer-supplied`_ encryption key.

        If :attr:`user_project` is set on the bucket, bills the API request
        to that project.

        :type size: int
        :param size: (Optional) The maximum number of bytes that can be
                     uploaded using this session. If the size is not known
                     when creating the session, this should be left blank.

        :type content_type: str
        :param content_type: (Optional) Type of content being uploaded.

        :type origin: str
        :param origin: (Optional) If set, the upload can only be completed
                       by a user-agent that uploads from the given origin. This
                       can be useful when passing the session to a web client.

        :type client: :class:`~google.cloud.storage.client.Client`
        :param client: (Optional) The client to use.  If not passed, falls back
                       to the ``client`` stored on the blob's bucket.

        :rtype: str
        :returns: The resumable upload session URL. The upload can be
                  completed by making an HTTP PUT request with the
                  file's contents.

        :raises: :class:`google.cloud.exceptions.GoogleCloudError`
                 if the session creation response returns an error status.
        """
        extra_headers = {}
        if origin is not None:
            # This header is specifically for client-side uploads, it
            # determines the origins allowed for CORS.
            extra_headers["Origin"] = origin

        try:
            dummy_stream = BytesIO(b"")
            # Send a fake the chunk size which we **know** will be acceptable
            # to the `ResumableUpload` constructor. The chunk size only
            # matters when **sending** bytes to an upload.
            upload, _ = self._initiate_resumable_upload(
                client,
                dummy_stream,
                content_type,
                size,
                None,
                predefined_acl=None,
                extra_headers=extra_headers,
                chunk_size=self._CHUNK_SIZE_MULTIPLE,
            )

            return upload.resumable_url
        except resumable_media.InvalidResponse as exc:
            _raise_from_invalid_response(exc)

    def get_iam_policy(
        self, client=None, requested_policy_version=None, timeout=_DEFAULT_TIMEOUT
    ):
        """Retrieve the IAM policy for the object.

        .. note:

           Blob- / object-level IAM support does not yet exist and methods
           currently call an internal ACL backend not providing any utility
           beyond the blob's :attr:`acl` at this time. The API may be enhanced
           in the future and is currently undocumented. Use :attr:`acl` for
           managing object access control.

        If :attr:`user_project` is set on the bucket, bills the API request
        to that project.

        :type client: :class:`~google.cloud.storage.client.Client` or
                      ``NoneType``
        :param client: (Optional) The client to use.  If not passed, falls back
                       to the ``client`` stored on the current object's bucket.

        :type requested_policy_version: int or ``NoneType``
        :param requested_policy_version: (Optional) The version of IAM policies to request.
                                         If a policy with a condition is requested without
                                         setting this, the server will return an error.
                                         This must be set to a value of 3 to retrieve IAM
                                         policies containing conditions. This is to prevent
                                         client code that isn't aware of IAM conditions from
                                         interpreting and modifying policies incorrectly.
                                         The service might return a policy with version lower
                                         than the one that was requested, based on the
                                         feature syntax in the policy fetched.
        :type timeout: float or tuple
        :param timeout: (Optional) The amount of time, in seconds, to wait
            for the server response.

            Can also be passed as a tuple (connect_timeout, read_timeout).
            See :meth:`requests.Session.request` documentation for details.

        :rtype: :class:`google.api_core.iam.Policy`
        :returns: the policy instance, based on the resource returned from
                  the ``getIamPolicy`` API request.
        """
        client = self._require_client(client)

        query_params = {}

        if self.user_project is not None:
            query_params["userProject"] = self.user_project

        if requested_policy_version is not None:
            query_params["optionsRequestedPolicyVersion"] = requested_policy_version

        info = client._connection.api_request(
            method="GET",
            path="%s/iam" % (self.path,),
            query_params=query_params,
            _target_object=None,
            timeout=timeout,
        )
        return Policy.from_api_repr(info)

    def set_iam_policy(self, policy, client=None, timeout=_DEFAULT_TIMEOUT):
        """Update the IAM policy for the bucket.

        .. note:

           Blob- / object-level IAM support does not yet exist and methods
           currently call an internal ACL backend not providing any utility
           beyond the blob's :attr:`acl` at this time. The API may be enhanced
           in the future and is currently undocumented. Use :attr:`acl` for
           managing object access control.

        If :attr:`user_project` is set on the bucket, bills the API request
        to that project.

        :type policy: :class:`google.api_core.iam.Policy`
        :param policy: policy instance used to update bucket's IAM policy.

        :type client: :class:`~google.cloud.storage.client.Client` or
                      ``NoneType``
        :param client: (Optional) The client to use.  If not passed, falls back
                       to the ``client`` stored on the current bucket.
        :type timeout: float or tuple
        :param timeout: (Optional) The amount of time, in seconds, to wait
            for the server response.

            Can also be passed as a tuple (connect_timeout, read_timeout).
            See :meth:`requests.Session.request` documentation for details.

        :rtype: :class:`google.api_core.iam.Policy`
        :returns: the policy instance, based on the resource returned from
                  the ``setIamPolicy`` API request.
        """
        client = self._require_client(client)

        query_params = {}

        if self.user_project is not None:
            query_params["userProject"] = self.user_project

        resource = policy.to_api_repr()
        resource["resourceId"] = self.path
        info = client._connection.api_request(
            method="PUT",
            path="%s/iam" % (self.path,),
            query_params=query_params,
            data=resource,
            _target_object=None,
            timeout=timeout,
        )
        return Policy.from_api_repr(info)

    def test_iam_permissions(self, permissions, client=None, timeout=_DEFAULT_TIMEOUT):
        """API call:  test permissions

        .. note:

           Blob- / object-level IAM support does not yet exist and methods
           currently call an internal ACL backend not providing any utility
           beyond the blob's :attr:`acl` at this time. The API may be enhanced
           in the future and is currently undocumented. Use :attr:`acl` for
           managing object access control.

        If :attr:`user_project` is set on the bucket, bills the API request
        to that project.

        :type permissions: list of string
        :param permissions: the permissions to check

        :type client: :class:`~google.cloud.storage.client.Client` or
                      ``NoneType``
        :param client: (Optional) The client to use.  If not passed, falls back
                       to the ``client`` stored on the current bucket.
        :type timeout: float or tuple
        :param timeout: (Optional) The amount of time, in seconds, to wait
            for the server response.

            Can also be passed as a tuple (connect_timeout, read_timeout).
            See :meth:`requests.Session.request` documentation for details.

        :rtype: list of string
        :returns: the permissions returned by the ``testIamPermissions`` API
                  request.
        """
        client = self._require_client(client)
        query_params = {"permissions": permissions}

        if self.user_project is not None:
            query_params["userProject"] = self.user_project

        path = "%s/iam/testPermissions" % (self.path,)
        resp = client._connection.api_request(
            method="GET", path=path, query_params=query_params, timeout=timeout
        )

        return resp.get("permissions", [])

    def make_public(self, client=None):
        """Update blob's ACL, granting read access to anonymous users.

        :type client: :class:`~google.cloud.storage.client.Client` or
                      ``NoneType``
        :param client: (Optional) The client to use.  If not passed, falls back
                       to the ``client`` stored on the blob's bucket.
        """
        self.acl.all().grant_read()
        self.acl.save(client=client)

    def make_private(self, client=None):
        """Update blob's ACL, revoking read access for anonymous users.

        :type client: :class:`~google.cloud.storage.client.Client` or
                      ``NoneType``
        :param client: (Optional) The client to use.  If not passed, falls back
                       to the ``client`` stored on the blob's bucket.
        """
        self.acl.all().revoke_read()
        self.acl.save(client=client)

    def compose(self, sources, client=None, timeout=_DEFAULT_TIMEOUT):
        """Concatenate source blobs into this one.

        If :attr:`user_project` is set on the bucket, bills the API request
        to that project.

        :type sources: list of :class:`Blob`
        :param sources: blobs whose contents will be composed into this blob.

        :type client: :class:`~google.cloud.storage.client.Client` or
                      ``NoneType``
        :param client: (Optional) The client to use.  If not passed, falls back
                       to the ``client`` stored on the blob's bucket.
        :type timeout: float or tuple
        :param timeout: (Optional) The amount of time, in seconds, to wait
            for the server response.

            Can also be passed as a tuple (connect_timeout, read_timeout).
            See :meth:`requests.Session.request` documentation for details.
        """
        client = self._require_client(client)
        query_params = {}

        if self.user_project is not None:
            query_params["userProject"] = self.user_project

        request = {
            "sourceObjects": [{"name": source.name} for source in sources],
            "destination": self._properties.copy(),
        }
        api_response = client._connection.api_request(
            method="POST",
            path=self.path + "/compose",
            query_params=query_params,
            data=request,
            _target_object=self,
            timeout=timeout,
        )
        self._set_properties(api_response)

    def rewrite(
        self,
        source,
        token=None,
        client=None,
        timeout=_DEFAULT_TIMEOUT,
        if_generation_match=None,
        if_generation_not_match=None,
        if_metageneration_match=None,
        if_metageneration_not_match=None,
        if_source_generation_match=None,
        if_source_generation_not_match=None,
        if_source_metageneration_match=None,
        if_source_metageneration_not_match=None,
    ):
        """Rewrite source blob into this one.

        If :attr:`user_project` is set on the bucket, bills the API request
        to that project.

        :type source: :class:`Blob`
        :param source: blob whose contents will be rewritten into this blob.

        :type token: str
        :param token: (Optional) Token returned from an earlier, not-completed
                       call to rewrite the same source blob.  If passed,
                       result will include updated status, total bytes written.

        :type client: :class:`~google.cloud.storage.client.Client` or
                      ``NoneType``
        :param client: (Optional) The client to use.  If not passed, falls back
                       to the ``client`` stored on the blob's bucket.

        :type timeout: float or tuple
        :param timeout: (Optional) The amount of time, in seconds, to wait
            for the server response.

            Can also be passed as a tuple (connect_timeout, read_timeout).
            See :meth:`requests.Session.request` documentation for details.

        :type if_generation_match: long
        :param if_generation_match: (Optional) Makes the operation
                                    conditional on whether the destination
                                    object's current generation matches the
                                    given value. Setting to 0 makes the
                                    operation succeed only if there are no
                                    live versions of the object.

        :type if_generation_not_match: long
        :param if_generation_not_match: (Optional) Makes the operation
                                        conditional on whether the
                                        destination object's current
                                        generation does not match the given
                                        value. If no live object exists,
                                        the precondition fails. Setting to
                                        0 makes the operation succeed only
                                        if there is a live version
                                        of the object.

        :type if_metageneration_match: long
        :param if_metageneration_match: (Optional) Makes the operation
                                        conditional on whether the
                                        destination object's current
                                        metageneration matches the given
                                        value.

        :type if_metageneration_not_match: long
        :param if_metageneration_not_match: (Optional) Makes the operation
                                            conditional on whether the
                                            destination object's current
                                            metageneration does not match
                                            the given value.

        :type if_source_generation_match: long
        :param if_source_generation_match: (Optional) Makes the operation
                                           conditional on whether the source
                                           object's generation matches the
                                           given value.

        :type if_source_generation_not_match: long
        :param if_source_generation_not_match: (Optional) Makes the operation
                                               conditional on whether the source
                                               object's generation does not match
                                               the given value.

        :type if_source_metageneration_match: long
        :param if_source_metageneration_match: (Optional) Makes the operation
                                               conditional on whether the source
                                               object's current metageneration
                                               matches the given value.

        :type if_source_metageneration_not_match: long
        :param if_source_metageneration_not_match: (Optional) Makes the operation
                                                   conditional on whether the source
                                                   object's current metageneration
                                                   does not match the given value.

        :rtype: tuple
        :returns: ``(token, bytes_rewritten, total_bytes)``, where ``token``
                  is a rewrite token (``None`` if the rewrite is complete),
                  ``bytes_rewritten`` is the number of bytes rewritten so far,
                  and ``total_bytes`` is the total number of bytes to be
                  rewritten.
        """
        client = self._require_client(client)
        headers = _get_encryption_headers(self._encryption_key)
        headers.update(_get_encryption_headers(source._encryption_key, source=True))

        query_params = self._query_params
        if "generation" in query_params:
            del query_params["generation"]

        if token:
            query_params["rewriteToken"] = token

        if source.generation:
            query_params["sourceGeneration"] = source.generation

        if self.kms_key_name is not None:
            query_params["destinationKmsKeyName"] = self.kms_key_name

        _add_generation_match_parameters(
            query_params,
            if_generation_match=if_generation_match,
            if_generation_not_match=if_generation_not_match,
            if_metageneration_match=if_metageneration_match,
            if_metageneration_not_match=if_metageneration_not_match,
            if_source_generation_match=if_source_generation_match,
            if_source_generation_not_match=if_source_generation_not_match,
            if_source_metageneration_match=if_source_metageneration_match,
            if_source_metageneration_not_match=if_source_metageneration_not_match,
        )

        api_response = client._connection.api_request(
            method="POST",
            path=source.path + "/rewriteTo" + self.path,
            query_params=query_params,
            data=self._properties,
            headers=headers,
            _target_object=self,
            timeout=timeout,
        )
        rewritten = int(api_response["totalBytesRewritten"])
        size = int(api_response["objectSize"])

        # The resource key is set if and only if the API response is
        # completely done. Additionally, there is no rewrite token to return
        # in this case.
        if api_response["done"]:
            self._set_properties(api_response["resource"])
            return None, rewritten, size

        return api_response["rewriteToken"], rewritten, size

    def update_storage_class(
        self,
        new_class,
        client=None,
        if_generation_match=None,
        if_generation_not_match=None,
        if_metageneration_match=None,
        if_metageneration_not_match=None,
        if_source_generation_match=None,
        if_source_generation_not_match=None,
        if_source_metageneration_match=None,
        if_source_metageneration_not_match=None,
    ):
        """Update blob's storage class via a rewrite-in-place. This helper will
        wait for the rewrite to complete before returning, so it may take some
        time for large files.

        See
        https://cloud.google.com/storage/docs/per-object-storage-class

        If :attr:`user_project` is set on the bucket, bills the API request
        to that project.

        :type new_class: str
        :param new_class:
            new storage class for the object.   One of:
            :attr:`~google.cloud.storage.constants.NEARLINE_STORAGE_CLASS`,
            :attr:`~google.cloud.storage.constants.COLDLINE_STORAGE_CLASS`,
            :attr:`~google.cloud.storage.constants.ARCHIVE_STORAGE_CLASS`,
            :attr:`~google.cloud.storage.constants.STANDARD_STORAGE_CLASS`,
            :attr:`~google.cloud.storage.constants.MULTI_REGIONAL_LEGACY_STORAGE_CLASS`,
            or
            :attr:`~google.cloud.storage.constants.REGIONAL_LEGACY_STORAGE_CLASS`.

        :type client: :class:`~google.cloud.storage.client.Client`
        :param client: (Optional) The client to use.  If not passed, falls back
                       to the ``client`` stored on the blob's bucket.

        :type if_generation_match: long
        :param if_generation_match: (Optional) Makes the operation
                                    conditional on whether the destination
                                    object's current generation matches the
                                    given value. Setting to 0 makes the
                                    operation succeed only if there are no
                                    live versions of the object.

        :type if_generation_not_match: long
        :param if_generation_not_match: (Optional) Makes the operation
                                        conditional on whether the
                                        destination object's current
                                        generation does not match the given
                                        value. If no live object exists,
                                        the precondition fails. Setting to
                                        0 makes the operation succeed only
                                        if there is a live version
                                        of the object.

        :type if_metageneration_match: long
        :param if_metageneration_match: (Optional) Makes the operation
                                        conditional on whether the
                                        destination object's current
                                        metageneration matches the given
                                        value.

        :type if_metageneration_not_match: long
        :param if_metageneration_not_match: (Optional) Makes the operation
                                            conditional on whether the
                                            destination object's current
                                            metageneration does not match
                                            the given value.

        :type if_source_generation_match: long
        :param if_source_generation_match: (Optional) Makes the operation
                                           conditional on whether the source
                                           object's generation matches the
                                           given value.

        :type if_source_generation_not_match: long
        :param if_source_generation_not_match: (Optional) Makes the operation
                                               conditional on whether the source
                                               object's generation does not match
                                               the given value.

        :type if_source_metageneration_match: long
        :param if_source_metageneration_match: (Optional) Makes the operation
                                               conditional on whether the source
                                               object's current metageneration
                                               matches the given value.

        :type if_source_metageneration_not_match: long
        :param if_source_metageneration_not_match: (Optional) Makes the operation
                                                   conditional on whether the source
                                                   object's current metageneration
                                                   does not match the given value.
        """
        if new_class not in self.STORAGE_CLASSES:
            raise ValueError("Invalid storage class: %s" % (new_class,))

        # Update current blob's storage class prior to rewrite
        self._patch_property("storageClass", new_class)

        # Execute consecutive rewrite operations until operation is done
        token, _, _ = self.rewrite(
            self,
            if_generation_match=if_generation_match,
            if_generation_not_match=if_generation_not_match,
            if_metageneration_match=if_metageneration_match,
            if_metageneration_not_match=if_metageneration_not_match,
            if_source_generation_match=if_source_generation_match,
            if_source_generation_not_match=if_source_generation_not_match,
            if_source_metageneration_match=if_source_metageneration_match,
            if_source_metageneration_not_match=if_source_metageneration_not_match,
        )
        while token is not None:
            token, _, _ = self.rewrite(
                self,
                token=token,
                if_generation_match=if_generation_match,
                if_generation_not_match=if_generation_not_match,
                if_metageneration_match=if_metageneration_match,
                if_metageneration_not_match=if_metageneration_not_match,
                if_source_generation_match=if_source_generation_match,
                if_source_generation_not_match=if_source_generation_not_match,
                if_source_metageneration_match=if_source_metageneration_match,
                if_source_metageneration_not_match=if_source_metageneration_not_match,
            )

    cache_control = _scalar_property("cacheControl")
    """HTTP 'Cache-Control' header for this object.

    See `RFC 7234`_ and `API reference docs`_.

    :rtype: str or ``NoneType``

    .. _RFC 7234: https://tools.ietf.org/html/rfc7234#section-5.2
    """

    content_disposition = _scalar_property("contentDisposition")
    """HTTP 'Content-Disposition' header for this object.

    See `RFC 6266`_ and `API reference docs`_.

    :rtype: str or ``NoneType``

    .. _RFC 6266: https://tools.ietf.org/html/rfc7234#section-5.2
    """

    content_encoding = _scalar_property("contentEncoding")
    """HTTP 'Content-Encoding' header for this object.

    See `RFC 7231`_ and `API reference docs`_.

    :rtype: str or ``NoneType``

    .. _RFC 7231: https://tools.ietf.org/html/rfc7231#section-3.1.2.2
    """

    content_language = _scalar_property("contentLanguage")
    """HTTP 'Content-Language' header for this object.

    See `BCP47`_ and `API reference docs`_.

    :rtype: str or ``NoneType``

    .. _BCP47: https://tools.ietf.org/html/bcp47
    """

    content_type = _scalar_property(_CONTENT_TYPE_FIELD)
    """HTTP 'Content-Type' header for this object.

    See `RFC 2616`_ and `API reference docs`_.

    :rtype: str or ``NoneType``

    .. _RFC 2616: https://tools.ietf.org/html/rfc2616#section-14.17
    """

    crc32c = _scalar_property("crc32c")
    """CRC32C checksum for this object.

    This returns the blob's CRC32C checksum. To retrieve the value, first use a
    reload method of the Blob class which loads the blob's properties from the server.

    See `RFC 4960`_ and `API reference docs`_.

    If not set before upload, the server will compute the hash.

    :rtype: str or ``NoneType``

    .. _RFC 4960: https://tools.ietf.org/html/rfc4960#appendix-B

    Example:
            Retrieve the crc32c hash of blob.

            >>> from google.cloud import storage
            >>> client = storage.Client()
            >>> bucket = client.get_bucket("my-bucket-name")
            >>> blob = bucket.blob('my-blob')

            >>> blob.crc32c  # return None
            >>> blob.reload()
            >>> blob.crc32c  # return crc32c hash

            >>> # Another approach
            >>> blob = bucket.get_blob('my-blob')
            >>> blob.crc32c  # return crc32c hash
    """

    @property
    def component_count(self):
        """Number of underlying components that make up this object.

        See https://cloud.google.com/storage/docs/json_api/v1/objects

        :rtype: int or ``NoneType``
        :returns: The component count (in case of a composed object) or
                  ``None`` if the blob's resource has not been loaded from
                  the server.  This property will not be set on objects
                  not created via ``compose``.
        """
        component_count = self._properties.get("componentCount")
        if component_count is not None:
            return int(component_count)

    @property
    def etag(self):
        """Retrieve the ETag for the object.

        See `RFC 2616 (etags)`_ and `API reference docs`_.

        :rtype: str or ``NoneType``
        :returns: The blob etag or ``None`` if the blob's resource has not
                  been loaded from the server.

        .. _RFC 2616 (etags): https://tools.ietf.org/html/rfc2616#section-3.11
        """
        return self._properties.get("etag")

    event_based_hold = _scalar_property("eventBasedHold")
    """Is an event-based hold active on the object?

    See `API reference docs`_.

    If the property is not set locally, returns :data:`None`.

    :rtype: bool or ``NoneType``
    """

    @property
    def generation(self):
        """Retrieve the generation for the object.

        See https://cloud.google.com/storage/docs/json_api/v1/objects

        :rtype: int or ``NoneType``
        :returns: The generation of the blob or ``None`` if the blob's
                  resource has not been loaded from the server.
        """
        generation = self._properties.get("generation")
        if generation is not None:
            return int(generation)

    @property
    def id(self):
        """Retrieve the ID for the object.

        See https://cloud.google.com/storage/docs/json_api/v1/objects

        The ID consists of the bucket name, object name, and generation number.

        :rtype: str or ``NoneType``
        :returns: The ID of the blob or ``None`` if the blob's
                  resource has not been loaded from the server.
        """
        return self._properties.get("id")

    md5_hash = _scalar_property("md5Hash")
    """MD5 hash for this object.

    This returns the blob's MD5 hash. To retrieve the value, first use a
    reload method of the Blob class which loads the blob's properties from the server.

    See `RFC 1321`_ and `API reference docs`_.

    If not set before upload, the server will compute the hash.

    :rtype: str or ``NoneType``

    .. _RFC 1321: https://tools.ietf.org/html/rfc1321

    Example:
            Retrieve the md5 hash of blob.

            >>> from google.cloud import storage
            >>> client = storage.Client()
            >>> bucket = client.get_bucket("my-bucket-name")
            >>> blob = bucket.blob('my-blob')

            >>> blob.md5_hash  # return None
            >>> blob.reload()
            >>> blob.md5_hash  # return md5 hash

            >>> # Another approach
            >>> blob = bucket.get_blob('my-blob')
            >>> blob.md5_hash  # return md5 hash
    """

    @property
    def media_link(self):
        """Retrieve the media download URI for the object.

        See https://cloud.google.com/storage/docs/json_api/v1/objects

        :rtype: str or ``NoneType``
        :returns: The media link for the blob or ``None`` if the blob's
                  resource has not been loaded from the server.
        """
        return self._properties.get("mediaLink")

    @property
    def metadata(self):
        """Retrieve arbitrary/application specific metadata for the object.

        See https://cloud.google.com/storage/docs/json_api/v1/objects

        :setter: Update arbitrary/application specific metadata for the
                 object.
        :getter: Retrieve arbitrary/application specific metadata for
                 the object.

        :rtype: dict or ``NoneType``
        :returns: The metadata associated with the blob or ``None`` if the
                  property is not set.
        """
        return copy.deepcopy(self._properties.get("metadata"))

    @metadata.setter
    def metadata(self, value):
        """Update arbitrary/application specific metadata for the object.

        See https://cloud.google.com/storage/docs/json_api/v1/objects

        :type value: dict
        :param value: The blob metadata to set.
        """
        if value is not None:
            value = {k: str(v) for k, v in value.items()}
        self._patch_property("metadata", value)

    @property
    def metageneration(self):
        """Retrieve the metageneration for the object.

        See https://cloud.google.com/storage/docs/json_api/v1/objects

        :rtype: int or ``NoneType``
        :returns: The metageneration of the blob or ``None`` if the blob's
                  resource has not been loaded from the server.
        """
        metageneration = self._properties.get("metageneration")
        if metageneration is not None:
            return int(metageneration)

    @property
    def owner(self):
        """Retrieve info about the owner of the object.

        See https://cloud.google.com/storage/docs/json_api/v1/objects

        :rtype: dict or ``NoneType``
        :returns: Mapping of owner's role/ID, or ``None`` if the blob's
                  resource has not been loaded from the server.
        """
        return copy.deepcopy(self._properties.get("owner"))

    @property
    def retention_expiration_time(self):
        """Retrieve timestamp at which the object's retention period expires.

        See https://cloud.google.com/storage/docs/json_api/v1/objects

        :rtype: :class:`datetime.datetime` or ``NoneType``
        :returns: Datetime object parsed from RFC3339 valid timestamp, or
                  ``None`` if the property is not set locally.
        """
        value = self._properties.get("retentionExpirationTime")
        if value is not None:
            return _rfc3339_to_datetime(value)

    @property
    def self_link(self):
        """Retrieve the URI for the object.

        See https://cloud.google.com/storage/docs/json_api/v1/objects

        :rtype: str or ``NoneType``
        :returns: The self link for the blob or ``None`` if the blob's
                  resource has not been loaded from the server.
        """
        return self._properties.get("selfLink")

    @property
    def size(self):
        """Size of the object, in bytes.

        See https://cloud.google.com/storage/docs/json_api/v1/objects

        :rtype: int or ``NoneType``
        :returns: The size of the blob or ``None`` if the blob's
                  resource has not been loaded from the server.
        """
        size = self._properties.get("size")
        if size is not None:
            return int(size)

    @property
    def kms_key_name(self):
        """Resource name of Cloud KMS key used to encrypt the blob's contents.

        :rtype: str or ``NoneType``
        :returns:
            The resource name or ``None`` if no Cloud KMS key was used,
            or the blob's resource has not been loaded from the server.
        """
        return self._properties.get("kmsKeyName")

    storage_class = _scalar_property("storageClass")
    """Retrieve the storage class for the object.

    This can only be set at blob / object **creation** time. If you'd
    like to change the storage class **after** the blob / object already
    exists in a bucket, call :meth:`update_storage_class` (which uses
    :meth:`rewrite`).

    See https://cloud.google.com/storage/docs/storage-classes

    :rtype: str or ``NoneType``
    :returns:
        If set, one of
        :attr:`~google.cloud.storage.constants.STANDARD_STORAGE_CLASS`,
        :attr:`~google.cloud.storage.constants.NEARLINE_STORAGE_CLASS`,
        :attr:`~google.cloud.storage.constants.COLDLINE_STORAGE_CLASS`,
        :attr:`~google.cloud.storage.constants.ARCHIVE_STORAGE_CLASS`,
        :attr:`~google.cloud.storage.constants.MULTI_REGIONAL_LEGACY_STORAGE_CLASS`,
        :attr:`~google.cloud.storage.constants.REGIONAL_LEGACY_STORAGE_CLASS`,
        :attr:`~google.cloud.storage.constants.DURABLE_REDUCED_AVAILABILITY_STORAGE_CLASS`,
        else ``None``.
    """

    temporary_hold = _scalar_property("temporaryHold")
    """Is a temporary hold active on the object?

    See `API reference docs`_.

    If the property is not set locally, returns :data:`None`.

    :rtype: bool or ``NoneType``
    """

    @property
    def time_deleted(self):
        """Retrieve the timestamp at which the object was deleted.

        See https://cloud.google.com/storage/docs/json_api/v1/objects

        :rtype: :class:`datetime.datetime` or ``NoneType``
        :returns: Datetime object parsed from RFC3339 valid timestamp, or
                  ``None`` if the blob's resource has not been loaded from
                  the server (see :meth:`reload`). If the blob has
                  not been deleted, this will never be set.
        """
        value = self._properties.get("timeDeleted")
        if value is not None:
            return _rfc3339_to_datetime(value)

    @property
    def time_created(self):
        """Retrieve the timestamp at which the object was created.

        See https://cloud.google.com/storage/docs/json_api/v1/objects

        :rtype: :class:`datetime.datetime` or ``NoneType``
        :returns: Datetime object parsed from RFC3339 valid timestamp, or
                  ``None`` if the blob's resource has not been loaded from
                  the server (see :meth:`reload`).
        """
        value = self._properties.get("timeCreated")
        if value is not None:
            return _rfc3339_to_datetime(value)

    @property
    def updated(self):
        """Retrieve the timestamp at which the object was updated.

        See https://cloud.google.com/storage/docs/json_api/v1/objects

        :rtype: :class:`datetime.datetime` or ``NoneType``
        :returns: Datetime object parsed from RFC3339 valid timestamp, or
                  ``None`` if the blob's resource has not been loaded from
                  the server (see :meth:`reload`).
        """
        value = self._properties.get("updated")
        if value is not None:
            return _rfc3339_to_datetime(value)


def _get_encryption_headers(key, source=False):
    """Builds customer encryption key headers

    :type key: bytes
    :param key: 32 byte key to build request key and hash.

    :type source: bool
    :param source: If true, return headers for the "source" blob; otherwise,
                   return headers for the "destination" blob.

    :rtype: dict
    :returns: dict of HTTP headers being sent in request.
    """
    if key is None:
        return {}

    key = _to_bytes(key)
    key_hash = hashlib.sha256(key).digest()
    key_hash = base64.b64encode(key_hash)
    key = base64.b64encode(key)

    if source:
        prefix = "X-Goog-Copy-Source-Encryption-"
    else:
        prefix = "X-Goog-Encryption-"

    return {
        prefix + "Algorithm": "AES256",
        prefix + "Key": _bytes_to_unicode(key),
        prefix + "Key-Sha256": _bytes_to_unicode(key_hash),
    }


def _quote(value, safe=b"~"):
    """URL-quote a string.

    If the value is unicode, this method first UTF-8 encodes it as bytes and
    then quotes the bytes. (In Python 3, ``urllib.parse.quote`` does this
    encoding automatically, but in Python 2, non-ASCII characters cannot be
    quoted.)

    :type value: str or bytes
    :param value: The value to be URL-quoted.

    :type safe: bytes
    :param safe: Bytes *not* to be quoted.  By default, includes only ``b'~'``.

    :rtype: str
    :returns: The encoded value (bytes in Python 2, unicode in Python 3).
    """
    value = _to_bytes(value, encoding="utf-8")
    return quote(value, safe=safe)


def _maybe_rewind(stream, rewind=False):
    """Rewind the stream if desired.

    :type stream: IO[bytes]
    :param stream: A bytes IO object open for reading.

    :type rewind: bool
    :param rewind: Indicates if we should seek to the beginning of the stream.
    """
    if rewind:
        stream.seek(0, os.SEEK_SET)


def _raise_from_invalid_response(error):
    """Re-wrap and raise an ``InvalidResponse`` exception.

    :type error: :exc:`google.resumable_media.InvalidResponse`
    :param error: A caught exception from the ``google-resumable-media``
                  library.

    :raises: :class:`~google.cloud.exceptions.GoogleCloudError` corresponding
             to the failed status code
    """
    response = error.response
    error_message = str(error)

    message = u"{method} {url}: {error}".format(
        method=response.request.method, url=response.request.url, error=error_message
    )

    raise exceptions.from_http_status(response.status_code, message, response=response)


def _add_query_parameters(base_url, name_value_pairs):
    """Add one query parameter to a base URL.

    :type base_url: string
    :param base_url: Base URL (may already contain query parameters)

    :type name_value_pairs: list of (string, string) tuples.
    :param name_value_pairs: Names and values of the query parameters to add

    :rtype: string
    :returns: URL with additional query strings appended.
    """
    if len(name_value_pairs) == 0:
        return base_url

    scheme, netloc, path, query, frag = urlsplit(base_url)
    query = parse_qsl(query)
    query.extend(name_value_pairs)
    return urlunsplit((scheme, netloc, path, urlencode(query), frag))<|MERGE_RESOLUTION|>--- conflicted
+++ resolved
@@ -1753,19 +1753,6 @@
         if num_retries is not None:
             warnings.warn(_NUM_RETRIES_MESSAGE, DeprecationWarning, stacklevel=2)
 
-<<<<<<< HEAD
-        _raise_if_more_than_one_set(
-            if_generation_match=if_generation_match,
-            if_generation_not_match=if_generation_not_match,
-        )
-
-        _raise_if_more_than_one_set(
-            if_metageneration_match=if_metageneration_match,
-            if_metageneration_not_match=if_metageneration_not_match,
-        )
-
-=======
->>>>>>> d8e4033b
         _maybe_rewind(file_obj, rewind=rewind)
         predefined_acl = ACL.validate_predefined(predefined_acl)
 
