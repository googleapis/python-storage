--- conflicted
+++ resolved
@@ -872,13 +872,8 @@
             download = klass(
                 download_url, stream=file_obj, headers=headers, start=start, end=end
             )
-<<<<<<< HEAD
-            response = download.consume(transport)
+            response = download.consume(transport, timeout=timeout)
             self._extract_headers_from_download(response)
-=======
-            download.consume(transport, timeout=timeout)
-
->>>>>>> 6eeb855a
         else:
 
             if raw_download:
