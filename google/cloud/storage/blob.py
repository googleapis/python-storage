--- conflicted
+++ resolved
@@ -2961,23 +2961,8 @@
             The list must match ``sources`` item-to-item.
 
         :type retry: google.api_core.retry.Retry or google.cloud.storage.retry.ConditionalRetryPolicy
-<<<<<<< HEAD
-        :param retry: (Optional) How to retry the RPC. A None value will disable retries.
-            A google.api_core.retry.Retry value will enable retries, and the object will
-            define retriable response codes and errors and configure backoff and timeout options.
-
-            A google.cloud.storage.retry.ConditionalRetryPolicy value wraps a Retry object and
-            activates it only if certain conditions are met. This class exists to provide safe defaults
-            for RPC calls that are not technically safe to retry normally (due to potential data
-            duplication or other side-effects) but become safe to retry if a condition such as
-            if_generation_match is set.
-
-            See the retry.py source code and docstrings in this package (google.cloud.storage.retry) for
-            information on retry types and how to configure them.
-=======
         :param retry:
             (Optional) How to retry the RPC. See: :ref:`configuring_retries`
->>>>>>> 78b2eba8
 
         Example:
             Compose blobs using source generation match preconditions.
@@ -3157,23 +3142,8 @@
             object's current metageneration does not match the given value.
 
         :type retry: google.api_core.retry.Retry or google.cloud.storage.retry.ConditionalRetryPolicy
-<<<<<<< HEAD
-        :param retry: (Optional) How to retry the RPC. A None value will disable retries.
-            A google.api_core.retry.Retry value will enable retries, and the object will
-            define retriable response codes and errors and configure backoff and timeout options.
-
-            A google.cloud.storage.retry.ConditionalRetryPolicy value wraps a Retry object and
-            activates it only if certain conditions are met. This class exists to provide safe defaults
-            for RPC calls that are not technically safe to retry normally (due to potential data
-            duplication or other side-effects) but become safe to retry if a condition such as
-            if_generation_match is set.
-
-            See the retry.py source code and docstrings in this package (google.cloud.storage.retry) for
-            information on retry types and how to configure them.
-=======
         :param retry:
             (Optional) How to retry the RPC. See: :ref:`configuring_retries`
->>>>>>> 78b2eba8
 
         :rtype: tuple
         :returns: ``(token, bytes_rewritten, total_bytes)``, where ``token``
