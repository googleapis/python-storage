# Copyright 2014 Google LLC
#
# Licensed under the Apache License, Version 2.0 (the "License");
# you may not use this file except in compliance with the License.
# You may obtain a copy of the License at
#
#     http://www.apache.org/licenses/LICENSE-2.0
#
# Unless required by applicable law or agreed to in writing, software
# distributed under the License is distributed on an "AS IS" BASIS,
# WITHOUT WARRANTIES OR CONDITIONS OF ANY KIND, either express or implied.
# See the License for the specific language governing permissions and
# limitations under the License.

# pylint: disable=too-many-lines

"""Create / interact with Google Cloud Storage blobs.

.. _API reference docs: https://cloud.google.com/storage/docs/\
                        json_api/v1/objects
.. _customer-supplied: https://cloud.google.com/storage/docs/\
                       encryption#customer-supplied
.. _google-resumable-media: https://googleapis.github.io/\
                            google-resumable-media-python/latest/\
                            google.resumable_media.requests.html
"""

import base64
import cgi
import copy
import hashlib
from io import BytesIO
import logging
import mimetypes
import os
import re
import warnings
import six

from six.moves.urllib.parse import parse_qsl
from six.moves.urllib.parse import quote
from six.moves.urllib.parse import urlencode
from six.moves.urllib.parse import urlsplit
from six.moves.urllib.parse import urlunsplit

from google import resumable_media
from google.resumable_media.requests import ChunkedDownload
from google.resumable_media.requests import Download
from google.resumable_media.requests import RawDownload
from google.resumable_media.requests import RawChunkedDownload
from google.resumable_media.requests import MultipartUpload
from google.resumable_media.requests import ResumableUpload

from google.api_core.iam import Policy
from google.cloud import exceptions
from google.cloud._helpers import _bytes_to_unicode
from google.cloud._helpers import _datetime_to_rfc3339
from google.cloud._helpers import _rfc3339_to_datetime
from google.cloud._helpers import _to_bytes
from google.cloud.exceptions import NotFound
from google.cloud.storage._helpers import _add_generation_match_parameters
from google.cloud.storage._helpers import _PropertyMixin
from google.cloud.storage._helpers import _scalar_property
from google.cloud.storage._helpers import _bucket_bound_hostname_url
from google.cloud.storage._helpers import _convert_to_timestamp
from google.cloud.storage._helpers import _raise_if_more_than_one_set
from google.cloud.storage._signing import generate_signed_url_v2
from google.cloud.storage._signing import generate_signed_url_v4
from google.cloud.storage.acl import ACL
from google.cloud.storage.acl import ObjectACL
from google.cloud.storage.constants import _DEFAULT_TIMEOUT
from google.cloud.storage.constants import ARCHIVE_STORAGE_CLASS
from google.cloud.storage.constants import COLDLINE_STORAGE_CLASS
from google.cloud.storage.constants import MULTI_REGIONAL_LEGACY_STORAGE_CLASS
from google.cloud.storage.constants import NEARLINE_STORAGE_CLASS
from google.cloud.storage.constants import REGIONAL_LEGACY_STORAGE_CLASS
from google.cloud.storage.constants import STANDARD_STORAGE_CLASS
from google.cloud.storage.retry import DEFAULT_RETRY
from google.cloud.storage.retry import DEFAULT_RETRY_IF_ETAG_IN_JSON
from google.cloud.storage.retry import DEFAULT_RETRY_IF_GENERATION_SPECIFIED


_API_ACCESS_ENDPOINT = "https://storage.googleapis.com"
_DEFAULT_CONTENT_TYPE = u"application/octet-stream"
_DOWNLOAD_URL_TEMPLATE = u"{hostname}/download/storage/v1{path}?alt=media"
_BASE_UPLOAD_TEMPLATE = u"{hostname}/upload/storage/v1{bucket_path}/o?uploadType="
_MULTIPART_URL_TEMPLATE = _BASE_UPLOAD_TEMPLATE + u"multipart"
_RESUMABLE_URL_TEMPLATE = _BASE_UPLOAD_TEMPLATE + u"resumable"
# NOTE: "acl" is also writeable but we defer ACL management to
#       the classes in the google.cloud.storage.acl module.
_CONTENT_TYPE_FIELD = "contentType"
_WRITABLE_FIELDS = (
    "cacheControl",
    "contentDisposition",
    "contentEncoding",
    "contentLanguage",
    _CONTENT_TYPE_FIELD,
    "crc32c",
    "md5Hash",
    "metadata",
    "name",
    "storageClass",
)
_NUM_RETRIES_MESSAGE = (
    "`num_retries` has been deprecated and will be removed in a future "
    "release. The default behavior (when `num_retries` is not specified) when "
    "a transient error (e.g. 429 Too Many Requests or 500 Internal Server "
    "Error) occurs will be as follows: upload requests will be automatically "
    "retried if and only if `if_metageneration_match` is specified (thus "
    "making the upload idempotent). Subsequent retries will be sent after "
    "waiting 1, 2, 4, 8, etc. seconds (exponential backoff) until 10 minutes "
    "of wait time have elapsed. At that point, there will be no more attempts "
    "to retry."
)
_READ_LESS_THAN_SIZE = (
    "Size {:d} was specified but the file-like object only had " "{:d} bytes remaining."
)
_CHUNKED_DOWNLOAD_CHECKSUM_MESSAGE = (
    "A checksum of type `{}` was requested, but checksumming is not available "
    "for downloads when chunk_size is set."
)


_DEFAULT_CHUNKSIZE = 104857600  # 1024 * 1024 B * 100 = 100 MB
_MAX_MULTIPART_SIZE = 8388608  # 8 MB


class Blob(_PropertyMixin):
    """A wrapper around Cloud Storage's concept of an ``Object``.

    :type name: str
    :param name: The name of the blob.  This corresponds to the unique path of
                 the object in the bucket. If bytes, will be converted to a
                 unicode object. Blob / object names can contain any sequence
                 of valid unicode characters, of length 1-1024 bytes when
                 UTF-8 encoded.

    :type bucket: :class:`google.cloud.storage.bucket.Bucket`
    :param bucket: The bucket to which this blob belongs.

    :type chunk_size: int
    :param chunk_size:
        (Optional) The size of a chunk of data whenever iterating (in bytes).
        This must be a multiple of 256 KB per the API specification.

    :type encryption_key: bytes
    :param encryption_key:
        (Optional) 32 byte encryption key for customer-supplied encryption.
        See https://cloud.google.com/storage/docs/encryption#customer-supplied.

    :type kms_key_name: str
    :param kms_key_name:
        (Optional) Resource name of Cloud KMS key used to encrypt the blob's
        contents.

    :type generation: long
    :param generation:
        (Optional) If present, selects a specific revision of this object.
    """

    _chunk_size = None  # Default value for each instance.
    _CHUNK_SIZE_MULTIPLE = 256 * 1024
    """Number (256 KB, in bytes) that must divide the chunk size."""

    STORAGE_CLASSES = (
        STANDARD_STORAGE_CLASS,
        NEARLINE_STORAGE_CLASS,
        COLDLINE_STORAGE_CLASS,
        ARCHIVE_STORAGE_CLASS,
        MULTI_REGIONAL_LEGACY_STORAGE_CLASS,
        REGIONAL_LEGACY_STORAGE_CLASS,
    )
    """Allowed values for :attr:`storage_class`.

    See
    https://cloud.google.com/storage/docs/json_api/v1/objects#storageClass
    https://cloud.google.com/storage/docs/per-object-storage-class

    .. note::
       This list does not include 'DURABLE_REDUCED_AVAILABILITY', which
       is only documented for buckets (and deprecated).
    """

    def __init__(
        self,
        name,
        bucket,
        chunk_size=None,
        encryption_key=None,
        kms_key_name=None,
        generation=None,
    ):
        """
        property :attr:`name`
            Get the blob's name.
        """
        name = _bytes_to_unicode(name)
        super(Blob, self).__init__(name=name)

        self.chunk_size = chunk_size  # Check that setter accepts value.
        self._bucket = bucket
        self._acl = ObjectACL(self)
        _raise_if_more_than_one_set(
            encryption_key=encryption_key, kms_key_name=kms_key_name
        )

        self._encryption_key = encryption_key

        if kms_key_name is not None:
            self._properties["kmsKeyName"] = kms_key_name

        if generation is not None:
            self._properties["generation"] = generation

    @property
    def bucket(self):
        """Bucket which contains the object.

        :rtype: :class:`~google.cloud.storage.bucket.Bucket`
        :returns: The object's bucket.
        """
        return self._bucket

    @property
    def chunk_size(self):
        """Get the blob's default chunk size.

        :rtype: int or ``NoneType``
        :returns: The current blob's chunk size, if it is set.
        """
        return self._chunk_size

    @chunk_size.setter
    def chunk_size(self, value):
        """Set the blob's default chunk size.

        :type value: int
        :param value: (Optional) The current blob's chunk size, if it is set.

        :raises: :class:`ValueError` if ``value`` is not ``None`` and is not a
                 multiple of 256 KB.
        """
        if value is not None and value > 0 and value % self._CHUNK_SIZE_MULTIPLE != 0:
            raise ValueError(
                "Chunk size must be a multiple of %d." % (self._CHUNK_SIZE_MULTIPLE,)
            )
        self._chunk_size = value

    @staticmethod
    def path_helper(bucket_path, blob_name):
        """Relative URL path for a blob.

        :type bucket_path: str
        :param bucket_path: The URL path for a bucket.

        :type blob_name: str
        :param blob_name: The name of the blob.

        :rtype: str
        :returns: The relative URL path for ``blob_name``.
        """
        return bucket_path + "/o/" + _quote(blob_name)

    @property
    def acl(self):
        """Create our ACL on demand."""
        return self._acl

    def __repr__(self):
        if self.bucket:
            bucket_name = self.bucket.name
        else:
            bucket_name = None

        return "<Blob: %s, %s, %s>" % (bucket_name, self.name, self.generation)

    @property
    def path(self):
        """Getter property for the URL path to this Blob.

        :rtype: str
        :returns: The URL path to this Blob.
        """
        if not self.name:
            raise ValueError("Cannot determine path without a blob name.")

        return self.path_helper(self.bucket.path, self.name)

    @property
    def client(self):
        """The client bound to this blob."""
        return self.bucket.client

    @property
    def user_project(self):
        """Project ID billed for API requests made via this blob.

        Derived from bucket's value.

        :rtype: str
        """
        return self.bucket.user_project

    def _encryption_headers(self):
        """Return any encryption headers needed to fetch the object.

        :rtype: List(Tuple(str, str))
        :returns: a list of tuples to be passed as headers.
        """
        return _get_encryption_headers(self._encryption_key)

    @property
    def _query_params(self):
        """Default query parameters."""
        params = {}
        if self.generation is not None:
            params["generation"] = self.generation
        if self.user_project is not None:
            params["userProject"] = self.user_project
        return params

    @property
    def public_url(self):
        """The public URL for this blob.

        Use :meth:`make_public` to enable anonymous access via the returned
        URL.

        :rtype: `string`
        :returns: The public URL for this blob.
        """
        return "{storage_base_url}/{bucket_name}/{quoted_name}".format(
            storage_base_url=_API_ACCESS_ENDPOINT,
            bucket_name=self.bucket.name,
            quoted_name=_quote(self.name, safe=b"/~"),
        )

    @classmethod
    def from_string(cls, uri, client=None):
        """Get a constructor for blob object by URI.

         :type uri: str
         :param uri: The blob uri pass to get blob object.

        :type client: :class:`~google.cloud.storage.client.Client`
        :param client:
            (Optional) The client to use.  If not passed, falls back to the
            ``client`` stored on the blob's bucket.

         :rtype: :class:`google.cloud.storage.blob.Blob`
         :returns: The blob object created.

         Example:
            Get a constructor for blob object by URI..

            >>> from google.cloud import storage
            >>> from google.cloud.storage.blob import Blob
            >>> client = storage.Client()
            >>> blob = Blob.from_string("gs://bucket/object")
         """
        from google.cloud.storage.bucket import Bucket

        scheme, netloc, path, query, frag = urlsplit(uri)
        if scheme != "gs":
            raise ValueError("URI scheme must be gs")

        bucket = Bucket(client, name=netloc)
        return cls(path[1:], bucket)

    def generate_signed_url(
        self,
        expiration=None,
        api_access_endpoint=_API_ACCESS_ENDPOINT,
        method="GET",
        content_md5=None,
        content_type=None,
        response_disposition=None,
        response_type=None,
        generation=None,
        headers=None,
        query_parameters=None,
        client=None,
        credentials=None,
        version=None,
        service_account_email=None,
        access_token=None,
        virtual_hosted_style=False,
        bucket_bound_hostname=None,
        scheme="http",
    ):
        """Generates a signed URL for this blob.

        .. note::

            If you are on Google Compute Engine, you can't generate a signed
            URL using GCE service account. Follow `Issue 50`_ for updates on
            this. If you'd like to be able to generate a signed URL from GCE,
            you can use a standard service account from a JSON file rather
            than a GCE service account.

        .. _Issue 50: https://github.com/GoogleCloudPlatform/\
                      google-auth-library-python/issues/50

        If you have a blob that you want to allow access to for a set
        amount of time, you can use this method to generate a URL that
        is only valid within a certain time period.

        If ``bucket_bound_hostname`` is set as an argument of :attr:`api_access_endpoint`,
        ``https`` works only if using a ``CDN``.

        Example:
            Generates a signed URL for this blob using bucket_bound_hostname and scheme.

            >>> from google.cloud import storage
            >>> client = storage.Client()
            >>> bucket = client.get_bucket('my-bucket-name')
            >>> blob = bucket.get_blob('my-blob-name')
            >>> url = blob.generate_signed_url(expiration='url-expiration-time', bucket_bound_hostname='mydomain.tld',
            >>>                                  version='v4')
            >>> url = blob.generate_signed_url(expiration='url-expiration-time', bucket_bound_hostname='mydomain.tld',
            >>>                                  version='v4',scheme='https')  # If using ``CDN``

        This is particularly useful if you don't want publicly
        accessible blobs, but don't want to require users to explicitly
        log in.

        :type expiration: Union[Integer, datetime.datetime, datetime.timedelta]
        :param expiration:
            Point in time when the signed URL should expire. If a ``datetime``
            instance is passed without an explicit ``tzinfo`` set,  it will be
            assumed to be ``UTC``.

        :type api_access_endpoint: str
        :param api_access_endpoint: (Optional) URI base.

        :type method: str
        :param method: The HTTP verb that will be used when requesting the URL.

        :type content_md5: str
        :param content_md5:
            (Optional) The MD5 hash of the object referenced by ``resource``.

        :type content_type: str
        :param content_type:
            (Optional) The content type of the object referenced by
            ``resource``.

        :type response_disposition: str
        :param response_disposition:
            (Optional) Content disposition of responses to requests for the
            signed URL.  For example, to enable the signed URL to initiate a
            file of ``blog.png``, use the value ``'attachment;
            filename=blob.png'``.

        :type response_type: str
        :param response_type:
            (Optional) Content type of responses to requests for the signed
            URL. Ignored if content_type is set on object/blob metadata.

        :type generation: str
        :param generation:
            (Optional) A value that indicates which generation of the resource
            to fetch.

        :type headers: dict
        :param headers:
            (Optional) Additional HTTP headers to be included as part of the
            signed URLs. See:
            https://cloud.google.com/storage/docs/xml-api/reference-headers
            Requests using the signed URL *must* pass the specified header
            (name and value) with each request for the URL.

        :type query_parameters: dict
        :param query_parameters:
            (Optional) Additional query parameters to be included as part of the
            signed URLs. See:
            https://cloud.google.com/storage/docs/xml-api/reference-headers#query

        :type client: :class:`~google.cloud.storage.client.Client`
        :param client:
            (Optional) The client to use.  If not passed, falls back to the
            ``client`` stored on the blob's bucket.

        :type credentials: :class:`google.auth.credentials.Credentials`
        :param credentials:
            (Optional) The authorization credentials to attach to requests.
            These credentials identify this application to the service.  If
            none are specified, the client will attempt to ascertain the
            credentials from the environment.

        :type version: str
        :param version:
            (Optional) The version of signed credential to create.  Must be one
            of 'v2' | 'v4'.

        :type service_account_email: str
        :param service_account_email:
            (Optional) E-mail address of the service account.

        :type access_token: str
        :param access_token: (Optional) Access token for a service account.

        :type virtual_hosted_style: bool
        :param virtual_hosted_style:
            (Optional) If true, then construct the URL relative the bucket's
            virtual hostname, e.g., '<bucket-name>.storage.googleapis.com'.

        :type bucket_bound_hostname: str
        :param bucket_bound_hostname:
            (Optional) If passed, then construct the URL relative to the
            bucket-bound hostname.  Value can be a bare or with scheme, e.g.,
            'example.com' or 'http://example.com'.  See:
            https://cloud.google.com/storage/docs/request-endpoints#cname

        :type scheme: str
        :param scheme:
            (Optional) If ``bucket_bound_hostname`` is passed as a bare
            hostname, use this value as the scheme.  ``https`` will work only
            when using a CDN.  Defaults to ``"http"``.

        :raises: :exc:`ValueError` when version is invalid.
        :raises: :exc:`TypeError` when expiration is not a valid type.
        :raises: :exc:`AttributeError` if credentials is not an instance
                of :class:`google.auth.credentials.Signing`.

        :rtype: str
        :returns: A signed URL you can use to access the resource
                  until expiration.
        """
        if version is None:
            version = "v2"
        elif version not in ("v2", "v4"):
            raise ValueError("'version' must be either 'v2' or 'v4'")

        quoted_name = _quote(self.name, safe=b"/~")

        if virtual_hosted_style:
            api_access_endpoint = "https://{bucket_name}.storage.googleapis.com".format(
                bucket_name=self.bucket.name
            )
        elif bucket_bound_hostname:
            api_access_endpoint = _bucket_bound_hostname_url(
                bucket_bound_hostname, scheme
            )
        else:
            resource = "/{bucket_name}/{quoted_name}".format(
                bucket_name=self.bucket.name, quoted_name=quoted_name
            )

        if virtual_hosted_style or bucket_bound_hostname:
            resource = "/{quoted_name}".format(quoted_name=quoted_name)

        if credentials is None:
            client = self._require_client(client)
            credentials = client._credentials

        if version == "v2":
            helper = generate_signed_url_v2
        else:
            helper = generate_signed_url_v4

        if self._encryption_key is not None:
            encryption_headers = _get_encryption_headers(self._encryption_key)
            if headers is None:
                headers = {}
            if version == "v2":
                # See: https://cloud.google.com/storage/docs/access-control/signed-urls-v2#about-canonical-extension-headers
                v2_copy_only = "X-Goog-Encryption-Algorithm"
                headers[v2_copy_only] = encryption_headers[v2_copy_only]
            else:
                headers.update(encryption_headers)

        return helper(
            credentials,
            resource=resource,
            expiration=expiration,
            api_access_endpoint=api_access_endpoint,
            method=method.upper(),
            content_md5=content_md5,
            content_type=content_type,
            response_type=response_type,
            response_disposition=response_disposition,
            generation=generation,
            headers=headers,
            query_parameters=query_parameters,
            service_account_email=service_account_email,
            access_token=access_token,
        )

    def exists(
        self,
        client=None,
        timeout=_DEFAULT_TIMEOUT,
        if_generation_match=None,
        if_generation_not_match=None,
        if_metageneration_match=None,
        if_metageneration_not_match=None,
        retry=DEFAULT_RETRY_IF_GENERATION_SPECIFIED,
    ):
        """Determines whether or not this blob exists.

        If :attr:`user_project` is set on the bucket, bills the API request
        to that project.

        :type client: :class:`~google.cloud.storage.client.Client`
        :param client:
            (Optional) The client to use.  If not passed, falls back to the
            ``client`` stored on the blob's bucket.

        :type timeout: float or tuple
        :param timeout:
            (Optional) The amount of time, in seconds, to wait for the server
            response.

            Can also be passed as a tuple (connect_timeout, read_timeout).
            See :meth:`requests.Session.request` documentation for details.

        :type if_generation_match: long
        :param if_generation_match:
            (Optional) Make the operation conditional on whether the blob's
            current generation matches the given value.  Setting to 0 makes the
            operation succeed only if there are no live versions of the blob.

        :type if_generation_not_match: long
        :param if_generation_not_match:
            (Optional) Make the operation conditional on whether the blob's
            current generation does not match the given value. If no live blob
            exists, the precondition fails.  Setting to 0 makes the operation
            succeed only if there is a live version of the blob.

        :type if_metageneration_match: long
        :param if_metageneration_match:
            (Optional) Make the operation conditional on whether the blob's
            current metageneration matches the given value.

        :type if_metageneration_not_match: long
        :param if_metageneration_not_match:
            (Optional) Make the operation conditional on whether the blob's
            current metageneration does not match the given value.

        :type retry: google.api_core.retry.Retry
        :param retry: (Optional) How to retry the RPC.

        :rtype: bool
        :returns: True if the blob exists in Cloud Storage.
        """
        client = self._require_client(client)
        # We only need the status code (200 or not) so we seek to
        # minimize the returned payload.
        query_params = self._query_params
        query_params["fields"] = "name"

        _add_generation_match_parameters(
            query_params,
            if_generation_match=if_generation_match,
            if_generation_not_match=if_generation_not_match,
            if_metageneration_match=if_metageneration_match,
            if_metageneration_not_match=if_metageneration_not_match,
        )
        try:
            # We intentionally pass `_target_object=None` since fields=name
            # would limit the local properties.
            client._connection.api_request(
                method="GET",
                path=self.path,
                query_params=query_params,
                _target_object=None,
                timeout=timeout,
                retry=retry,
            )
            # NOTE: This will not fail immediately in a batch. However, when
            #       Batch.finish() is called, the resulting `NotFound` will be
            #       raised.
            return True
        except NotFound:
            return False

    def delete(
        self,
        client=None,
        timeout=_DEFAULT_TIMEOUT,
        if_generation_match=None,
        if_generation_not_match=None,
        if_metageneration_match=None,
        if_metageneration_not_match=None,
        retry=DEFAULT_RETRY_IF_GENERATION_SPECIFIED,
    ):
        """Deletes a blob from Cloud Storage.

        If :attr:`user_project` is set on the bucket, bills the API request
        to that project.

        :type client: :class:`~google.cloud.storage.client.Client`
        :param client:
            (Optional) The client to use. If not passed, falls back to the
            ``client`` stored on the blob's bucket.

        :type timeout: float or tuple
        :param timeout:
            (Optional) The amount of time, in seconds, to wait for the server
            response.

            Can also be passed as a tuple (connect_timeout, read_timeout).
            See :meth:`requests.Session.request` documentation for details.

        :type if_generation_match: long
        :param if_generation_match:
            (Optional) Make the operation conditional on whether the blob's
            current generation matches the given value.  Setting to 0 makes the
            operation succeed only if there are no live versions of the blob.

        :type if_generation_not_match: long
        :param if_generation_not_match:
            (Optional) Make the operation conditional on whether the blob's
            current generation does not match the given value. If no live blob
            exists, the precondition fails.  Setting to 0 makes the operation
            succeed only if there is a live version of the blob.

        :type if_metageneration_match: long
        :param if_metageneration_match:
            (Optional) Make the operation conditional on whether the blob's
            current metageneration matches the given value.

        :type if_metageneration_not_match: long
        :param if_metageneration_not_match:
            (Optional) Make the operation conditional on whether the blob's
            current metageneration does not match the given value.

        :type retry: google.api_core.retry.Retry
        :param retry: (Optional) How to retry the RPC.

        :raises: :class:`google.cloud.exceptions.NotFound`
                 (propagated from
                 :meth:`google.cloud.storage.bucket.Bucket.delete_blob`).
        """
        self.bucket.delete_blob(
            self.name,
            client=client,
            generation=self.generation,
            timeout=timeout,
            if_generation_match=if_generation_match,
            if_generation_not_match=if_generation_not_match,
            if_metageneration_match=if_metageneration_match,
            if_metageneration_not_match=if_metageneration_not_match,
            retry=retry,
        )

    def _get_transport(self, client):
        """Return the client's transport.

        :type client: :class:`~google.cloud.storage.client.Client`
        :param client:
            (Optional) The client to use.  If not passed, falls back to the
            ``client`` stored on the blob's bucket.

        :rtype transport:
            :class:`~google.auth.transport.requests.AuthorizedSession`
        :returns: The transport (with credentials) that will
                  make authenticated requests.
        """
        client = self._require_client(client)
        return client._http

    def _get_download_url(
        self,
        client,
        if_generation_match=None,
        if_generation_not_match=None,
        if_metageneration_match=None,
        if_metageneration_not_match=None,
    ):
        """Get the download URL for the current blob.

        If the ``media_link`` has been loaded, it will be used, otherwise
        the URL will be constructed from the current blob's path (and possibly
        generation) to avoid a round trip.

        :type client: :class:`~google.cloud.storage.client.Client`
        :param client: The client to use.

        :type if_generation_match: long
        :param if_generation_match:
            (Optional) Make the operation conditional on whether the blob's
            current generation matches the given value.  Setting to 0 makes the
            operation succeed only if there are no live versions of the blob.

        :type if_generation_not_match: long
        :param if_generation_not_match:
            (Optional) Make the operation conditional on whether the blob's
            current generation does not match the given value. If no live blob
            exists, the precondition fails.  Setting to 0 makes the operation
            succeed only if there is a live version of the blob.

        :param if_metageneration_match:
            (Optional) Make the operation conditional on whether the blob's
            current metageneration matches the given value.

        :type if_metageneration_not_match: long
        :param if_metageneration_not_match:
            (Optional) Make the operation conditional on whether the blob's
            current metageneration does not match the given value.

        :rtype: str
        :returns: The download URL for the current blob.
        """
        name_value_pairs = []
        if self.media_link is None:
            base_url = _DOWNLOAD_URL_TEMPLATE.format(
                hostname=client._connection.API_BASE_URL, path=self.path
            )
            if self.generation is not None:
                name_value_pairs.append(("generation", "{:d}".format(self.generation)))
        else:
            base_url = self.media_link

        if self.user_project is not None:
            name_value_pairs.append(("userProject", self.user_project))

        _add_generation_match_parameters(
            name_value_pairs,
            if_generation_match=if_generation_match,
            if_generation_not_match=if_generation_not_match,
            if_metageneration_match=if_metageneration_match,
            if_metageneration_not_match=if_metageneration_not_match,
        )
        return _add_query_parameters(base_url, name_value_pairs)

    def _extract_headers_from_download(self, response):
        """Extract headers from a non-chunked request's http object.

        This avoids the need to make a second request for commonly used
        headers.

        :type response:
            :class requests.models.Response
        :param response: The server response from downloading a non-chunked file
        """
        self.content_encoding = response.headers.get("Content-Encoding", None)
        self.content_type = response.headers.get("Content-Type", None)
        self.cache_control = response.headers.get("Cache-Control", None)
        self.storage_class = response.headers.get("X-Goog-Storage-Class", None)
        self.content_language = response.headers.get("Content-Language", None)
        #  'X-Goog-Hash': 'crc32c=4gcgLQ==,md5=CS9tHYTtyFntzj7B9nkkJQ==',
        x_goog_hash = response.headers.get("X-Goog-Hash", "")

        if x_goog_hash:
            digests = {}
            for encoded_digest in x_goog_hash.split(","):
                match = re.match(r"(crc32c|md5)=([\w\d/\+/]+={0,3})", encoded_digest)
                if match:
                    method, digest = match.groups()
                    digests[method] = digest

            self.crc32c = digests.get("crc32c", None)
            self.md5_hash = digests.get("md5", None)

    def _do_download(
        self,
        transport,
        file_obj,
        download_url,
        headers,
        start=None,
        end=None,
        raw_download=False,
        timeout=_DEFAULT_TIMEOUT,
        checksum="md5",
    ):
        """Perform a download without any error handling.

        This is intended to be called by :meth:`download_to_file` so it can
        be wrapped with error handling / remapping.

        :type transport:
            :class:`~google.auth.transport.requests.AuthorizedSession`
        :param transport:
            The transport (with credentials) that will make authenticated
            requests.

        :type file_obj: file
        :param file_obj: A file handle to which to write the blob's data.

        :type download_url: str
        :param download_url: The URL where the media can be accessed.

        :type headers: dict
        :param headers: Headers to be sent with the request(s).

        :type start: int
        :param start: (Optional) The first byte in a range to be downloaded.

        :type end: int
        :param end: (Optional) The last byte in a range to be downloaded.

        :type raw_download: bool
        :param raw_download:
            (Optional) If true, download the object without any expansion.

        :type timeout: float or tuple
        :param timeout:
            (Optional) The number of seconds the transport should wait for the
            server response. Depending on the retry strategy, a request may be
            repeated several times using the same timeout each time.
            Can also be passed as a tuple (connect_timeout, read_timeout).
            See :meth:`requests.Session.request` documentation for details.

        :type checksum: str
        :param checksum:
            (Optional) The type of checksum to compute to verify the integrity
            of the object. The response headers must contain a checksum of the
            requested type. If the headers lack an appropriate checksum (for
            instance in the case of transcoded or ranged downloads where the
            remote service does not know the correct checksum, including
            downloads where chunk_size is set) an INFO-level log will be
            emitted. Supported values are "md5", "crc32c" and None. The default
            is "md5".
        """
        if self.chunk_size is None:
            if raw_download:
                klass = RawDownload
            else:
                klass = Download

            download = klass(
                download_url,
                stream=file_obj,
                headers=headers,
                start=start,
                end=end,
                checksum=checksum,
            )
            response = download.consume(transport, timeout=timeout)
            self._extract_headers_from_download(response)
        else:

            if checksum:
                msg = _CHUNKED_DOWNLOAD_CHECKSUM_MESSAGE.format(checksum)
                logging.info(msg)

            if raw_download:
                klass = RawChunkedDownload
            else:
                klass = ChunkedDownload

            download = klass(
                download_url,
                self.chunk_size,
                file_obj,
                headers=headers,
                start=start if start else 0,
                end=end,
            )

            while not download.finished:
                download.consume_next_chunk(transport, timeout=timeout)

    def download_to_file(
        self,
        file_obj,
        client=None,
        start=None,
        end=None,
        raw_download=False,
        if_generation_match=None,
        if_generation_not_match=None,
        if_metageneration_match=None,
        if_metageneration_not_match=None,
        timeout=_DEFAULT_TIMEOUT,
        checksum="md5",
    ):
        """Download the contents of this blob into a file-like object.

        .. note::

           If the server-set property, :attr:`media_link`, is not yet
           initialized, makes an additional API request to load it.

        Downloading a file that has been encrypted with a `customer-supplied`_
        encryption key:

         .. literalinclude:: snippets.py
            :start-after: [START download_to_file]
            :end-before: [END download_to_file]
            :dedent: 4

        The ``encryption_key`` should be a str or bytes with a length of at
        least 32.

        If the :attr:`chunk_size` of a current blob is `None`, will download data
        in single download request otherwise it will download the :attr:`chunk_size`
        of data in each request.

        For more fine-grained control over the download process, check out
        `google-resumable-media`_. For example, this library allows
        downloading **parts** of a blob rather than the whole thing.

        If :attr:`user_project` is set on the bucket, bills the API request
        to that project.

        :type file_obj: file
        :param file_obj: A file handle to which to write the blob's data.

        :type client: :class:`~google.cloud.storage.client.Client`
        :param client:
            (Optional) The client to use.  If not passed, falls back to the
            ``client`` stored on the blob's bucket.

        :type start: int
        :param start: (Optional) The first byte in a range to be downloaded.

        :type end: int
        :param end: (Optional) The last byte in a range to be downloaded.

        :type raw_download: bool
        :param raw_download:
            (Optional) If true, download the object without any expansion.

        :type if_generation_match: long
        :param if_generation_match:
            (Optional) Make the operation conditional on whether the blob's
            current generation matches the given value.  Setting to 0 makes the
            operation succeed only if there are no live versions of the blob.

        :type if_generation_not_match: long
        :param if_generation_not_match:
            (Optional) Make the operation conditional on whether the blob's
            current generation does not match the given value. If no live blob
            exists, the precondition fails.  Setting to 0 makes the operation
            succeed only if there is a live version of the blob.

        :param if_metageneration_match:
            (Optional) Make the operation conditional on whether the blob's
            current metageneration matches the given value.

        :type if_metageneration_not_match: long
        :param if_metageneration_not_match:
            (Optional) Make the operation conditional on whether the blob's
            current metageneration does not match the given value.

        :type timeout: float or tuple
        :param timeout:
            (Optional) The number of seconds the transport should wait for the
            server response. Depending on the retry strategy, a request may be
            repeated several times using the same timeout each time.
            Can also be passed as a tuple (connect_timeout, read_timeout).
            See :meth:`requests.Session.request` documentation for details.

        :type checksum: str
        :param checksum:
            (Optional) The type of checksum to compute to verify the integrity
            of the object. The response headers must contain a checksum of the
            requested type. If the headers lack an appropriate checksum (for
            instance in the case of transcoded or ranged downloads where the
            remote service does not know the correct checksum, including
            downloads where chunk_size is set) an INFO-level log will be
            emitted. Supported values are "md5", "crc32c" and None. The default
            is "md5".

        :raises: :class:`google.cloud.exceptions.NotFound`
        """
        client = self._require_client(client)

        download_url = self._get_download_url(
            client,
            if_generation_match=if_generation_match,
            if_generation_not_match=if_generation_not_match,
            if_metageneration_match=if_metageneration_match,
            if_metageneration_not_match=if_metageneration_not_match,
        )
        headers = _get_encryption_headers(self._encryption_key)
        headers["accept-encoding"] = "gzip"

        transport = self._get_transport(client)
        try:
            self._do_download(
                transport,
                file_obj,
                download_url,
                headers,
                start,
                end,
                raw_download,
                timeout=timeout,
                checksum=checksum,
            )
        except resumable_media.InvalidResponse as exc:
            _raise_from_invalid_response(exc)

    def download_to_filename(
        self,
        filename,
        client=None,
        start=None,
        end=None,
        raw_download=False,
        if_generation_match=None,
        if_generation_not_match=None,
        if_metageneration_match=None,
        if_metageneration_not_match=None,
        timeout=_DEFAULT_TIMEOUT,
        checksum="md5",
    ):
        """Download the contents of this blob into a named file.

        If :attr:`user_project` is set on the bucket, bills the API request
        to that project.

        :type filename: str
        :param filename: A filename to be passed to ``open``.

        :type client: :class:`~google.cloud.storage.client.Client`
        :param client:
            (Optional) The client to use. If not passed, falls back to the
            ``client`` stored on the blob's bucket.

        :type start: int
        :param start: (Optional) The first byte in a range to be downloaded.

        :type end: int
        :param end: (Optional) The last byte in a range to be downloaded.

        :type raw_download: bool
        :param raw_download:
            (Optional) If true, download the object without any expansion.

        :type if_generation_match: long
        :param if_generation_match:
            (Optional) Make the operation conditional on whether the blob's
            current generation matches the given value.  Setting to 0 makes the
            operation succeed only if there are no live versions of the blob.

        :type if_generation_not_match: long
        :param if_generation_not_match:
            (Optional) Make the operation conditional on whether the blob's
            current generation does not match the given value. If no live blob
            exists, the precondition fails.  Setting to 0 makes the operation
            succeed only if there is a live version of the blob.

        :param if_metageneration_match:
            (Optional) Make the operation conditional on whether the blob's
            current metageneration matches the given value.

        :type if_metageneration_not_match: long
        :param if_metageneration_not_match:
            (Optional) Make the operation conditional on whether the blob's
            current metageneration does not match the given value.

        :type timeout: float or tuple
        :param timeout:
            (Optional) The number of seconds the transport should wait for the
            server response. Depending on the retry strategy, a request may be
            repeated several times using the same timeout each time.
            Can also be passed as a tuple (connect_timeout, read_timeout).
            See :meth:`requests.Session.request` documentation for details.

        :type checksum: str
        :param checksum:
            (Optional) The type of checksum to compute to verify the integrity
            of the object. The response headers must contain a checksum of the
            requested type. If the headers lack an appropriate checksum (for
            instance in the case of transcoded or ranged downloads where the
            remote service does not know the correct checksum, including
            downloads where chunk_size is set) an INFO-level log will be
            emitted. Supported values are "md5", "crc32c" and None. The default
            is "md5".

        :raises: :class:`google.cloud.exceptions.NotFound`
        """
        try:
            with open(filename, "wb") as file_obj:
                self.download_to_file(
                    file_obj,
                    client=client,
                    start=start,
                    end=end,
                    raw_download=raw_download,
                    if_generation_match=if_generation_match,
                    if_generation_not_match=if_generation_not_match,
                    if_metageneration_match=if_metageneration_match,
                    if_metageneration_not_match=if_metageneration_not_match,
                    timeout=timeout,
                    checksum=checksum,
                )
        except resumable_media.DataCorruption:
            # Delete the corrupt downloaded file.
            os.remove(filename)
            raise

        updated = self.updated
        if updated is not None:
            if six.PY2:
                mtime = _convert_to_timestamp(updated)
            else:
                mtime = updated.timestamp()
            os.utime(file_obj.name, (mtime, mtime))

    def download_as_bytes(
        self,
        client=None,
        start=None,
        end=None,
        raw_download=False,
        if_generation_match=None,
        if_generation_not_match=None,
        if_metageneration_match=None,
        if_metageneration_not_match=None,
        timeout=_DEFAULT_TIMEOUT,
        checksum="md5",
    ):
        """Download the contents of this blob as a bytes object.

        If :attr:`user_project` is set on the bucket, bills the API request
        to that project.

        :type client: :class:`~google.cloud.storage.client.Client`
        :param client:
            (Optional) The client to use. If not passed, falls back to the
            ``client`` stored on the blob's bucket.

        :type start: int
        :param start: (Optional) The first byte in a range to be downloaded.

        :type end: int
        :param end: (Optional) The last byte in a range to be downloaded.

        :type raw_download: bool
        :param raw_download:
            (Optional) If true, download the object without any expansion.

        :type if_generation_match: long
        :param if_generation_match:
            (Optional) Make the operation conditional on whether the blob's
            current generation matches the given value.  Setting to 0 makes the
            operation succeed only if there are no live versions of the blob.

        :type if_generation_not_match: long
        :param if_generation_not_match:
            (Optional) Make the operation conditional on whether the blob's
            current generation does not match the given value. If no live blob
            exists, the precondition fails.  Setting to 0 makes the operation
            succeed only if there is a live version of the blob.

        :param if_metageneration_match:
            (Optional) Make the operation conditional on whether the blob's
            current metageneration matches the given value.

        :type if_metageneration_not_match: long
        :param if_metageneration_not_match:
            (Optional) Make the operation conditional on whether the blob's
            current metageneration does not match the given value.

        :type timeout: float or tuple
        :param timeout:
            (Optional) The number of seconds the transport should wait for the
            server response. Depending on the retry strategy, a request may be
            repeated several times using the same timeout each time.
            Can also be passed as a tuple (connect_timeout, read_timeout).
            See :meth:`requests.Session.request` documentation for details.

        :type checksum: str
        :param checksum:
            (Optional) The type of checksum to compute to verify the integrity
            of the object. The response headers must contain a checksum of the
            requested type. If the headers lack an appropriate checksum (for
            instance in the case of transcoded or ranged downloads where the
            remote service does not know the correct checksum, including
            downloads where chunk_size is set) an INFO-level log will be
            emitted. Supported values are "md5", "crc32c" and None. The default
            is "md5".

        :rtype: bytes
        :returns: The data stored in this blob.

        :raises: :class:`google.cloud.exceptions.NotFound`
        """
        string_buffer = BytesIO()
        self.download_to_file(
            string_buffer,
            client=client,
            start=start,
            end=end,
            raw_download=raw_download,
            if_generation_match=if_generation_match,
            if_generation_not_match=if_generation_not_match,
            if_metageneration_match=if_metageneration_match,
            if_metageneration_not_match=if_metageneration_not_match,
            timeout=timeout,
            checksum=checksum,
        )
        return string_buffer.getvalue()

    def download_as_string(
        self,
        client=None,
        start=None,
        end=None,
        raw_download=False,
        if_generation_match=None,
        if_generation_not_match=None,
        if_metageneration_match=None,
        if_metageneration_not_match=None,
        timeout=_DEFAULT_TIMEOUT,
    ):
        """(Deprecated) Download the contents of this blob as a bytes object.

        If :attr:`user_project` is set on the bucket, bills the API request
        to that project.

        .. note::
           Deprecated alias for :meth:`download_as_bytes`.

        :type client: :class:`~google.cloud.storage.client.Client`
        :param client:
            (Optional) The client to use. If not passed, falls back to the
            ``client`` stored on the blob's bucket.

        :type start: int
        :param start: (Optional) The first byte in a range to be downloaded.

        :type end: int
        :param end: (Optional) The last byte in a range to be downloaded.

        :type raw_download: bool
        :param raw_download:
            (Optional) If true, download the object without any expansion.

        :type if_generation_match: long
        :param if_generation_match:
            (Optional) Make the operation conditional on whether the blob's
            current generation matches the given value.  Setting to 0 makes the
            operation succeed only if there are no live versions of the blob.

        :type if_generation_not_match: long
        :param if_generation_not_match:
            (Optional) Make the operation conditional on whether the blob's
            current generation does not match the given value. If no live blob
            exists, the precondition fails.  Setting to 0 makes the operation
            succeed only if there is a live version of the blob.

        :param if_metageneration_match:
            (Optional) Make the operation conditional on whether the blob's
            current metageneration matches the given value.

        :type if_metageneration_not_match: long
        :param if_metageneration_not_match:
            (Optional) Make the operation conditional on whether the blob's
            current metageneration does not match the given value.

        :type timeout: float or tuple
        :param timeout:
            (Optional) The number of seconds the transport should wait for the
            server response. Depending on the retry strategy, a request may be
            repeated several times using the same timeout each time.
            Can also be passed as a tuple (connect_timeout, read_timeout).
            See :meth:`requests.Session.request` documentation for details.

        :rtype: bytes
        :returns: The data stored in this blob.

        :raises: :class:`google.cloud.exceptions.NotFound`
        """
        warnings.warn(
            "Blob.download_as_string() is deprecated and will be removed in future."
            "Use Blob.download_as_bytes() instead.",
            PendingDeprecationWarning,
            stacklevel=1,
        )
        return self.download_as_bytes(
            client=client,
            start=start,
            end=end,
            raw_download=raw_download,
            if_generation_match=if_generation_match,
            if_generation_not_match=if_generation_not_match,
            if_metageneration_match=if_metageneration_match,
            if_metageneration_not_match=if_metageneration_not_match,
            timeout=timeout,
        )

    def download_as_text(
        self,
        client=None,
        start=None,
        end=None,
        raw_download=False,
        encoding=None,
        if_generation_match=None,
        if_generation_not_match=None,
        if_metageneration_match=None,
        if_metageneration_not_match=None,
        timeout=_DEFAULT_TIMEOUT,
    ):
        """Download the contents of this blob as text (*not* bytes).

        If :attr:`user_project` is set on the bucket, bills the API request
        to that project.

        :type client: :class:`~google.cloud.storage.client.Client`
        :param client:
            (Optional) The client to use. If not passed, falls back to the
            ``client`` stored on the blob's bucket.

        :type start: int
        :param start: (Optional) The first byte in a range to be downloaded.

        :type end: int
        :param end: (Optional) The last byte in a range to be downloaded.

        :type raw_download: bool
        :param raw_download:
            (Optional) If true, download the object without any expansion.

        :type encoding: str
        :param encoding: (Optional) encoding to be used to decode the
            downloaded bytes.  Defaults to the ``charset`` param of
            attr:`content_type`, or else to "utf-8".

        :type if_generation_match: long
        :param if_generation_match:
            (Optional) Make the operation conditional on whether the blob's
            current generation matches the given value.  Setting to 0 makes the
            operation succeed only if there are no live versions of the blob.

        :type if_generation_not_match: long
        :param if_generation_not_match:
            (Optional) Make the operation conditional on whether the blob's
            current generation does not match the given value. If no live blob
            exists, the precondition fails.  Setting to 0 makes the operation
            succeed only if there is a live version of the blob.

        :type if_metageneration_match: long
        :param if_metageneration_match:
            (Optional) Make the operation conditional on whether the blob's
            current metageneration matches the given value.

        :type if_metageneration_not_match: long
        :param if_metageneration_not_match:
            (Optional) Make the operation conditional on whether the blob's
            current metageneration does not match the given value.

        :type timeout: float or tuple
        :param timeout:
            (Optional) The number of seconds the transport should wait for the
            server response. Depending on the retry strategy, a request may be
            repeated several times using the same timeout each time.
            Can also be passed as a tuple (connect_timeout, read_timeout).
            See :meth:`requests.Session.request` documentation for details.

        :rtype: text
        :returns: The data stored in this blob, decoded to text.
        """
        data = self.download_as_bytes(
            client=client,
            start=start,
            end=end,
            raw_download=raw_download,
            if_generation_match=if_generation_match,
            if_generation_not_match=if_generation_not_match,
            if_metageneration_match=if_metageneration_match,
            if_metageneration_not_match=if_metageneration_not_match,
            timeout=timeout,
        )

        if encoding is not None:
            return data.decode(encoding)

        if self.content_type is not None:
            _, params = cgi.parse_header(self.content_type)
            if "charset" in params:
                return data.decode(params["charset"])

        return data.decode("utf-8")

    def _get_content_type(self, content_type, filename=None):
        """Determine the content type from the current object.

        The return value will be determined in order of precedence:

        - The value passed in to this method (if not :data:`None`)
        - The value stored on the current blob
        - The default value ('application/octet-stream')

        :type content_type: str
        :param content_type: (Optional) Type of content.

        :type filename: str
        :param filename:
            (Optional) The name of the file where the content is stored.

        :rtype: str
        :returns: Type of content gathered from the object.
        """
        if content_type is None:
            content_type = self.content_type

        if content_type is None and filename is not None:
            content_type, _ = mimetypes.guess_type(filename)

        if content_type is None:
            content_type = _DEFAULT_CONTENT_TYPE

        return content_type

    def _get_writable_metadata(self):
        """Get the object / blob metadata which is writable.

        This is intended to be used when creating a new object / blob.

        See the `API reference docs`_ for more information, the fields
        marked as writable are:

        * ``acl``
        * ``cacheControl``
        * ``contentDisposition``
        * ``contentEncoding``
        * ``contentLanguage``
        * ``contentType``
        * ``crc32c``
        * ``md5Hash``
        * ``metadata``
        * ``name``
        * ``storageClass``

        For now, we don't support ``acl``, access control lists should be
        managed directly through :class:`ObjectACL` methods.
        """
        # NOTE: This assumes `self.name` is unicode.
        object_metadata = {"name": self.name}
        for key in self._changes:
            if key in _WRITABLE_FIELDS:
                object_metadata[key] = self._properties[key]

        return object_metadata

    def _get_upload_arguments(self, content_type):
        """Get required arguments for performing an upload.

        The content type returned will be determined in order of precedence:

        - The value passed in to this method (if not :data:`None`)
        - The value stored on the current blob
        - The default value ('application/octet-stream')

        :type content_type: str
        :param content_type: Type of content being uploaded (or :data:`None`).

        :rtype: tuple
        :returns: A triple of

                  * A header dictionary
                  * An object metadata dictionary
                  * The ``content_type`` as a string (according to precedence)
        """
        headers = _get_encryption_headers(self._encryption_key)
        object_metadata = self._get_writable_metadata()
        content_type = self._get_content_type(content_type)
        return headers, object_metadata, content_type

    def _do_multipart_upload(
        self,
        client,
        stream,
        content_type,
        size,
        num_retries,
        predefined_acl,
        if_generation_match,
        if_generation_not_match,
        if_metageneration_match,
        if_metageneration_not_match,
        timeout=_DEFAULT_TIMEOUT,
        checksum=None,
    ):
        """Perform a multipart upload.

        The content type of the upload will be determined in order
        of precedence:

        - The value passed in to this method (if not :data:`None`)
        - The value stored on the current blob
        - The default value ('application/octet-stream')

        :type client: :class:`~google.cloud.storage.client.Client`
        :param client:
            (Optional) The client to use.  If not passed, falls back to the
            ``client`` stored on the blob's bucket.

        :type stream: IO[bytes]
        :param stream: A bytes IO object open for reading.

        :type content_type: str
        :param content_type: Type of content being uploaded (or :data:`None`).

        :type size: int
        :param size:
            The number of bytes to be uploaded (which will be read from
            ``stream``). If not provided, the upload will be concluded once
            ``stream`` is exhausted (or :data:`None`).

        :type num_retries: int
        :param num_retries:
            Number of upload retries. By default, only uploads with
            if_metageneration_match set will be retried, as uploads without the
            argument are not guaranteed to be idempotent. Setting num_retries
            will override this default behavior and guarantee retries even when
            if_metageneration_match is not set.  (Deprecated: This argument
            will be removed in a future release.)

        :type predefined_acl: str
        :param predefined_acl: (Optional) Predefined access control list

        :type if_generation_match: long
        :param if_generation_match:
            (Optional) Make the operation conditional on whether the blob's
            current generation matches the given value.  Setting to 0 makes the
            operation succeed only if there are no live versions of the blob.

        :type if_generation_not_match: long
        :param if_generation_not_match:
            (Optional) Make the operation conditional on whether the blob's
            current generation does not match the given value. If no live blob
            exists, the precondition fails.  Setting to 0 makes the operation
            succeed only if there is a live version of the blob.

        :type if_metageneration_match: long
        :param if_metageneration_match:
            (Optional) Make the operation conditional on whether the blob's
            current metageneration matches the given value.

        :type if_metageneration_not_match: long
        :param if_metageneration_not_match:
            (Optional) Make the operation conditional on whether the blob's
            current metageneration does not match the given value.

        :type timeout: float or tuple
        :param timeout:
            (Optional) The number of seconds the transport should wait for the
            server response. Depending on the retry strategy, a request may be
            repeated several times using the same timeout each time.
            Can also be passed as a tuple (connect_timeout, read_timeout).
            See :meth:`requests.Session.request` documentation for details.

        :type checksum: str
        :param checksum:
            (Optional) The type of checksum to compute to verify
            the integrity of the object. The request metadata will be amended
            to include the computed value. Using this option will override a
            manually-set checksum value. Supported values are "md5",
            "crc32c" and None. The default is None.

        :rtype: :class:`~requests.Response`
        :returns: The "200 OK" response object returned after the multipart
                  upload request.
        :raises: :exc:`ValueError` if ``size`` is not :data:`None` but the
                 ``stream`` has fewer than ``size`` bytes remaining.
        """
        if size is None:
            data = stream.read()
        else:
            data = stream.read(size)
            if len(data) < size:
                msg = _READ_LESS_THAN_SIZE.format(size, len(data))
                raise ValueError(msg)

        client = self._require_client(client)
        transport = self._get_transport(client)
        if "metadata" in self._properties and "metadata" not in self._changes:
            self._changes.add("metadata")
        info = self._get_upload_arguments(content_type)
        headers, object_metadata, content_type = info

        base_url = _MULTIPART_URL_TEMPLATE.format(
            hostname=client._connection.API_BASE_URL, bucket_path=self.bucket.path
        )
        name_value_pairs = []

        if self.user_project is not None:
            name_value_pairs.append(("userProject", self.user_project))

        # When a Customer Managed Encryption Key is used to encrypt Cloud Storage object
        # at rest, object resource metadata will store the version of the Key Management
        # Service cryptographic material. If a Blob instance with KMS Key metadata set is
        # used to upload a new version of the object then the existing kmsKeyName version
        # value can't be used in the upload request and the client instead ignores it.
        if (
            self.kms_key_name is not None
            and "cryptoKeyVersions" not in self.kms_key_name
        ):
            name_value_pairs.append(("kmsKeyName", self.kms_key_name))

        if predefined_acl is not None:
            name_value_pairs.append(("predefinedAcl", predefined_acl))

        if if_generation_match is not None:
            name_value_pairs.append(("ifGenerationMatch", if_generation_match))

        if if_generation_not_match is not None:
            name_value_pairs.append(("ifGenerationNotMatch", if_generation_not_match))

        if if_metageneration_match is not None:
            name_value_pairs.append(("ifMetagenerationMatch", if_metageneration_match))

        if if_metageneration_not_match is not None:
            name_value_pairs.append(
                ("ifMetaGenerationNotMatch", if_metageneration_not_match)
            )

        upload_url = _add_query_parameters(base_url, name_value_pairs)
        upload = MultipartUpload(upload_url, headers=headers, checksum=checksum)

        if num_retries is not None:
            upload._retry_strategy = resumable_media.RetryStrategy(
                max_retries=num_retries
            )

        response = upload.transmit(
            transport, data, object_metadata, content_type, timeout=timeout
        )

        return response

    def _initiate_resumable_upload(
        self,
        client,
        stream,
        content_type,
        size,
        num_retries,
        predefined_acl=None,
        extra_headers=None,
        chunk_size=None,
        if_generation_match=None,
        if_generation_not_match=None,
        if_metageneration_match=None,
        if_metageneration_not_match=None,
        timeout=_DEFAULT_TIMEOUT,
        checksum=None,
    ):
        """Initiate a resumable upload.

        The content type of the upload will be determined in order
        of precedence:

        - The value passed in to this method (if not :data:`None`)
        - The value stored on the current blob
        - The default value ('application/octet-stream')

        :type client: :class:`~google.cloud.storage.client.Client`
        :param client:
            (Optional) The client to use.  If not passed, falls back to the
            ``client`` stored on the blob's bucket.

        :type stream: IO[bytes]
        :param stream: A bytes IO object open for reading.

        :type content_type: str
        :param content_type: Type of content being uploaded (or :data:`None`).

        :type size: int
        :param size:
            The number of bytes to be uploaded (which will be read from
            ``stream``). If not provided, the upload will be concluded once
            ``stream`` is exhausted (or :data:`None`).

        :type predefined_acl: str
        :param predefined_acl: (Optional) Predefined access control list

        :type num_retries: int
        :param num_retries:
            Number of upload retries. By default, only uploads with
            if_metageneration_match set will be retried, as uploads without the
            argument are not guaranteed to be idempotent. Setting num_retries
            will override this default behavior and guarantee retries even when
            if_metageneration_match is not set.  (Deprecated: This argument
            will be removed in a future release.)

        :type extra_headers: dict
        :param extra_headers:
            (Optional) Extra headers to add to standard headers.

        :type chunk_size: int
        :param chunk_size:
            (Optional) Chunk size to use when creating a
            :class:`~google.resumable_media.requests.ResumableUpload`.
            If not passed, will fall back to the chunk size on the
            current blob, if the chunk size of a current blob is also
            `None`, will set the default value.
            The default value of ``chunk_size`` is 100 MB.

        :type if_generation_match: long
        :param if_generation_match:
            (Optional) Make the operation conditional on whether the blob's
            current generation matches the given value.  Setting to 0 makes the
            operation succeed only if there are no live versions of the blob.

        :type if_generation_not_match: long
        :param if_generation_not_match:
            (Optional) Make the operation conditional on whether the blob's
            current generation does not match the given value. If no live blob
            exists, the precondition fails.  Setting to 0 makes the operation
            succeed only if there is a live version of the blob.

        :type if_metageneration_match: long
        :param if_metageneration_match:
            (Optional) Make the operation conditional on whether the blob's
            current metageneration matches the given value.

        :type if_metageneration_not_match: long
        :param if_metageneration_not_match:
            (Optional) Make the operation conditional on whether the blob's
            current metageneration does not match the given value.

        :type timeout: float or tuple
        :param timeout:
            (Optional) The number of seconds the transport should wait for the
            server response. Depending on the retry strategy, a request may be
            repeated several times using the same timeout each time.
            Can also be passed as a tuple (connect_timeout, read_timeout).
            See :meth:`requests.Session.request` documentation for details.

        :type checksum: str
        :param checksum:
            (Optional) The type of checksum to compute to verify
            the integrity of the object. After the upload is complete, the
            server-computed checksum of the resulting object will be checked
            and google.resumable_media.common.DataCorruption will be raised on
            a mismatch. On a validation failure, the client will attempt to
            delete the uploaded object automatically. Supported values
            are "md5", "crc32c" and None. The default is None.

        :rtype: tuple
        :returns:
            Pair of

            * The :class:`~google.resumable_media.requests.ResumableUpload`
              that was created
            * The ``transport`` used to initiate the upload.
        """
        client = self._require_client(client)
        if chunk_size is None:
            chunk_size = self.chunk_size
            if chunk_size is None:
                chunk_size = _DEFAULT_CHUNKSIZE

        transport = self._get_transport(client)
        if "metadata" in self._properties and "metadata" not in self._changes:
            self._changes.add("metadata")
        info = self._get_upload_arguments(content_type)
        headers, object_metadata, content_type = info
        if extra_headers is not None:
            headers.update(extra_headers)

        base_url = _RESUMABLE_URL_TEMPLATE.format(
            hostname=client._connection.API_BASE_URL, bucket_path=self.bucket.path
        )
        name_value_pairs = []

        if self.user_project is not None:
            name_value_pairs.append(("userProject", self.user_project))

        # When a Customer Managed Encryption Key is used to encrypt Cloud Storage object
        # at rest, object resource metadata will store the version of the Key Management
        # Service cryptographic material. If a Blob instance with KMS Key metadata set is
        # used to upload a new version of the object then the existing kmsKeyName version
        # value can't be used in the upload request and the client instead ignores it.
        if (
            self.kms_key_name is not None
            and "cryptoKeyVersions" not in self.kms_key_name
        ):
            name_value_pairs.append(("kmsKeyName", self.kms_key_name))

        if predefined_acl is not None:
            name_value_pairs.append(("predefinedAcl", predefined_acl))

        if if_generation_match is not None:
            name_value_pairs.append(("ifGenerationMatch", if_generation_match))

        if if_generation_not_match is not None:
            name_value_pairs.append(("ifGenerationNotMatch", if_generation_not_match))

        if if_metageneration_match is not None:
            name_value_pairs.append(("ifMetagenerationMatch", if_metageneration_match))

        if if_metageneration_not_match is not None:
            name_value_pairs.append(
                ("ifMetaGenerationNotMatch", if_metageneration_not_match)
            )

        upload_url = _add_query_parameters(base_url, name_value_pairs)
        upload = ResumableUpload(
            upload_url, chunk_size, headers=headers, checksum=checksum
        )

        if num_retries is not None:
            upload._retry_strategy = resumable_media.RetryStrategy(
                max_retries=num_retries
            )

        upload.initiate(
            transport,
            stream,
            object_metadata,
            content_type,
            total_bytes=size,
            stream_final=False,
            timeout=timeout,
        )

        return upload, transport

    def _do_resumable_upload(
        self,
        client,
        stream,
        content_type,
        size,
        num_retries,
        predefined_acl,
        if_generation_match,
        if_generation_not_match,
        if_metageneration_match,
        if_metageneration_not_match,
        timeout=_DEFAULT_TIMEOUT,
        checksum=None,
    ):
        """Perform a resumable upload.

        Assumes ``chunk_size`` is not :data:`None` on the current blob.
        The default value of ``chunk_size`` is 100 MB.

        The content type of the upload will be determined in order
        of precedence:

        - The value passed in to this method (if not :data:`None`)
        - The value stored on the current blob
        - The default value ('application/octet-stream')

        :type client: :class:`~google.cloud.storage.client.Client`
        :param client:
            (Optional) The client to use.  If not passed, falls back to the
            ``client`` stored on the blob's bucket.

        :type stream: IO[bytes]
        :param stream: A bytes IO object open for reading.

        :type content_type: str
        :param content_type: Type of content being uploaded (or :data:`None`).

        :type size: int
        :param size:
            The number of bytes to be uploaded (which will be read from
            ``stream``). If not provided, the upload will be concluded once
            ``stream`` is exhausted (or :data:`None`).

        :type num_retries: int
        :param num_retries:
            Number of upload retries. By default, only uploads with
            if_metageneration_match set will be retried, as uploads without the
            argument are not guaranteed to be idempotent. Setting num_retries
            will override this default behavior and guarantee retries even when
            if_metageneration_match is not set.  (Deprecated: This argument
            will be removed in a future release.)

        :type predefined_acl: str
        :param predefined_acl: (Optional) Predefined access control list

        :type if_generation_match: long
        :param if_generation_match:
            (Optional) Make the operation conditional on whether the blob's
            current generation matches the given value.  Setting to 0 makes the
            operation succeed only if there are no live versions of the blob.

        :type if_generation_not_match: long
        :param if_generation_not_match:
            (Optional) Make the operation conditional on whether the blob's
            current generation does not match the given value. If no live blob
            exists, the precondition fails.  Setting to 0 makes the operation
            succeed only if there is a live version of the blob.

        :type if_metageneration_match: long
        :param if_metageneration_match:
            (Optional) Make the operation conditional on whether the blob's
            current metageneration matches the given value.

        :type if_metageneration_not_match: long
        :param if_metageneration_not_match:
            (Optional) Make the operation conditional on whether the blob's
            current metageneration does not match the given value.

        :type timeout: float or tuple
        :param timeout:
            (Optional) The number of seconds the transport should wait for the
            server response. Depending on the retry strategy, a request may be
            repeated several times using the same timeout each time.
            Can also be passed as a tuple (connect_timeout, read_timeout).
            See :meth:`requests.Session.request` documentation for details.

        :type checksum: str
        :param checksum:
            (Optional) The type of checksum to compute to verify
            the integrity of the object. After the upload is complete, the
            server-computed checksum of the resulting object will be checked
            and google.resumable_media.common.DataCorruption will be raised on
            a mismatch. On a validation failure, the client will attempt to
            delete the uploaded object automatically. Supported values
            are "md5", "crc32c" and None. The default is None.

        :rtype: :class:`~requests.Response`
        :returns: The "200 OK" response object returned after the final chunk
                  is uploaded.
        """
        upload, transport = self._initiate_resumable_upload(
            client,
            stream,
            content_type,
            size,
            num_retries,
            predefined_acl=predefined_acl,
            if_generation_match=if_generation_match,
            if_generation_not_match=if_generation_not_match,
            if_metageneration_match=if_metageneration_match,
            if_metageneration_not_match=if_metageneration_not_match,
            timeout=timeout,
            checksum=checksum,
        )

        while not upload.finished:
            try:
                response = upload.transmit_next_chunk(transport, timeout=timeout)
            except resumable_media.DataCorruption:
                # Attempt to delete the corrupted object.
                self.delete()
                raise

        return response

    def _do_upload(
        self,
        client,
        stream,
        content_type,
        size,
        num_retries,
        predefined_acl,
        if_generation_match,
        if_generation_not_match,
        if_metageneration_match,
        if_metageneration_not_match,
        timeout=_DEFAULT_TIMEOUT,
        checksum=None,
    ):
        """Determine an upload strategy and then perform the upload.

        If the size of the data to be uploaded exceeds 8 MB a resumable media
        request will be used, otherwise the content and the metadata will be
        uploaded in a single multipart upload request.

        The content type of the upload will be determined in order
        of precedence:

        - The value passed in to this method (if not :data:`None`)
        - The value stored on the current blob
        - The default value ('application/octet-stream')

        :type client: :class:`~google.cloud.storage.client.Client`
        :param client:
            (Optional) The client to use.  If not passed, falls back to the
            ``client`` stored on the blob's bucket.

        :type stream: IO[bytes]
        :param stream: A bytes IO object open for reading.

        :type content_type: str
        :param content_type: Type of content being uploaded (or :data:`None`).

        :type size: int
        :param size:
            The number of bytes to be uploaded (which will be read from
            ``stream``). If not provided, the upload will be concluded once
            ``stream`` is exhausted (or :data:`None`).

        :type num_retries: int
        :param num_retries:
            Number of upload retries. By default, only uploads with
            if_metageneration_match set will be retried, as uploads without the
            argument are not guaranteed to be idempotent. Setting num_retries
            will override this default behavior and guarantee retries even when
            if_metageneration_match is not set.  (Deprecated: This argument
            will be removed in a future release.)

        :type predefined_acl: str
        :param predefined_acl: (Optional) Predefined access control list

        :type if_generation_match: long
        :param if_generation_match:
            (Optional) Make the operation conditional on whether the blob's
            current generation matches the given value.  Setting to 0 makes the
            operation succeed only if there are no live versions of the blob.

        :type if_generation_not_match: long
        :param if_generation_not_match:
            (Optional) Make the operation conditional on whether the blob's
            current generation does not match the given value. If no live blob
            exists, the precondition fails.  Setting to 0 makes the operation
            succeed only if there is a live version of the blob.

        :type if_metageneration_match: long
        :param if_metageneration_match:
            (Optional) Make the operation conditional on whether the blob's
            current metageneration matches the given value.

        :type if_metageneration_not_match: long
        :param if_metageneration_not_match:
            (Optional) Make the operation conditional on whether the blob's
            current metageneration does not match the given value.

        :type timeout: float or tuple
        :param timeout:
            (Optional) The number of seconds the transport should wait for the
            server response. Depending on the retry strategy, a request may be
            repeated several times using the same timeout each time.
            Can also be passed as a tuple (connect_timeout, read_timeout).
            See :meth:`requests.Session.request` documentation for details.

        :type checksum: str
        :param checksum:
            (Optional) The type of checksum to compute to verify
            the integrity of the object. If the upload is completed in a single
            request, the checksum will be entirely precomputed and the remote
            server will handle verification and error handling. If the upload
            is too large and must be transmitted in multiple requests, the
            checksum will be incrementally computed and the client will handle
            verification and error handling, raising
            google.resumable_media.common.DataCorruption on a mismatch and
            attempting to delete the corrupted file. Supported values are
            "md5", "crc32c" and None. The default is None.

        :rtype: dict
        :returns: The parsed JSON from the "200 OK" response. This will be the
                  **only** response in the multipart case and it will be the
                  **final** response in the resumable case.
        """
        if if_metageneration_match is None and num_retries is None:
            # Uploads are only idempotent (safe to retry) if
            # if_metageneration_match is set. If it is not set, the default
            # num_retries should be 0. Note: Because retry logic for uploads is
            # provided by the google-resumable-media-python package, it doesn't
            # use the ConditionalRetryStrategy class used in other API calls in
            # this library to solve this problem.
            num_retries = 0

        if size is not None and size <= _MAX_MULTIPART_SIZE:
            response = self._do_multipart_upload(
                client,
                stream,
                content_type,
                size,
                num_retries,
                predefined_acl,
                if_generation_match,
                if_generation_not_match,
                if_metageneration_match,
                if_metageneration_not_match,
                timeout=timeout,
                checksum=checksum,
            )
        else:
            response = self._do_resumable_upload(
                client,
                stream,
                content_type,
                size,
                num_retries,
                predefined_acl,
                if_generation_match,
                if_generation_not_match,
                if_metageneration_match,
                if_metageneration_not_match,
                timeout=timeout,
                checksum=checksum,
            )

        return response.json()

    def upload_from_file(
        self,
        file_obj,
        rewind=False,
        size=None,
        content_type=None,
        num_retries=None,
        client=None,
        predefined_acl=None,
        if_generation_match=None,
        if_generation_not_match=None,
        if_metageneration_match=None,
        if_metageneration_not_match=None,
        timeout=_DEFAULT_TIMEOUT,
        checksum=None,
    ):
        """Upload the contents of this blob from a file-like object.

        The content type of the upload will be determined in order
        of precedence:

        - The value passed in to this method (if not :data:`None`)
        - The value stored on the current blob
        - The default value ('application/octet-stream')

        .. note::
           The effect of uploading to an existing blob depends on the
           "versioning" and "lifecycle" policies defined on the blob's
           bucket.  In the absence of those policies, upload will
           overwrite any existing contents.

           See the `object versioning`_ and `lifecycle`_ API documents
           for details.

        Uploading a file with a `customer-supplied`_ encryption key:

        .. literalinclude:: snippets.py
            :start-after: [START upload_from_file]
            :end-before: [END upload_from_file]
            :dedent: 4

        The ``encryption_key`` should be a str or bytes with a length of at
        least 32.

        If the size of the data to be uploaded exceeds 8 MB a resumable media
        request will be used, otherwise the content and the metadata will be
        uploaded in a single multipart upload request.

        For more fine-grained over the upload process, check out
        `google-resumable-media`_.

        If :attr:`user_project` is set on the bucket, bills the API request
        to that project.

        :type file_obj: file
        :param file_obj: A file handle open for reading.

        :type rewind: bool
        :param rewind:
            If True, seek to the beginning of the file handle before writing
            the file to Cloud Storage.

        :type size: int
        :param size:
            The number of bytes to be uploaded (which will be read from
            ``file_obj``). If not provided, the upload will be concluded once
            ``file_obj`` is exhausted.

        :type content_type: str
        :param content_type: (Optional) Type of content being uploaded.

        :type num_retries: int
        :param num_retries:
            Number of upload retries. By default, only uploads with
            if_metageneration_match set will be retried, as uploads without the
            argument are not guaranteed to be idempotent. Setting num_retries
            will override this default behavior and guarantee retries even when
            if_metageneration_match is not set.  (Deprecated: This argument
            will be removed in a future release.)

        :type client: :class:`~google.cloud.storage.client.Client`
        :param client:
            (Optional) The client to use.  If not passed, falls back to the
            ``client`` stored on the blob's bucket.

        :type predefined_acl: str
        :param predefined_acl: (Optional) Predefined access control list

        :type if_generation_match: long
        :param if_generation_match:
            (Optional) Make the operation conditional on whether the blob's
            current generation matches the given value.  Setting to 0 makes the
            operation succeed only if there are no live versions of the blob.

        :type if_generation_not_match: long
        :param if_generation_not_match:
            (Optional) Make the operation conditional on whether the blob's
            current generation does not match the given value. If no live blob
            exists, the precondition fails.  Setting to 0 makes the operation
            succeed only if there is a live version of the blob.

        :type if_metageneration_match: long
        :param if_metageneration_match:
            (Optional) Make the operation conditional on whether the blob's
            current metageneration matches the given value.

        :type if_metageneration_not_match: long
        :param if_metageneration_not_match:
            (Optional) Make the operation conditional on whether the blob's
            current metageneration does not match the given value.

        :type timeout: float or tuple
        :param timeout:
            (Optional) The number of seconds the transport should wait for the
            server response. Depending on the retry strategy, a request may be
            repeated several times using the same timeout each time.
            Can also be passed as a tuple (connect_timeout, read_timeout).
            See :meth:`requests.Session.request` documentation for details.

        :type checksum: str
        :param checksum:
            (Optional) The type of checksum to compute to verify
            the integrity of the object. If the upload is completed in a single
            request, the checksum will be entirely precomputed and the remote
            server will handle verification and error handling. If the upload
            is too large and must be transmitted in multiple requests, the
            checksum will be incrementally computed and the client will handle
            verification and error handling, raising
            google.resumable_media.common.DataCorruption on a mismatch and
            attempting to delete the corrupted file. Supported values are
            "md5", "crc32c" and None. The default is None.

        :raises: :class:`~google.cloud.exceptions.GoogleCloudError`
                 if the upload response returns an error status.

        .. _object versioning: https://cloud.google.com/storage/\
                               docs/object-versioning
        .. _lifecycle: https://cloud.google.com/storage/docs/lifecycle
        """
        if num_retries is not None:
            warnings.warn(_NUM_RETRIES_MESSAGE, DeprecationWarning, stacklevel=2)

        _maybe_rewind(file_obj, rewind=rewind)
        predefined_acl = ACL.validate_predefined(predefined_acl)

        try:
            created_json = self._do_upload(
                client,
                file_obj,
                content_type,
                size,
                num_retries,
                predefined_acl,
                if_generation_match,
                if_generation_not_match,
                if_metageneration_match,
                if_metageneration_not_match,
                timeout=timeout,
                checksum=checksum,
            )
            self._set_properties(created_json)
        except resumable_media.InvalidResponse as exc:
            _raise_from_invalid_response(exc)

    def upload_from_filename(
        self,
        filename,
        content_type=None,
        client=None,
        predefined_acl=None,
        if_generation_match=None,
        if_generation_not_match=None,
        if_metageneration_match=None,
        if_metageneration_not_match=None,
        timeout=_DEFAULT_TIMEOUT,
        checksum=None,
    ):
        """Upload this blob's contents from the content of a named file.

        The content type of the upload will be determined in order
        of precedence:

        - The value passed in to this method (if not :data:`None`)
        - The value stored on the current blob
        - The value given by ``mimetypes.guess_type``
        - The default value ('application/octet-stream')

        .. note::
           The effect of uploading to an existing blob depends on the
           "versioning" and "lifecycle" policies defined on the blob's
           bucket.  In the absence of those policies, upload will
           overwrite any existing contents.

           See the `object versioning
           <https://cloud.google.com/storage/docs/object-versioning>`_ and
           `lifecycle <https://cloud.google.com/storage/docs/lifecycle>`_
           API documents for details.

        If :attr:`user_project` is set on the bucket, bills the API request
        to that project.

        :type filename: str
        :param filename: The path to the file.

        :type content_type: str
        :param content_type: (Optional) Type of content being uploaded.

        :type client: :class:`~google.cloud.storage.client.Client`
        :param client:
            (Optional) The client to use.  If not passed, falls back to the
            ``client`` stored on the blob's bucket.

        :type predefined_acl: str
        :param predefined_acl: (Optional) Predefined access control list

        :type if_generation_match: long
        :param if_generation_match:
            (Optional) Make the operation conditional on whether the blob's
            current generation matches the given value.  Setting to 0 makes the
            operation succeed only if there are no live versions of the blob.

        :type if_generation_not_match: long
        :param if_generation_not_match:
            (Optional) Make the operation conditional on whether the blob's
            current generation does not match the given value. If no live blob
            exists, the precondition fails.  Setting to 0 makes the operation
            succeed only if there is a live version of the blob.

        :type if_metageneration_match: long
        :param if_metageneration_match:
            (Optional) Make the operation conditional on whether the blob's
            current metageneration matches the given value.

        :type if_metageneration_not_match: long
        :param if_metageneration_not_match:
            (Optional) Make the operation conditional on whether the blob's
            current metageneration does not match the given value.

        :type timeout: float or tuple
        :param timeout:
            (Optional) The number of seconds the transport should wait for the
            server response. Depending on the retry strategy, a request may be
            repeated several times using the same timeout each time.
            Can also be passed as a tuple (connect_timeout, read_timeout).
            See :meth:`requests.Session.request` documentation for details.

        :type checksum: str
        :param checksum:
            (Optional) The type of checksum to compute to verify
            the integrity of the object. If the upload is completed in a single
            request, the checksum will be entirely precomputed and the remote
            server will handle verification and error handling. If the upload
            is too large and must be transmitted in multiple requests, the
            checksum will be incrementally computed and the client will handle
            verification and error handling, raising
            google.resumable_media.common.DataCorruption on a mismatch and
            attempting to delete the corrupted file. Supported values are
            "md5", "crc32c" and None. The default is None.
        """
        content_type = self._get_content_type(content_type, filename=filename)

        with open(filename, "rb") as file_obj:
            total_bytes = os.fstat(file_obj.fileno()).st_size
            self.upload_from_file(
                file_obj,
                content_type=content_type,
                client=client,
                size=total_bytes,
                predefined_acl=predefined_acl,
                if_generation_match=if_generation_match,
                if_generation_not_match=if_generation_not_match,
                if_metageneration_match=if_metageneration_match,
                if_metageneration_not_match=if_metageneration_not_match,
                timeout=timeout,
                checksum=checksum,
            )

    def upload_from_string(
        self,
        data,
        content_type="text/plain",
        client=None,
        predefined_acl=None,
        if_generation_match=None,
        if_generation_not_match=None,
        if_metageneration_match=None,
        if_metageneration_not_match=None,
        timeout=_DEFAULT_TIMEOUT,
        checksum=None,
    ):
        """Upload contents of this blob from the provided string.

        .. note::
           The effect of uploading to an existing blob depends on the
           "versioning" and "lifecycle" policies defined on the blob's
           bucket.  In the absence of those policies, upload will
           overwrite any existing contents.

           See the `object versioning
           <https://cloud.google.com/storage/docs/object-versioning>`_ and
           `lifecycle <https://cloud.google.com/storage/docs/lifecycle>`_
           API documents for details.

        If :attr:`user_project` is set on the bucket, bills the API request
        to that project.

        :type data: bytes or str
        :param data:
            The data to store in this blob.  If the value is text, it will be
            encoded as UTF-8.

        :type content_type: str
        :param content_type:
            (Optional) Type of content being uploaded. Defaults to
            ``'text/plain'``.

        :type client: :class:`~google.cloud.storage.client.Client`
        :param client:
            (Optional) The client to use.  If not passed, falls back to the
            ``client`` stored on the blob's bucket.

        :type predefined_acl: str
        :param predefined_acl: (Optional) Predefined access control list

        :type if_generation_match: long
        :param if_generation_match:
            (Optional) Make the operation conditional on whether the blob's
            current generation matches the given value.  Setting to 0 makes the
            operation succeed only if there are no live versions of the blob.

        :type if_generation_not_match: long
        :param if_generation_not_match:
            (Optional) Make the operation conditional on whether the blob's
            current generation does not match the given value. If no live blob
            exists, the precondition fails.  Setting to 0 makes the operation
            succeed only if there is a live version of the blob.

        :type if_metageneration_match: long
        :param if_metageneration_match:
            (Optional) Make the operation conditional on whether the blob's
            current metageneration matches the given value.

        :type if_metageneration_not_match: long
        :param if_metageneration_not_match:
            (Optional) Make the operation conditional on whether the blob's
            current metageneration does not match the given value.

        :type timeout: float or tuple
        :param timeout:
            (Optional) The number of seconds the transport should wait for the
            server response. Depending on the retry strategy, a request may be
            repeated several times using the same timeout each time.
            Can also be passed as a tuple (connect_timeout, read_timeout).
            See :meth:`requests.Session.request` documentation for details.

        :type checksum: str
        :param checksum:
            (Optional) The type of checksum to compute to verify
            the integrity of the object. If the upload is completed in a single
            request, the checksum will be entirely precomputed and the remote
            server will handle verification and error handling. If the upload
            is too large and must be transmitted in multiple requests, the
            checksum will be incrementally computed and the client will handle
            verification and error handling, raising
            google.resumable_media.common.DataCorruption on a mismatch and
            attempting to delete the corrupted file. Supported values are
            "md5", "crc32c" and None. The default is None.
        """
        data = _to_bytes(data, encoding="utf-8")
        string_buffer = BytesIO(data)
        self.upload_from_file(
            file_obj=string_buffer,
            size=len(data),
            content_type=content_type,
            client=client,
            predefined_acl=predefined_acl,
            if_generation_match=if_generation_match,
            if_generation_not_match=if_generation_not_match,
            if_metageneration_match=if_metageneration_match,
            if_metageneration_not_match=if_metageneration_not_match,
            timeout=timeout,
        )

    def create_resumable_upload_session(
        self,
        content_type=None,
        size=None,
        origin=None,
        client=None,
        timeout=_DEFAULT_TIMEOUT,
        checksum=None,
    ):
        """Create a resumable upload session.

        Resumable upload sessions allow you to start an upload session from
        one client and complete the session in another. This method is called
        by the initiator to set the metadata and limits. The initiator then
        passes the session URL to the client that will upload the binary data.
        The client performs a PUT request on the session URL to complete the
        upload. This process allows untrusted clients to upload to an
        access-controlled bucket. For more details, see the
        `documentation on signed URLs`_.

        .. _documentation on signed URLs:
            https://cloud.google.com/storage/\
            docs/access-control/signed-urls#signing-resumable

        The content type of the upload will be determined in order
        of precedence:

        - The value passed in to this method (if not :data:`None`)
        - The value stored on the current blob
        - The default value ('application/octet-stream')

        .. note::
           The effect of uploading to an existing blob depends on the
           "versioning" and "lifecycle" policies defined on the blob's
           bucket.  In the absence of those policies, upload will
           overwrite any existing contents.

           See the `object versioning
           <https://cloud.google.com/storage/docs/object-versioning>`_ and
           `lifecycle <https://cloud.google.com/storage/docs/lifecycle>`_
           API documents for details.

        If :attr:`encryption_key` is set, the blob will be encrypted with
        a `customer-supplied`_ encryption key.

        If :attr:`user_project` is set on the bucket, bills the API request
        to that project.

        :type size: int
        :param size:
            (Optional) The maximum number of bytes that can be uploaded using
            this session. If the size is not known when creating the session,
            this should be left blank.

        :type content_type: str
        :param content_type: (Optional) Type of content being uploaded.

        :type origin: str
        :param origin:
            (Optional) If set, the upload can only be completed by a user-agent
            that uploads from the given origin. This can be useful when passing
            the session to a web client.

        :type client: :class:`~google.cloud.storage.client.Client`
        :param client:
            (Optional) The client to use.  If not passed, falls back to the
            ``client`` stored on the blob's bucket.

        :type timeout: float or tuple
        :param timeout:
            (Optional) The number of seconds the transport should wait for the
            server response. Depending on the retry strategy, a request may be
            repeated several times using the same timeout each time.
            Can also be passed as a tuple (connect_timeout, read_timeout).
            See :meth:`requests.Session.request` documentation for details.

        :type checksum: str
        :param checksum:
            (Optional) The type of checksum to compute to verify
            the integrity of the object. After the upload is complete, the
            server-computed checksum of the resulting object will be checked
            and google.resumable_media.common.DataCorruption will be raised on
            a mismatch. On a validation failure, the client will attempt to
            delete the uploaded object automatically. Supported values
            are "md5", "crc32c" and None. The default is None.

        :rtype: str
        :returns: The resumable upload session URL. The upload can be
                  completed by making an HTTP PUT request with the
                  file's contents.

        :raises: :class:`google.cloud.exceptions.GoogleCloudError`
                 if the session creation response returns an error status.
        """
        extra_headers = {}
        if origin is not None:
            # This header is specifically for client-side uploads, it
            # determines the origins allowed for CORS.
            extra_headers["Origin"] = origin

        try:
            dummy_stream = BytesIO(b"")
            # Send a fake the chunk size which we **know** will be acceptable
            # to the `ResumableUpload` constructor. The chunk size only
            # matters when **sending** bytes to an upload.
            upload, _ = self._initiate_resumable_upload(
                client,
                dummy_stream,
                content_type,
                size,
                None,
                predefined_acl=None,
                extra_headers=extra_headers,
                chunk_size=self._CHUNK_SIZE_MULTIPLE,
                timeout=timeout,
                checksum=checksum,
            )

            return upload.resumable_url
        except resumable_media.InvalidResponse as exc:
            _raise_from_invalid_response(exc)

    def get_iam_policy(
        self,
        client=None,
        requested_policy_version=None,
        timeout=_DEFAULT_TIMEOUT,
        retry=DEFAULT_RETRY,
    ):
        """Retrieve the IAM policy for the object.

        .. note:

           Blob- / object-level IAM support does not yet exist and methods
           currently call an internal ACL backend not providing any utility
           beyond the blob's :attr:`acl` at this time. The API may be enhanced
           in the future and is currently undocumented. Use :attr:`acl` for
           managing object access control.

        If :attr:`user_project` is set on the bucket, bills the API request
        to that project.

        :type client: :class:`~google.cloud.storage.client.Client`
        :param client:
            (Optional) The client to use.  If not passed, falls back to the
            ``client`` stored on the current object's bucket.

        :type requested_policy_version: int or ``NoneType``
        :param requested_policy_version:
            (Optional) The version of IAM policies to request.  If a policy
            with a condition is requested without setting this, the server will
            return an error.  This must be set to a value of 3 to retrieve IAM
            policies containing conditions. This is to prevent client code that
            isn't aware of IAM conditions from interpreting and modifying
            policies incorrectly.  The service might return a policy with
            version lower than the one that was requested, based on the feature
            syntax in the policy fetched.

        :type timeout: float or tuple
        :param timeout:
            (Optional) The amount of time, in seconds, to wait for the server
            response.

            Can also be passed as a tuple (connect_timeout, read_timeout).
            See :meth:`requests.Session.request` documentation for details.

        :type retry: google.api_core.retry.Retry
        :param retry: (Optional) How to retry the RPC.

        :rtype: :class:`google.api_core.iam.Policy`
        :returns: the policy instance, based on the resource returned from
                  the ``getIamPolicy`` API request.
        """
        client = self._require_client(client)

        query_params = {}

        if self.user_project is not None:
            query_params["userProject"] = self.user_project

        if requested_policy_version is not None:
            query_params["optionsRequestedPolicyVersion"] = requested_policy_version

        info = client._connection.api_request(
            method="GET",
            path="%s/iam" % (self.path,),
            query_params=query_params,
            _target_object=None,
            timeout=timeout,
            retry=retry,
        )
        return Policy.from_api_repr(info)

    def set_iam_policy(
        self,
        policy,
        client=None,
        timeout=_DEFAULT_TIMEOUT,
        retry=DEFAULT_RETRY_IF_ETAG_IN_JSON,
    ):
        """Update the IAM policy for the bucket.

        .. note:

           Blob- / object-level IAM support does not yet exist and methods
           currently call an internal ACL backend not providing any utility
           beyond the blob's :attr:`acl` at this time. The API may be enhanced
           in the future and is currently undocumented. Use :attr:`acl` for
           managing object access control.

        If :attr:`user_project` is set on the bucket, bills the API request
        to that project.

        :type policy: :class:`google.api_core.iam.Policy`
        :param policy: policy instance used to update bucket's IAM policy.

        :type client: :class:`~google.cloud.storage.client.Client`
        :param client:
            (Optional) The client to use.  If not passed, falls back to the
            ``client`` stored on the current bucket.

        :type timeout: float or tuple
        :param timeout:
            (Optional) The amount of time, in seconds, to wait for the server
            response.

            Can also be passed as a tuple (connect_timeout, read_timeout).
            See :meth:`requests.Session.request` documentation for details.

        :type retry: google.api_core.retry.Retry
        :param retry: (Optional) How to retry the RPC.

        :rtype: :class:`google.api_core.iam.Policy`
        :returns: the policy instance, based on the resource returned from
                  the ``setIamPolicy`` API request.
        """
        client = self._require_client(client)

        query_params = {}

        if self.user_project is not None:
            query_params["userProject"] = self.user_project

        resource = policy.to_api_repr()
        resource["resourceId"] = self.path
        info = client._connection.api_request(
            method="PUT",
            path="%s/iam" % (self.path,),
            query_params=query_params,
            data=resource,
            _target_object=None,
            timeout=timeout,
            retry=retry,
        )
        return Policy.from_api_repr(info)

    def test_iam_permissions(
        self, permissions, client=None, timeout=_DEFAULT_TIMEOUT, retry=DEFAULT_RETRY
    ):
        """API call:  test permissions

        .. note:

           Blob- / object-level IAM support does not yet exist and methods
           currently call an internal ACL backend not providing any utility
           beyond the blob's :attr:`acl` at this time. The API may be enhanced
           in the future and is currently undocumented. Use :attr:`acl` for
           managing object access control.

        If :attr:`user_project` is set on the bucket, bills the API request
        to that project.

        :type permissions: list of string
        :param permissions: the permissions to check

        :type client: :class:`~google.cloud.storage.client.Client`
        :param client:
            (Optional) The client to use.  If not passed, falls back to the
            ``client`` stored on the current bucket.

        :type timeout: float or tuple
        :param timeout:
            (Optional) The amount of time, in seconds, to wait for the server
            response.

            Can also be passed as a tuple (connect_timeout, read_timeout).
            See :meth:`requests.Session.request` documentation for details.

        :type retry: google.api_core.retry.Retry
        :param retry: (Optional) How to retry the RPC.

        :rtype: list of string
        :returns: the permissions returned by the ``testIamPermissions`` API
                  request.
        """
        client = self._require_client(client)
        query_params = {"permissions": permissions}

        if self.user_project is not None:
            query_params["userProject"] = self.user_project

        path = "%s/iam/testPermissions" % (self.path,)
        resp = client._connection.api_request(
            method="GET",
            path=path,
            query_params=query_params,
            timeout=timeout,
            retry=retry,
        )

        return resp.get("permissions", [])

    def make_public(self, client=None, retry=DEFAULT_RETRY):
        """Update blob's ACL, granting read access to anonymous users.

<<<<<<< HEAD
        :type client: :class:`~google.cloud.storage.client.Client` or
                      ``NoneType``
        :param client: (Optional) The client to use.  If not passed, falls back
                       to the ``client`` stored on the blob's bucket.

        :type retry: google.api_core.retry.Retry
        :param retry: (Optional) How to retry the RPC.
=======
        :type client: :class:`~google.cloud.storage.client.Client`
        :param client:
            (Optional) The client to use.  If not passed, falls back to the
            ``client`` stored on the blob's bucket.
>>>>>>> 63ff2338
        """
        self.acl.all().grant_read()
        self.acl.save(client=client, retry=retry)

    def make_private(self, client=None, retry=DEFAULT_RETRY):
        """Update blob's ACL, revoking read access for anonymous users.

<<<<<<< HEAD
        :type client: :class:`~google.cloud.storage.client.Client` or
                      ``NoneType``
        :param client: (Optional) The client to use.  If not passed, falls back
                       to the ``client`` stored on the blob's bucket.

        :type retry: google.api_core.retry.Retry
        :param retry: (Optional) How to retry the RPC.
=======
        :type client: :class:`~google.cloud.storage.client.Client`
        :param client:
            (Optional) The client to use.  If not passed, falls back to the
            ``client`` stored on the blob's bucket.
>>>>>>> 63ff2338
        """
        self.acl.all().revoke_read()
        self.acl.save(client=client, retry=retry)

    def compose(
        self,
        sources,
        client=None,
        timeout=_DEFAULT_TIMEOUT,
        if_generation_match=None,
        if_metageneration_match=None,
        retry=DEFAULT_RETRY_IF_GENERATION_SPECIFIED,
    ):
        """Concatenate source blobs into this one.

        If :attr:`user_project` is set on the bucket, bills the API request
        to that project.

        :type sources: list of :class:`Blob`
        :param sources: Blobs whose contents will be composed into this blob.

        :type client: :class:`~google.cloud.storage.client.Client`
        :param client:
            (Optional) The client to use. If not passed, falls back to the
            ``client`` stored on the blob's bucket.

        :type timeout: float or tuple
        :param timeout: (Optional) The amount of time, in seconds, to wait
            for the server response.

            Can also be passed as a tuple (connect_timeout, read_timeout).
            See :meth:`requests.Session.request` documentation for details.

        :type if_generation_match: list of long
        :param if_generation_match:
            (Optional) Make the operation conditional on whether the blob's
            current generation matches the given value.  Setting to 0 makes the
            operation succeed only if there are no live versions of the blob.
            The list must match ``sources`` item-to-item.

        :type if_metageneration_match: list of long
        :param if_metageneration_match:
            (Optional) Make the operation conditional on whether the blob's
            current metageneration matches the given value. The list must match
            ``sources`` item-to-item.

        :type retry: google.api_core.retry.Retry
        :param retry: (Optional) How to retry the RPC.

        Example:
            Compose blobs using generation match preconditions.

            >>> from google.cloud import storage
            >>> client = storage.Client()
            >>> bucket = client.bucket("bucket-name")

            >>> blobs = [bucket.blob("blob-name-1"), bucket.blob("blob-name-2")]
            >>> if_generation_match = [None] * len(blobs)
            >>> if_generation_match[0] = "123"  # precondition for "blob-name-1"

            >>> composed_blob = bucket.blob("composed-name")
            >>> composed_blob.compose(blobs, if_generation_match)
        """
        sources_len = len(sources)
        if if_generation_match is not None and len(if_generation_match) != sources_len:
            raise ValueError(
                "'if_generation_match' length must be the same as 'sources' length"
            )

        if (
            if_metageneration_match is not None
            and len(if_metageneration_match) != sources_len
        ):
            raise ValueError(
                "'if_metageneration_match' length must be the same as 'sources' length"
            )

        client = self._require_client(client)
        query_params = {}

        if self.user_project is not None:
            query_params["userProject"] = self.user_project

        source_objects = []
        for index, source in enumerate(sources):
            source_object = {"name": source.name}

            preconditions = {}
            if (
                if_generation_match is not None
                and if_generation_match[index] is not None
            ):
                preconditions["ifGenerationMatch"] = if_generation_match[index]

            if (
                if_metageneration_match is not None
                and if_metageneration_match[index] is not None
            ):
                preconditions["ifMetagenerationMatch"] = if_metageneration_match[index]

            if preconditions:
                source_object["objectPreconditions"] = preconditions

            source_objects.append(source_object)

        request = {
            "sourceObjects": source_objects,
            "destination": self._properties.copy(),
        }
        api_response = client._connection.api_request(
            method="POST",
            path=self.path + "/compose",
            query_params=query_params,
            data=request,
            _target_object=self,
            timeout=timeout,
            retry=retry,
        )
        self._set_properties(api_response)

    def rewrite(
        self,
        source,
        token=None,
        client=None,
        timeout=_DEFAULT_TIMEOUT,
        if_generation_match=None,
        if_generation_not_match=None,
        if_metageneration_match=None,
        if_metageneration_not_match=None,
        if_source_generation_match=None,
        if_source_generation_not_match=None,
        if_source_metageneration_match=None,
        if_source_metageneration_not_match=None,
        retry=DEFAULT_RETRY_IF_GENERATION_SPECIFIED,
    ):
        """Rewrite source blob into this one.

        If :attr:`user_project` is set on the bucket, bills the API request
        to that project.

        :type source: :class:`Blob`
        :param source: blob whose contents will be rewritten into this blob.

        :type token: str
        :param token:
            (Optional) Token returned from an earlier, not-completed call to
            rewrite the same source blob.  If passed, result will include
            updated status, total bytes written.

        :type client: :class:`~google.cloud.storage.client.Client`
        :param client:
            (Optional) The client to use.  If not passed, falls back to the
            ``client`` stored on the blob's bucket.

        :type timeout: float or tuple
        :param timeout:
            (Optional) The amount of time, in seconds, to wait for the server
            response.

            Can also be passed as a tuple (connect_timeout, read_timeout).
            See :meth:`requests.Session.request` documentation for details.

        :type if_generation_match: long
        :param if_generation_match:
            (Optional) Makes the operation conditional on whether the
            destination object's current generation matches the given value.
            Setting to 0 makes the operation succeed only if there are no live
            versions of the object.

        :type if_generation_not_match: long
        :param if_generation_not_match:
            (Optional) Makes the operation conditional on whether the
            destination object's current generation does not match the given
            value. If no live object exists, the precondition fails. Setting to
            0 makes the operation succeed only if there is a live version of
            the object.

        :type if_metageneration_match: long
        :param if_metageneration_match:
            (Optional) Makes the operation conditional on whether the
            destination object's current metageneration matches the given
            value.

        :type if_metageneration_not_match: long
        :param if_metageneration_not_match:
            (Optional) Makes the operation conditional on whether the
            destination object's current metageneration does not match the
            given value.

        :type if_source_generation_match: long
        :param if_source_generation_match:
            (Optional) Makes the operation conditional on whether the source
            object's generation matches the given value.

        :type if_source_generation_not_match: long
        :param if_source_generation_not_match:
            (Optional) Makes the operation conditional on whether the source
            object's generation does not match the given value.

        :type if_source_metageneration_match: long
        :param if_source_metageneration_match:
            (Optional) Makes the operation conditional on whether the source
            object's current metageneration matches the given value.

        :type if_source_metageneration_not_match: long
        :param if_source_metageneration_not_match:
            (Optional) Makes the operation conditional on whether the source
            object's current metageneration does not match the given value.

        :type retry: google.api_core.retry.Retry
        :param retry: (Optional) How to retry the RPC.

        :rtype: tuple
        :returns: ``(token, bytes_rewritten, total_bytes)``, where ``token``
                  is a rewrite token (``None`` if the rewrite is complete),
                  ``bytes_rewritten`` is the number of bytes rewritten so far,
                  and ``total_bytes`` is the total number of bytes to be
                  rewritten.
        """
        client = self._require_client(client)
        headers = _get_encryption_headers(self._encryption_key)
        headers.update(_get_encryption_headers(source._encryption_key, source=True))

        query_params = self._query_params
        if "generation" in query_params:
            del query_params["generation"]

        if token:
            query_params["rewriteToken"] = token

        if source.generation:
            query_params["sourceGeneration"] = source.generation

        if self.kms_key_name is not None:
            query_params["destinationKmsKeyName"] = self.kms_key_name

        _add_generation_match_parameters(
            query_params,
            if_generation_match=if_generation_match,
            if_generation_not_match=if_generation_not_match,
            if_metageneration_match=if_metageneration_match,
            if_metageneration_not_match=if_metageneration_not_match,
            if_source_generation_match=if_source_generation_match,
            if_source_generation_not_match=if_source_generation_not_match,
            if_source_metageneration_match=if_source_metageneration_match,
            if_source_metageneration_not_match=if_source_metageneration_not_match,
        )

        api_response = client._connection.api_request(
            method="POST",
            path=source.path + "/rewriteTo" + self.path,
            query_params=query_params,
            data=self._properties,
            headers=headers,
            _target_object=self,
            timeout=timeout,
            retry=retry,
        )
        rewritten = int(api_response["totalBytesRewritten"])
        size = int(api_response["objectSize"])

        # The resource key is set if and only if the API response is
        # completely done. Additionally, there is no rewrite token to return
        # in this case.
        if api_response["done"]:
            self._set_properties(api_response["resource"])
            return None, rewritten, size

        return api_response["rewriteToken"], rewritten, size

    def update_storage_class(
        self,
        new_class,
        client=None,
        if_generation_match=None,
        if_generation_not_match=None,
        if_metageneration_match=None,
        if_metageneration_not_match=None,
        if_source_generation_match=None,
        if_source_generation_not_match=None,
        if_source_metageneration_match=None,
        if_source_metageneration_not_match=None,
        timeout=_DEFAULT_TIMEOUT,
        retry=DEFAULT_RETRY_IF_GENERATION_SPECIFIED,
    ):
        """Update blob's storage class via a rewrite-in-place. This helper will
        wait for the rewrite to complete before returning, so it may take some
        time for large files.

        See
        https://cloud.google.com/storage/docs/per-object-storage-class

        If :attr:`user_project` is set on the bucket, bills the API request
        to that project.

        :type new_class: str
        :param new_class:
            new storage class for the object.   One of:
            :attr:`~google.cloud.storage.constants.NEARLINE_STORAGE_CLASS`,
            :attr:`~google.cloud.storage.constants.COLDLINE_STORAGE_CLASS`,
            :attr:`~google.cloud.storage.constants.ARCHIVE_STORAGE_CLASS`,
            :attr:`~google.cloud.storage.constants.STANDARD_STORAGE_CLASS`,
            :attr:`~google.cloud.storage.constants.MULTI_REGIONAL_LEGACY_STORAGE_CLASS`,
            or
            :attr:`~google.cloud.storage.constants.REGIONAL_LEGACY_STORAGE_CLASS`.

        :type client: :class:`~google.cloud.storage.client.Client`
        :param client:
            (Optional) The client to use.  If not passed, falls back to the
            ``client`` stored on the blob's bucket.

        :type if_generation_match: long
        :param if_generation_match:
            (Optional) Makes the operation conditional on whether the
            destination object's current generation matches the given value.
            Setting to 0 makes the operation succeed only if there are no live
            versions of the object.

        :type if_generation_not_match: long
        :param if_generation_not_match:
            (Optional) Makes the operation conditional on whether the
            destination object's current generation does not match the given
            value. If no live object exists, the precondition fails. Setting to
            0 makes the operation succeed only if there is a live version of
            the object.

        :type if_metageneration_match: long
        :param if_metageneration_match:
            (Optional) Makes the operation conditional on whether the
            destination object's current metageneration matches the given
            value.

        :type if_metageneration_not_match: long
        :param if_metageneration_not_match:
            (Optional) Makes the operation conditional on whether the
            destination object's current metageneration does not match the
            given value.

        :type if_source_generation_match: long
        :param if_source_generation_match:
            (Optional) Makes the operation conditional on whether the source
            object's generation matches the given value.

        :type if_source_generation_not_match: long
        :param if_source_generation_not_match:
            (Optional) Makes the operation conditional on whether the source
            object's generation does not match the given value.

        :type if_source_metageneration_match: long
        :param if_source_metageneration_match:
            (Optional) Makes the operation conditional on whether the source
            object's current metageneration matches the given value.

        :type if_source_metageneration_not_match: long
        :param if_source_metageneration_not_match:
            (Optional) Makes the operation conditional on whether the source
            object's current metageneration does not match the given value.

        :type timeout: float or tuple
        :param timeout:
            (Optional) The number of seconds the transport should wait for the
            server response. Depending on the retry strategy, a request may be
            repeated several times using the same timeout each time.
            Can also be passed as a tuple (connect_timeout, read_timeout).
            See :meth:`requests.Session.request` documentation for details.

        :type retry: google.api_core.retry.Retry
        :param retry: (Optional) How to retry the RPC.
        """
        if new_class not in self.STORAGE_CLASSES:
            raise ValueError("Invalid storage class: %s" % (new_class,))

        # Update current blob's storage class prior to rewrite
        self._patch_property("storageClass", new_class)

        # Execute consecutive rewrite operations until operation is done
        token, _, _ = self.rewrite(
            self,
            if_generation_match=if_generation_match,
            if_generation_not_match=if_generation_not_match,
            if_metageneration_match=if_metageneration_match,
            if_metageneration_not_match=if_metageneration_not_match,
            if_source_generation_match=if_source_generation_match,
            if_source_generation_not_match=if_source_generation_not_match,
            if_source_metageneration_match=if_source_metageneration_match,
            if_source_metageneration_not_match=if_source_metageneration_not_match,
            timeout=timeout,
            retry=retry,
        )
        while token is not None:
            token, _, _ = self.rewrite(
                self,
                token=token,
                if_generation_match=if_generation_match,
                if_generation_not_match=if_generation_not_match,
                if_metageneration_match=if_metageneration_match,
                if_metageneration_not_match=if_metageneration_not_match,
                if_source_generation_match=if_source_generation_match,
                if_source_generation_not_match=if_source_generation_not_match,
                if_source_metageneration_match=if_source_metageneration_match,
                if_source_metageneration_not_match=if_source_metageneration_not_match,
                timeout=timeout,
                retry=retry,
            )

    cache_control = _scalar_property("cacheControl")
    """HTTP 'Cache-Control' header for this object.

    See `RFC 7234`_ and `API reference docs`_.

    :rtype: str or ``NoneType``

    .. _RFC 7234: https://tools.ietf.org/html/rfc7234#section-5.2
    """

    content_disposition = _scalar_property("contentDisposition")
    """HTTP 'Content-Disposition' header for this object.

    See `RFC 6266`_ and `API reference docs`_.

    :rtype: str or ``NoneType``

    .. _RFC 6266: https://tools.ietf.org/html/rfc7234#section-5.2
    """

    content_encoding = _scalar_property("contentEncoding")
    """HTTP 'Content-Encoding' header for this object.

    See `RFC 7231`_ and `API reference docs`_.

    :rtype: str or ``NoneType``

    .. _RFC 7231: https://tools.ietf.org/html/rfc7231#section-3.1.2.2
    """

    content_language = _scalar_property("contentLanguage")
    """HTTP 'Content-Language' header for this object.

    See `BCP47`_ and `API reference docs`_.

    :rtype: str or ``NoneType``

    .. _BCP47: https://tools.ietf.org/html/bcp47
    """

    content_type = _scalar_property(_CONTENT_TYPE_FIELD)
    """HTTP 'Content-Type' header for this object.

    See `RFC 2616`_ and `API reference docs`_.

    :rtype: str or ``NoneType``

    .. _RFC 2616: https://tools.ietf.org/html/rfc2616#section-14.17
    """

    crc32c = _scalar_property("crc32c")
    """CRC32C checksum for this object.

    This returns the blob's CRC32C checksum. To retrieve the value, first use a
    reload method of the Blob class which loads the blob's properties from the server.

    See `RFC 4960`_ and `API reference docs`_.

    If not set before upload, the server will compute the hash.

    :rtype: str or ``NoneType``

    .. _RFC 4960: https://tools.ietf.org/html/rfc4960#appendix-B

    Example:
            Retrieve the crc32c hash of blob.

            >>> from google.cloud import storage
            >>> client = storage.Client()
            >>> bucket = client.get_bucket("my-bucket-name")
            >>> blob = bucket.blob('my-blob')

            >>> blob.crc32c  # return None
            >>> blob.reload()
            >>> blob.crc32c  # return crc32c hash

            >>> # Another approach
            >>> blob = bucket.get_blob('my-blob')
            >>> blob.crc32c  # return crc32c hash
    """

    @property
    def component_count(self):
        """Number of underlying components that make up this object.

        See https://cloud.google.com/storage/docs/json_api/v1/objects

        :rtype: int or ``NoneType``
        :returns: The component count (in case of a composed object) or
                  ``None`` if the blob's resource has not been loaded from
                  the server.  This property will not be set on objects
                  not created via ``compose``.
        """
        component_count = self._properties.get("componentCount")
        if component_count is not None:
            return int(component_count)

    @property
    def etag(self):
        """Retrieve the ETag for the object.

        See `RFC 2616 (etags)`_ and `API reference docs`_.

        :rtype: str or ``NoneType``
        :returns: The blob etag or ``None`` if the blob's resource has not
                  been loaded from the server.

        .. _RFC 2616 (etags): https://tools.ietf.org/html/rfc2616#section-3.11
        """
        return self._properties.get("etag")

    event_based_hold = _scalar_property("eventBasedHold")
    """Is an event-based hold active on the object?

    See `API reference docs`_.

    If the property is not set locally, returns :data:`None`.

    :rtype: bool or ``NoneType``
    """

    @property
    def generation(self):
        """Retrieve the generation for the object.

        See https://cloud.google.com/storage/docs/json_api/v1/objects

        :rtype: int or ``NoneType``
        :returns: The generation of the blob or ``None`` if the blob's
                  resource has not been loaded from the server.
        """
        generation = self._properties.get("generation")
        if generation is not None:
            return int(generation)

    @property
    def id(self):
        """Retrieve the ID for the object.

        See https://cloud.google.com/storage/docs/json_api/v1/objects

        The ID consists of the bucket name, object name, and generation number.

        :rtype: str or ``NoneType``
        :returns: The ID of the blob or ``None`` if the blob's
                  resource has not been loaded from the server.
        """
        return self._properties.get("id")

    md5_hash = _scalar_property("md5Hash")
    """MD5 hash for this object.

    This returns the blob's MD5 hash. To retrieve the value, first use a
    reload method of the Blob class which loads the blob's properties from the server.

    See `RFC 1321`_ and `API reference docs`_.

    If not set before upload, the server will compute the hash.

    :rtype: str or ``NoneType``

    .. _RFC 1321: https://tools.ietf.org/html/rfc1321

    Example:
            Retrieve the md5 hash of blob.

            >>> from google.cloud import storage
            >>> client = storage.Client()
            >>> bucket = client.get_bucket("my-bucket-name")
            >>> blob = bucket.blob('my-blob')

            >>> blob.md5_hash  # return None
            >>> blob.reload()
            >>> blob.md5_hash  # return md5 hash

            >>> # Another approach
            >>> blob = bucket.get_blob('my-blob')
            >>> blob.md5_hash  # return md5 hash
    """

    @property
    def media_link(self):
        """Retrieve the media download URI for the object.

        See https://cloud.google.com/storage/docs/json_api/v1/objects

        :rtype: str or ``NoneType``
        :returns: The media link for the blob or ``None`` if the blob's
                  resource has not been loaded from the server.
        """
        return self._properties.get("mediaLink")

    @property
    def metadata(self):
        """Retrieve arbitrary/application specific metadata for the object.

        See https://cloud.google.com/storage/docs/json_api/v1/objects

        :setter: Update arbitrary/application specific metadata for the
                 object.
        :getter: Retrieve arbitrary/application specific metadata for
                 the object.

        :rtype: dict or ``NoneType``
        :returns: The metadata associated with the blob or ``None`` if the
                  property is not set.
        """
        return copy.deepcopy(self._properties.get("metadata"))

    @metadata.setter
    def metadata(self, value):
        """Update arbitrary/application specific metadata for the object.

        See https://cloud.google.com/storage/docs/json_api/v1/objects

        :type value: dict
        :param value: The blob metadata to set.
        """
        if value is not None:
            value = {k: str(v) for k, v in value.items()}
        self._patch_property("metadata", value)

    @property
    def metageneration(self):
        """Retrieve the metageneration for the object.

        See https://cloud.google.com/storage/docs/json_api/v1/objects

        :rtype: int or ``NoneType``
        :returns: The metageneration of the blob or ``None`` if the blob's
                  resource has not been loaded from the server.
        """
        metageneration = self._properties.get("metageneration")
        if metageneration is not None:
            return int(metageneration)

    @property
    def owner(self):
        """Retrieve info about the owner of the object.

        See https://cloud.google.com/storage/docs/json_api/v1/objects

        :rtype: dict or ``NoneType``
        :returns: Mapping of owner's role/ID, or ``None`` if the blob's
                  resource has not been loaded from the server.
        """
        return copy.deepcopy(self._properties.get("owner"))

    @property
    def retention_expiration_time(self):
        """Retrieve timestamp at which the object's retention period expires.

        See https://cloud.google.com/storage/docs/json_api/v1/objects

        :rtype: :class:`datetime.datetime` or ``NoneType``
        :returns: Datetime object parsed from RFC3339 valid timestamp, or
                  ``None`` if the property is not set locally.
        """
        value = self._properties.get("retentionExpirationTime")
        if value is not None:
            return _rfc3339_to_datetime(value)

    @property
    def self_link(self):
        """Retrieve the URI for the object.

        See https://cloud.google.com/storage/docs/json_api/v1/objects

        :rtype: str or ``NoneType``
        :returns: The self link for the blob or ``None`` if the blob's
                  resource has not been loaded from the server.
        """
        return self._properties.get("selfLink")

    @property
    def size(self):
        """Size of the object, in bytes.

        See https://cloud.google.com/storage/docs/json_api/v1/objects

        :rtype: int or ``NoneType``
        :returns: The size of the blob or ``None`` if the blob's
                  resource has not been loaded from the server.
        """
        size = self._properties.get("size")
        if size is not None:
            return int(size)

    @property
    def kms_key_name(self):
        """Resource name of Cloud KMS key used to encrypt the blob's contents.

        :rtype: str or ``NoneType``
        :returns:
            The resource name or ``None`` if no Cloud KMS key was used,
            or the blob's resource has not been loaded from the server.
        """
        return self._properties.get("kmsKeyName")

    storage_class = _scalar_property("storageClass")
    """Retrieve the storage class for the object.

    This can only be set at blob / object **creation** time. If you'd
    like to change the storage class **after** the blob / object already
    exists in a bucket, call :meth:`update_storage_class` (which uses
    :meth:`rewrite`).

    See https://cloud.google.com/storage/docs/storage-classes

    :rtype: str or ``NoneType``
    :returns:
        If set, one of
        :attr:`~google.cloud.storage.constants.STANDARD_STORAGE_CLASS`,
        :attr:`~google.cloud.storage.constants.NEARLINE_STORAGE_CLASS`,
        :attr:`~google.cloud.storage.constants.COLDLINE_STORAGE_CLASS`,
        :attr:`~google.cloud.storage.constants.ARCHIVE_STORAGE_CLASS`,
        :attr:`~google.cloud.storage.constants.MULTI_REGIONAL_LEGACY_STORAGE_CLASS`,
        :attr:`~google.cloud.storage.constants.REGIONAL_LEGACY_STORAGE_CLASS`,
        :attr:`~google.cloud.storage.constants.DURABLE_REDUCED_AVAILABILITY_STORAGE_CLASS`,
        else ``None``.
    """

    temporary_hold = _scalar_property("temporaryHold")
    """Is a temporary hold active on the object?

    See `API reference docs`_.

    If the property is not set locally, returns :data:`None`.

    :rtype: bool or ``NoneType``
    """

    @property
    def time_deleted(self):
        """Retrieve the timestamp at which the object was deleted.

        See https://cloud.google.com/storage/docs/json_api/v1/objects

        :rtype: :class:`datetime.datetime` or ``NoneType``
        :returns: Datetime object parsed from RFC3339 valid timestamp, or
                  ``None`` if the blob's resource has not been loaded from
                  the server (see :meth:`reload`). If the blob has
                  not been deleted, this will never be set.
        """
        value = self._properties.get("timeDeleted")
        if value is not None:
            return _rfc3339_to_datetime(value)

    @property
    def time_created(self):
        """Retrieve the timestamp at which the object was created.

        See https://cloud.google.com/storage/docs/json_api/v1/objects

        :rtype: :class:`datetime.datetime` or ``NoneType``
        :returns: Datetime object parsed from RFC3339 valid timestamp, or
                  ``None`` if the blob's resource has not been loaded from
                  the server (see :meth:`reload`).
        """
        value = self._properties.get("timeCreated")
        if value is not None:
            return _rfc3339_to_datetime(value)

    @property
    def updated(self):
        """Retrieve the timestamp at which the object was updated.

        See https://cloud.google.com/storage/docs/json_api/v1/objects

        :rtype: :class:`datetime.datetime` or ``NoneType``
        :returns: Datetime object parsed from RFC3339 valid timestamp, or
                  ``None`` if the blob's resource has not been loaded from
                  the server (see :meth:`reload`).
        """
        value = self._properties.get("updated")
        if value is not None:
            return _rfc3339_to_datetime(value)

    @property
    def custom_time(self):
        """Retrieve the custom time for the object.

        See https://cloud.google.com/storage/docs/json_api/v1/objects

        :rtype: :class:`datetime.datetime` or ``NoneType``
        :returns: Datetime object parsed from RFC3339 valid timestamp, or
                  ``None`` if the blob's resource has not been loaded from
                  the server (see :meth:`reload`).
        """
        value = self._properties.get("customTime")
        if value is not None:
            return _rfc3339_to_datetime(value)

    @custom_time.setter
    def custom_time(self, value):
        """Set the custom time for the object.

        Once set on the server side object, this value can't be unset, but may
        only changed to a custom datetime in the future.

        If :attr:`custom_time` must be unset, either perform a rewrite
        operation or upload the data again.

        See https://cloud.google.com/storage/docs/json_api/v1/objects

        :type value: :class:`datetime.datetime`
        :param value: new value
        """
        if value is not None:
            value = _datetime_to_rfc3339(value)

        self._patch_property("customTime", value)


def _get_encryption_headers(key, source=False):
    """Builds customer encryption key headers

    :type key: bytes
    :param key: 32 byte key to build request key and hash.

    :type source: bool
    :param source: If true, return headers for the "source" blob; otherwise,
                   return headers for the "destination" blob.

    :rtype: dict
    :returns: dict of HTTP headers being sent in request.
    """
    if key is None:
        return {}

    key = _to_bytes(key)
    key_hash = hashlib.sha256(key).digest()
    key_hash = base64.b64encode(key_hash)
    key = base64.b64encode(key)

    if source:
        prefix = "X-Goog-Copy-Source-Encryption-"
    else:
        prefix = "X-Goog-Encryption-"

    return {
        prefix + "Algorithm": "AES256",
        prefix + "Key": _bytes_to_unicode(key),
        prefix + "Key-Sha256": _bytes_to_unicode(key_hash),
    }


def _quote(value, safe=b"~"):
    """URL-quote a string.

    If the value is unicode, this method first UTF-8 encodes it as bytes and
    then quotes the bytes. (In Python 3, ``urllib.parse.quote`` does this
    encoding automatically, but in Python 2, non-ASCII characters cannot be
    quoted.)

    :type value: str or bytes
    :param value: The value to be URL-quoted.

    :type safe: bytes
    :param safe: Bytes *not* to be quoted.  By default, includes only ``b'~'``.

    :rtype: str
    :returns: The encoded value (bytes in Python 2, unicode in Python 3).
    """
    value = _to_bytes(value, encoding="utf-8")
    return quote(value, safe=safe)


def _maybe_rewind(stream, rewind=False):
    """Rewind the stream if desired.

    :type stream: IO[bytes]
    :param stream: A bytes IO object open for reading.

    :type rewind: bool
    :param rewind: Indicates if we should seek to the beginning of the stream.
    """
    if rewind:
        stream.seek(0, os.SEEK_SET)


def _raise_from_invalid_response(error):
    """Re-wrap and raise an ``InvalidResponse`` exception.

    :type error: :exc:`google.resumable_media.InvalidResponse`
    :param error: A caught exception from the ``google-resumable-media``
                  library.

    :raises: :class:`~google.cloud.exceptions.GoogleCloudError` corresponding
             to the failed status code
    """
    response = error.response

    # The 'response.text' gives the actual reason of error, where 'error' gives
    # the message of expected status code.
    if response.text:
        error_message = response.text + ": " + str(error)
    else:
        error_message = str(error)

    message = u"{method} {url}: {error}".format(
        method=response.request.method, url=response.request.url, error=error_message
    )

    raise exceptions.from_http_status(response.status_code, message, response=response)


def _add_query_parameters(base_url, name_value_pairs):
    """Add one query parameter to a base URL.

    :type base_url: string
    :param base_url: Base URL (may already contain query parameters)

    :type name_value_pairs: list of (string, string) tuples.
    :param name_value_pairs: Names and values of the query parameters to add

    :rtype: string
    :returns: URL with additional query strings appended.
    """
    if len(name_value_pairs) == 0:
        return base_url

    scheme, netloc, path, query, frag = urlsplit(base_url)
    query = parse_qsl(query)
    query.extend(name_value_pairs)
    return urlunsplit((scheme, netloc, path, urlencode(query), frag))<|MERGE_RESOLUTION|>--- conflicted
+++ resolved
@@ -2880,7 +2880,6 @@
     def make_public(self, client=None, retry=DEFAULT_RETRY):
         """Update blob's ACL, granting read access to anonymous users.
 
-<<<<<<< HEAD
         :type client: :class:`~google.cloud.storage.client.Client` or
                       ``NoneType``
         :param client: (Optional) The client to use.  If not passed, falls back
@@ -2888,12 +2887,6 @@
 
         :type retry: google.api_core.retry.Retry
         :param retry: (Optional) How to retry the RPC.
-=======
-        :type client: :class:`~google.cloud.storage.client.Client`
-        :param client:
-            (Optional) The client to use.  If not passed, falls back to the
-            ``client`` stored on the blob's bucket.
->>>>>>> 63ff2338
         """
         self.acl.all().grant_read()
         self.acl.save(client=client, retry=retry)
@@ -2901,7 +2894,6 @@
     def make_private(self, client=None, retry=DEFAULT_RETRY):
         """Update blob's ACL, revoking read access for anonymous users.
 
-<<<<<<< HEAD
         :type client: :class:`~google.cloud.storage.client.Client` or
                       ``NoneType``
         :param client: (Optional) The client to use.  If not passed, falls back
@@ -2909,12 +2901,6 @@
 
         :type retry: google.api_core.retry.Retry
         :param retry: (Optional) How to retry the RPC.
-=======
-        :type client: :class:`~google.cloud.storage.client.Client`
-        :param client:
-            (Optional) The client to use.  If not passed, falls back to the
-            ``client`` stored on the blob's bucket.
->>>>>>> 63ff2338
         """
         self.acl.all().revoke_read()
         self.acl.save(client=client, retry=retry)
