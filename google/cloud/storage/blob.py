# Copyright 2014 Google LLC
#
# Licensed under the Apache License, Version 2.0 (the "License");
# you may not use this file except in compliance with the License.
# You may obtain a copy of the License at
#
#     http://www.apache.org/licenses/LICENSE-2.0
#
# Unless required by applicable law or agreed to in writing, software
# distributed under the License is distributed on an "AS IS" BASIS,
# WITHOUT WARRANTIES OR CONDITIONS OF ANY KIND, either express or implied.
# See the License for the specific language governing permissions and
# limitations under the License.

# pylint: disable=too-many-lines

"""Create / interact with Google Cloud Storage blobs.

.. _API reference docs: https://cloud.google.com/storage/docs/\
                        json_api/v1/objects
.. _customer-supplied: https://cloud.google.com/storage/docs/\
                       encryption#customer-supplied
.. _google-resumable-media: https://googleapis.github.io/\
                            google-resumable-media-python/latest/\
                            google.resumable_media.requests.html
"""

import base64
import copy
import hashlib
from io import BytesIO
import mimetypes
import os
import warnings
import six

from six.moves.urllib.parse import parse_qsl
from six.moves.urllib.parse import quote
from six.moves.urllib.parse import urlencode
from six.moves.urllib.parse import urlsplit
from six.moves.urllib.parse import urlunsplit

from google import resumable_media
from google.resumable_media.requests import ChunkedDownload
from google.resumable_media.requests import Download
from google.resumable_media.requests import RawDownload
from google.resumable_media.requests import RawChunkedDownload
from google.resumable_media.requests import MultipartUpload
from google.resumable_media.requests import ResumableUpload

from google.api_core.iam import Policy
from google.cloud import exceptions
from google.cloud._helpers import _bytes_to_unicode
from google.cloud._helpers import _rfc3339_to_datetime
from google.cloud._helpers import _to_bytes
from google.cloud.exceptions import NotFound
from google.cloud.storage._helpers import _add_generation_match_parameters
from google.cloud.storage._helpers import _PropertyMixin
from google.cloud.storage._helpers import _scalar_property
from google.cloud.storage._helpers import _bucket_bound_hostname_url
from google.cloud.storage._helpers import _convert_to_timestamp
from google.cloud.storage._helpers import _raise_if_more_than_one_set
from google.cloud.storage._signing import generate_signed_url_v2
from google.cloud.storage._signing import generate_signed_url_v4
from google.cloud.storage.acl import ACL
from google.cloud.storage.acl import ObjectACL
from google.cloud.storage.constants import _DEFAULT_TIMEOUT
from google.cloud.storage.constants import ARCHIVE_STORAGE_CLASS
from google.cloud.storage.constants import COLDLINE_STORAGE_CLASS
from google.cloud.storage.constants import MULTI_REGIONAL_LEGACY_STORAGE_CLASS
from google.cloud.storage.constants import NEARLINE_STORAGE_CLASS
from google.cloud.storage.constants import REGIONAL_LEGACY_STORAGE_CLASS
from google.cloud.storage.constants import STANDARD_STORAGE_CLASS


_API_ACCESS_ENDPOINT = "https://storage.googleapis.com"
_DEFAULT_CONTENT_TYPE = u"application/octet-stream"
_DOWNLOAD_URL_TEMPLATE = u"{hostname}/download/storage/v1{path}?alt=media"
_BASE_UPLOAD_TEMPLATE = u"{hostname}/upload/storage/v1{bucket_path}/o?uploadType="
_MULTIPART_URL_TEMPLATE = _BASE_UPLOAD_TEMPLATE + u"multipart"
_RESUMABLE_URL_TEMPLATE = _BASE_UPLOAD_TEMPLATE + u"resumable"
# NOTE: "acl" is also writeable but we defer ACL management to
#       the classes in the google.cloud.storage.acl module.
_CONTENT_TYPE_FIELD = "contentType"
_WRITABLE_FIELDS = (
    "cacheControl",
    "contentDisposition",
    "contentEncoding",
    "contentLanguage",
    _CONTENT_TYPE_FIELD,
    "crc32c",
    "md5Hash",
    "metadata",
    "name",
    "storageClass",
)
_NUM_RETRIES_MESSAGE = (
    "`num_retries` has been deprecated and will be removed in a future "
    "release. The default behavior (when `num_retries` is not specified) when "
    "a transient error (e.g. 429 Too Many Requests or 500 Internal Server "
    "Error) occurs will be as follows: upload requests will be automatically "
    "retried. Subsequent retries will be sent after waiting 1, 2, 4, 8, etc. "
    "seconds (exponential backoff) until 10 minutes of wait time have "
    "elapsed. At that point, there will be no more attempts to retry."
)
_READ_LESS_THAN_SIZE = (
    "Size {:d} was specified but the file-like object only had " "{:d} bytes remaining."
)

_DEFAULT_CHUNKSIZE = 104857600  # 1024 * 1024 B * 100 = 100 MB
_MAX_MULTIPART_SIZE = 8388608  # 8 MB


class Blob(_PropertyMixin):
    """A wrapper around Cloud Storage's concept of an ``Object``.

    :type name: str
    :param name: The name of the blob.  This corresponds to the unique path of
                 the object in the bucket. If bytes, will be converted to a
                 unicode object. Blob / object names can contain any sequence
                 of valid unicode characters, of length 1-1024 bytes when
                 UTF-8 encoded.

    :type bucket: :class:`google.cloud.storage.bucket.Bucket`
    :param bucket: The bucket to which this blob belongs.

    :type chunk_size: int
    :param chunk_size:
        (Optional) The size of a chunk of data whenever iterating (in bytes).
        This must be a multiple of 256 KB per the API specification.

    :type encryption_key: bytes
    :param encryption_key:
        (Optional) 32 byte encryption key for customer-supplied encryption.
        See https://cloud.google.com/storage/docs/encryption#customer-supplied.

    :type kms_key_name: str
    :param kms_key_name:
        (Optional) Resource name of Cloud KMS key used to encrypt the blob's
        contents.

    :type generation: long
    :param generation: (Optional) If present, selects a specific revision of
                       this object.
    """

    _chunk_size = None  # Default value for each instance.
    _CHUNK_SIZE_MULTIPLE = 256 * 1024
    """Number (256 KB, in bytes) that must divide the chunk size."""

    STORAGE_CLASSES = (
        STANDARD_STORAGE_CLASS,
        NEARLINE_STORAGE_CLASS,
        COLDLINE_STORAGE_CLASS,
        ARCHIVE_STORAGE_CLASS,
        MULTI_REGIONAL_LEGACY_STORAGE_CLASS,
        REGIONAL_LEGACY_STORAGE_CLASS,
    )
    """Allowed values for :attr:`storage_class`.

    See
    https://cloud.google.com/storage/docs/json_api/v1/objects#storageClass
    https://cloud.google.com/storage/docs/per-object-storage-class

    .. note::
       This list does not include 'DURABLE_REDUCED_AVAILABILITY', which
       is only documented for buckets (and deprecated).
    """

    def __init__(
        self,
        name,
        bucket,
        chunk_size=None,
        encryption_key=None,
        kms_key_name=None,
        generation=None,
    ):
        """
        property :attr:`name`
            Get the blob's name.
        """
        name = _bytes_to_unicode(name)
        super(Blob, self).__init__(name=name)

        self.chunk_size = chunk_size  # Check that setter accepts value.
        self._bucket = bucket
        self._acl = ObjectACL(self)
        _raise_if_more_than_one_set(
            encryption_key=encryption_key, kms_key_name=kms_key_name,
        )

        self._encryption_key = encryption_key

        if kms_key_name is not None:
            self._properties["kmsKeyName"] = kms_key_name

        if generation is not None:
            self._properties["generation"] = generation

    @property
    def bucket(self):
        """Bucket which contains the object.

        :rtype: :class:`~google.cloud.storage.bucket.Bucket`
        :returns: The object's bucket.
        """
        return self._bucket

    @property
    def chunk_size(self):
        """Get the blob's default chunk size.

        :rtype: int or ``NoneType``
        :returns: The current blob's chunk size, if it is set.
        """
        return self._chunk_size

    @chunk_size.setter
    def chunk_size(self, value):
        """Set the blob's default chunk size.

        :type value: int
        :param value: (Optional) The current blob's chunk size, if it is set.

        :raises: :class:`ValueError` if ``value`` is not ``None`` and is not a
                 multiple of 256 KB.
        """
        if value is not None and value > 0 and value % self._CHUNK_SIZE_MULTIPLE != 0:
            raise ValueError(
                "Chunk size must be a multiple of %d." % (self._CHUNK_SIZE_MULTIPLE,)
            )
        self._chunk_size = value

    @staticmethod
    def path_helper(bucket_path, blob_name):
        """Relative URL path for a blob.

        :type bucket_path: str
        :param bucket_path: The URL path for a bucket.

        :type blob_name: str
        :param blob_name: The name of the blob.

        :rtype: str
        :returns: The relative URL path for ``blob_name``.
        """
        return bucket_path + "/o/" + _quote(blob_name)

    @property
    def acl(self):
        """Create our ACL on demand."""
        return self._acl

    def __repr__(self):
        if self.bucket:
            bucket_name = self.bucket.name
        else:
            bucket_name = None

        return "<Blob: %s, %s, %s>" % (bucket_name, self.name, self.generation)

    @property
    def path(self):
        """Getter property for the URL path to this Blob.

        :rtype: str
        :returns: The URL path to this Blob.
        """
        if not self.name:
            raise ValueError("Cannot determine path without a blob name.")

        return self.path_helper(self.bucket.path, self.name)

    @property
    def client(self):
        """The client bound to this blob."""
        return self.bucket.client

    @property
    def user_project(self):
        """Project ID billed for API requests made via this blob.

        Derived from bucket's value.

        :rtype: str
        """
        return self.bucket.user_project

    def _encryption_headers(self):
        """Return any encryption headers needed to fetch the object.

        :rtype: List(Tuple(str, str))
        :returns: a list of tuples to be passed as headers.
        """
        return _get_encryption_headers(self._encryption_key)

    @property
    def _query_params(self):
        """Default query parameters."""
        params = {}
        if self.generation is not None:
            params["generation"] = self.generation
        if self.user_project is not None:
            params["userProject"] = self.user_project
        return params

    @property
    def public_url(self):
        """The public URL for this blob.

        Use :meth:`make_public` to enable anonymous access via the returned
        URL.

        :rtype: `string`
        :returns: The public URL for this blob.
        """
        return "{storage_base_url}/{bucket_name}/{quoted_name}".format(
            storage_base_url=_API_ACCESS_ENDPOINT,
            bucket_name=self.bucket.name,
            quoted_name=_quote(self.name, safe=b"/~"),
        )

    @classmethod
    def from_string(cls, uri, client=None):
        """Get a constructor for blob object by URI.

         :type uri: str
         :param uri: The blob uri pass to get blob object.

         :type client: :class:`~google.cloud.storage.client.Client` or
                      ``NoneType``
         :param client: (Optional) The client to use.

         :rtype: :class:`google.cloud.storage.blob.Blob`
         :returns: The blob object created.

         Example:
            Get a constructor for blob object by URI..

            >>> from google.cloud import storage
            >>> from google.cloud.storage.blob import Blob
            >>> client = storage.Client()
            >>> blob = Blob.from_string("gs://bucket/object")
         """
        from google.cloud.storage.bucket import Bucket

        scheme, netloc, path, query, frag = urlsplit(uri)
        if scheme != "gs":
            raise ValueError("URI scheme must be gs")

        bucket = Bucket(client, name=netloc)
        return cls(path[1:], bucket)

    def generate_signed_url(
        self,
        expiration=None,
        api_access_endpoint=_API_ACCESS_ENDPOINT,
        method="GET",
        content_md5=None,
        content_type=None,
        response_disposition=None,
        response_type=None,
        generation=None,
        headers=None,
        query_parameters=None,
        client=None,
        credentials=None,
        version=None,
        service_account_email=None,
        access_token=None,
        virtual_hosted_style=False,
        bucket_bound_hostname=None,
        scheme="http",
    ):
        """Generates a signed URL for this blob.

        .. note::

            If you are on Google Compute Engine, you can't generate a signed
            URL using GCE service account. Follow `Issue 50`_ for updates on
            this. If you'd like to be able to generate a signed URL from GCE,
            you can use a standard service account from a JSON file rather
            than a GCE service account.

        .. _Issue 50: https://github.com/GoogleCloudPlatform/\
                      google-auth-library-python/issues/50

        If you have a blob that you want to allow access to for a set
        amount of time, you can use this method to generate a URL that
        is only valid within a certain time period.

        If ``bucket_bound_hostname`` is set as an argument of :attr:`api_access_endpoint`,
        ``https`` works only if using a ``CDN``.

        Example:
            Generates a signed URL for this blob using bucket_bound_hostname and scheme.

            >>> from google.cloud import storage
            >>> client = storage.Client()
            >>> bucket = client.get_bucket('my-bucket-name')
            >>> blob = client.get_blob('my-blob-name')
            >>> url = blob.generate_signed_url(expiration='url-expiration-time', bucket_bound_hostname='mydomain.tld',
            >>>                                  version='v4')
            >>> url = blob.generate_signed_url(expiration='url-expiration-time', bucket_bound_hostname='mydomain.tld',
            >>>                                  version='v4',scheme='https')  # If using ``CDN``

        This is particularly useful if you don't want publicly
        accessible blobs, but don't want to require users to explicitly
        log in.

        :type expiration: Union[Integer, datetime.datetime, datetime.timedelta]
        :param expiration: Point in time when the signed URL should expire.

        :type api_access_endpoint: str
        :param api_access_endpoint: (Optional) URI base.

        :type method: str
        :param method: The HTTP verb that will be used when requesting the URL.

        :type content_md5: str
        :param content_md5: (Optional) The MD5 hash of the object referenced by
                            ``resource``.

        :type content_type: str
        :param content_type: (Optional) The content type of the object
                             referenced by ``resource``.

        :type response_disposition: str
        :param response_disposition: (Optional) Content disposition of
                                     responses to requests for the signed URL.
                                     For example, to enable the signed URL
                                     to initiate a file of ``blog.png``, use
                                     the value
                                     ``'attachment; filename=blob.png'``.

        :type response_type: str
        :param response_type: (Optional) Content type of responses to requests
                              for the signed URL. Ignored if content_type is
                              set on object/blob metadata.

        :type generation: str
        :param generation: (Optional) A value that indicates which generation
                           of the resource to fetch.

        :type headers: dict
        :param headers:
            (Optional) Additional HTTP headers to be included as part of the
            signed URLs. See:
            https://cloud.google.com/storage/docs/xml-api/reference-headers
            Requests using the signed URL *must* pass the specified header
            (name and value) with each request for the URL.

        :type query_parameters: dict
        :param query_parameters:
            (Optional) Additional query parameters to be included as part of the
            signed URLs. See:
            https://cloud.google.com/storage/docs/xml-api/reference-headers#query

        :type client: :class:`~google.cloud.storage.client.Client` or
                      ``NoneType``
        :param client: (Optional) The client to use. If not passed, falls back
                       to the ``client`` stored on the blob's bucket.

        :type credentials: :class:`google.auth.credentials.Credentials` or
                           :class:`NoneType`
        :param credentials: The authorization credentials to attach to requests.
                            These credentials identify this application to the service.
                            If none are specified, the client will attempt to ascertain
                            the credentials from the environment.

        :type version: str
        :param version: (Optional) The version of signed credential to create.
                        Must be one of 'v2' | 'v4'.

        :type service_account_email: str
        :param service_account_email: (Optional) E-mail address of the service account.

        :type access_token: str
        :param access_token: (Optional) Access token for a service account.

        :type virtual_hosted_style: bool
        :param virtual_hosted_style:
            (Optional) If true, then construct the URL relative the bucket's
            virtual hostname, e.g., '<bucket-name>.storage.googleapis.com'.

        :type bucket_bound_hostname: str
        :param bucket_bound_hostname:
            (Optional) If passed, then construct the URL relative to the bucket-bound hostname.
            Value can be a bare or with scheme, e.g., 'example.com' or 'http://example.com'.
            See: https://cloud.google.com/storage/docs/request-endpoints#cname

        :type scheme: str
        :param scheme:
            (Optional) If ``bucket_bound_hostname`` is passed as a bare hostname, use
            this value as the scheme.  ``https`` will work only when using a CDN.
            Defaults to ``"http"``.

        :raises: :exc:`ValueError` when version is invalid.
        :raises: :exc:`TypeError` when expiration is not a valid type.
        :raises: :exc:`AttributeError` if credentials is not an instance
                of :class:`google.auth.credentials.Signing`.

        :rtype: str
        :returns: A signed URL you can use to access the resource
                  until expiration.
        """
        if version is None:
            version = "v2"
        elif version not in ("v2", "v4"):
            raise ValueError("'version' must be either 'v2' or 'v4'")

        quoted_name = _quote(self.name, safe=b"/~")

        if virtual_hosted_style:
            api_access_endpoint = "https://{bucket_name}.storage.googleapis.com".format(
                bucket_name=self.bucket.name
            )
        elif bucket_bound_hostname:
            api_access_endpoint = _bucket_bound_hostname_url(
                bucket_bound_hostname, scheme
            )
        else:
            resource = "/{bucket_name}/{quoted_name}".format(
                bucket_name=self.bucket.name, quoted_name=quoted_name
            )

        if virtual_hosted_style or bucket_bound_hostname:
            resource = "/{quoted_name}".format(quoted_name=quoted_name)

        if credentials is None:
            client = self._require_client(client)
            credentials = client._credentials

        if version == "v2":
            helper = generate_signed_url_v2
        else:
            helper = generate_signed_url_v4

        if self._encryption_key is not None:
            encryption_headers = _get_encryption_headers(self._encryption_key)
            if headers is None:
                headers = {}
            if version == "v2":
                # See: https://cloud.google.com/storage/docs/access-control/signed-urls-v2#about-canonical-extension-headers
                v2_copy_only = "X-Goog-Encryption-Algorithm"
                headers[v2_copy_only] = encryption_headers[v2_copy_only]
            else:
                headers.update(encryption_headers)

        return helper(
            credentials,
            resource=resource,
            expiration=expiration,
            api_access_endpoint=api_access_endpoint,
            method=method.upper(),
            content_md5=content_md5,
            content_type=content_type,
            response_type=response_type,
            response_disposition=response_disposition,
            generation=generation,
            headers=headers,
            query_parameters=query_parameters,
            service_account_email=service_account_email,
            access_token=access_token,
        )

    def exists(
        self,
        client=None,
        timeout=_DEFAULT_TIMEOUT,
        if_generation_match=None,
        if_generation_not_match=None,
        if_metageneration_match=None,
        if_metageneration_not_match=None,
    ):
        """Determines whether or not this blob exists.

        If :attr:`user_project` is set on the bucket, bills the API request
        to that project.

        :type client: :class:`~google.cloud.storage.client.Client` or
                      ``NoneType``
        :param client: (Optional) The client to use.  If not passed, falls back
                       to the ``client`` stored on the blob's bucket.
        :type timeout: float or tuple
        :param timeout: (Optional) The amount of time, in seconds, to wait
            for the server response.

            Can also be passed as a tuple (connect_timeout, read_timeout).
            See :meth:`requests.Session.request` documentation for details.

        :type if_generation_match: long
        :param if_generation_match: (Optional) Make the operation conditional on whether
                                    the blob's current generation matches the given value.
                                    Setting to 0 makes the operation succeed only if there
                                    are no live versions of the blob.

        :type if_generation_not_match: long
        :param if_generation_not_match: (Optional) Make the operation conditional on whether
                                        the blob's current generation does not match the given
                                        value. If no live blob exists, the precondition fails.
                                        Setting to 0 makes the operation succeed only if there
                                        is a live version of the blob.

        :type if_metageneration_match: long
        :param if_metageneration_match: (Optional) Make the operation conditional on whether the
                                        blob's current metageneration matches the given value.

        :type if_metageneration_not_match: long
        :param if_metageneration_not_match: (Optional) Make the operation conditional on whether the
                                            blob's current metageneration does not match the given value.

        :rtype: bool
        :returns: True if the blob exists in Cloud Storage.
        """
        client = self._require_client(client)
        # We only need the status code (200 or not) so we seek to
        # minimize the returned payload.
        query_params = self._query_params
        query_params["fields"] = "name"

        _add_generation_match_parameters(
            query_params,
            if_generation_match=if_generation_match,
            if_generation_not_match=if_generation_not_match,
            if_metageneration_match=if_metageneration_match,
            if_metageneration_not_match=if_metageneration_not_match,
        )
        try:
            # We intentionally pass `_target_object=None` since fields=name
            # would limit the local properties.
            client._connection.api_request(
                method="GET",
                path=self.path,
                query_params=query_params,
                _target_object=None,
                timeout=timeout,
            )
            # NOTE: This will not fail immediately in a batch. However, when
            #       Batch.finish() is called, the resulting `NotFound` will be
            #       raised.
            return True
        except NotFound:
            return False

    def delete(
        self,
        client=None,
        timeout=_DEFAULT_TIMEOUT,
        if_generation_match=None,
        if_generation_not_match=None,
        if_metageneration_match=None,
        if_metageneration_not_match=None,
    ):
        """Deletes a blob from Cloud Storage.

        If :attr:`user_project` is set on the bucket, bills the API request
        to that project.

        :type client: :class:`~google.cloud.storage.client.Client` or
                      ``NoneType``
        :param client: (Optional) The client to use. If not passed, falls back
                       to the ``client`` stored on the blob's bucket.

        :type timeout: float or tuple
        :param timeout: (Optional) The amount of time, in seconds, to wait
            for the server response.

            Can also be passed as a tuple (connect_timeout, read_timeout).
            See :meth:`requests.Session.request` documentation for details.

        :type if_generation_match: long
        :param if_generation_match: (Optional) Make the operation conditional on whether
                                    the blob's current generation matches the given value.
                                    Setting to 0 makes the operation succeed only if there
                                    are no live versions of the blob.

        :type if_generation_not_match: long
        :param if_generation_not_match: (Optional) Make the operation conditional on whether
                                        the blob's current generation does not match the given
                                        value. If no live blob exists, the precondition fails.
                                        Setting to 0 makes the operation succeed only if there
                                        is a live version of the blob.

        :type if_metageneration_match: long
        :param if_metageneration_match: (Optional) Make the operation conditional on whether the
                                        blob's current metageneration matches the given value.

        :type if_metageneration_not_match: long
        :param if_metageneration_not_match: (Optional) Make the operation conditional on whether the
                                            blob's current metageneration does not match the given value.

        :raises: :class:`google.cloud.exceptions.NotFound`
                 (propagated from
                 :meth:`google.cloud.storage.bucket.Bucket.delete_blob`).
        """
        self.bucket.delete_blob(
            self.name,
            client=client,
            generation=self.generation,
            timeout=timeout,
            if_generation_match=if_generation_match,
            if_generation_not_match=if_generation_not_match,
            if_metageneration_match=if_metageneration_match,
            if_metageneration_not_match=if_metageneration_not_match,
        )

    def _get_transport(self, client):
        """Return the client's transport.

        :type client: :class:`~google.cloud.storage.client.Client`
        :param client: (Optional) The client to use.  If not passed, falls back
                       to the ``client`` stored on the blob's bucket.

        :rtype transport:
            :class:`~google.auth.transport.requests.AuthorizedSession`
        :returns: The transport (with credentials) that will
                  make authenticated requests.
        """
        client = self._require_client(client)
        return client._http

    def _get_download_url(
        self,
        client,
        if_generation_match=None,
        if_generation_not_match=None,
        if_metageneration_match=None,
        if_metageneration_not_match=None,
    ):
        """Get the download URL for the current blob.

        If the ``media_link`` has been loaded, it will be used, otherwise
        the URL will be constructed from the current blob's path (and possibly
        generation) to avoid a round trip.

        :type client: :class:`~google.cloud.storage.client.Client`
        :param client: The client to use.

        :type if_generation_match: long
        :param if_generation_match: (Optional) Make the operation conditional on whether
                                    the blob's current generation matches the given value.
                                    Setting to 0 makes the operation succeed only if there
                                    are no live versions of the blob.

        :type if_generation_not_match: long
        :param if_generation_not_match: (Optional) Make the operation conditional on whether
                                        the blob's current generation does not match the given
                                        value. If no live blob exists, the precondition fails.
                                        Setting to 0 makes the operation succeed only if there
                                        is a live version of the blob.

        :param if_metageneration_match: (Optional) Make the operation conditional on whether the
                                        blob's current metageneration matches the given value.

        :type if_metageneration_not_match: long
        :param if_metageneration_not_match: (Optional) Make the operation conditional on whether the
                                            blob's current metageneration does not match the given value.

        :rtype: str
        :returns: The download URL for the current blob.
        """
        name_value_pairs = []
        if self.media_link is None:
            base_url = _DOWNLOAD_URL_TEMPLATE.format(
                hostname=client._connection.API_BASE_URL, path=self.path
            )
            if self.generation is not None:
                name_value_pairs.append(("generation", "{:d}".format(self.generation)))
        else:
            base_url = self.media_link

        if self.user_project is not None:
            name_value_pairs.append(("userProject", self.user_project))

        _add_generation_match_parameters(
            name_value_pairs,
            if_generation_match=if_generation_match,
            if_generation_not_match=if_generation_not_match,
            if_metageneration_match=if_metageneration_match,
            if_metageneration_not_match=if_metageneration_not_match,
        )
        return _add_query_parameters(base_url, name_value_pairs)

    def _do_download(
        self,
        transport,
        file_obj,
        download_url,
        headers,
        start=None,
        end=None,
        raw_download=False,
    ):
        """Perform a download without any error handling.

        This is intended to be called by :meth:`download_to_file` so it can
        be wrapped with error handling / remapping.

        :type transport:
            :class:`~google.auth.transport.requests.AuthorizedSession`
        :param transport: The transport (with credentials) that will
                          make authenticated requests.

        :type file_obj: file
        :param file_obj: A file handle to which to write the blob's data.

        :type download_url: str
        :param download_url: The URL where the media can be accessed.

        :type headers: dict
        :param headers: Headers to be sent with the request(s).

        :type start: int
        :param start: (Optional) The first byte in a range to be downloaded.

        :type end: int
        :param end: (Optional) The last byte in a range to be downloaded.

        :type raw_download: bool
        :param raw_download:
            (Optional) If true, download the object without any expansion.
        """
        if self.chunk_size is None:
            if raw_download:
                klass = RawDownload
            else:
                klass = Download

            download = klass(
                download_url, stream=file_obj, headers=headers, start=start, end=end
            )
            download.consume(transport)

        else:

            if raw_download:
                klass = RawChunkedDownload
            else:
                klass = ChunkedDownload

            download = klass(
                download_url,
                self.chunk_size,
                file_obj,
                headers=headers,
                start=start if start else 0,
                end=end,
            )

            while not download.finished:
                download.consume_next_chunk(transport)

    def download_to_file(
        self,
        file_obj,
        client=None,
        start=None,
        end=None,
        raw_download=False,
        if_generation_match=None,
        if_generation_not_match=None,
        if_metageneration_match=None,
        if_metageneration_not_match=None,
    ):
        """DEPRECATED. Download the contents of this blob into a file-like object.

        .. note::

           If the server-set property, :attr:`media_link`, is not yet
           initialized, makes an additional API request to load it.

        Downloading a file that has been encrypted with a `customer-supplied`_
        encryption key:

         .. literalinclude:: snippets.py
            :start-after: [START download_to_file]
            :end-before: [END download_to_file]
            :dedent: 4

        The ``encryption_key`` should be a str or bytes with a length of at
        least 32.

        For more fine-grained control over the download process, check out
        `google-resumable-media`_. For example, this library allows
        downloading **parts** of a blob rather than the whole thing.

        If :attr:`user_project` is set on the bucket, bills the API request
        to that project.

        :type file_obj: file
        :param file_obj: A file handle to which to write the blob's data.

        :type client: :class:`~google.cloud.storage.client.Client` or
                      ``NoneType``
        :param client: (Optional) The client to use.  If not passed, falls back
                       to the ``client`` stored on the blob's bucket.

        :type start: int
        :param start: (Optional) The first byte in a range to be downloaded.

        :type end: int
        :param end: (Optional) The last byte in a range to be downloaded.

        :type raw_download: bool
        :param raw_download:
            (Optional) If true, download the object without any expansion.

        :type if_generation_match: long
        :param if_generation_match: (Optional) Make the operation conditional on whether
                                    the blob's current generation matches the given value.
                                    Setting to 0 makes the operation succeed only if there
                                    are no live versions of the blob.

        :type if_generation_not_match: long
        :param if_generation_not_match: (Optional) Make the operation conditional on whether
                                        the blob's current generation does not match the given
                                        value. If no live blob exists, the precondition fails.
                                        Setting to 0 makes the operation succeed only if there
                                        is a live version of the blob.

        :param if_metageneration_match: (Optional) Make the operation conditional on whether the
                                        blob's current metageneration matches the given value.

        :type if_metageneration_not_match: long
        :param if_metageneration_not_match: (Optional) Make the operation conditional on whether the
                                            blob's current metageneration does not match the given value.

        :raises: :class:`google.cloud.exceptions.NotFound`
        """
<<<<<<< HEAD
        warnings.warn(
            "Blob.download_to_file() is deprecated and will be removed in future."
            "Use Client.download_blob_to_file() instead.",
            PendingDeprecationWarning,
            stacklevel=1,
        )
=======
        client = self._require_client(client)

        download_url = self._get_download_url(
            client,
            if_generation_match=if_generation_match,
            if_generation_not_match=if_generation_not_match,
            if_metageneration_match=if_metageneration_match,
            if_metageneration_not_match=if_metageneration_not_match,
        )
        headers = _get_encryption_headers(self._encryption_key)
        headers["accept-encoding"] = "gzip"
>>>>>>> b26f9fa8

        client = self._require_client(client)
        client.download_blob_to_file(self, file_obj, start, end, raw_download)

    def download_to_filename(
        self,
        filename,
        client=None,
        start=None,
        end=None,
        raw_download=False,
        if_generation_match=None,
        if_generation_not_match=None,
        if_metageneration_match=None,
        if_metageneration_not_match=None,
    ):
        """Download the contents of this blob into a named file.

        If :attr:`user_project` is set on the bucket, bills the API request
        to that project.

        :type filename: str
        :param filename: A filename to be passed to ``open``.

        :type client: :class:`~google.cloud.storage.client.Client` or
                      ``NoneType``
        :param client: (Optional) The client to use. If not passed, falls back
                       to the ``client`` stored on the blob's bucket.

        :type start: int
        :param start: (Optional) The first byte in a range to be downloaded.

        :type end: int
        :param end: (Optional) The last byte in a range to be downloaded.

        :type raw_download: bool
        :param raw_download:
            (Optional) If true, download the object without any expansion.

        :type if_generation_match: long
        :param if_generation_match: (Optional) Make the operation conditional on whether
                                    the blob's current generation matches the given value.
                                    Setting to 0 makes the operation succeed only if there
                                    are no live versions of the blob.

        :type if_generation_not_match: long
        :param if_generation_not_match: (Optional) Make the operation conditional on whether
                                        the blob's current generation does not match the given
                                        value. If no live blob exists, the precondition fails.
                                        Setting to 0 makes the operation succeed only if there
                                        is a live version of the blob.

        :param if_metageneration_match: (Optional) Make the operation conditional on whether the
                                        blob's current metageneration matches the given value.

        :type if_metageneration_not_match: long
        :param if_metageneration_not_match: (Optional) Make the operation conditional on whether the
                                            blob's current metageneration does not match the given value.

        :raises: :class:`google.cloud.exceptions.NotFound`
        """
        try:
            with open(filename, "wb") as file_obj:
                self.download_to_file(
                    file_obj,
                    client=client,
                    start=start,
                    end=end,
                    raw_download=raw_download,
                    if_generation_match=if_generation_match,
                    if_generation_not_match=if_generation_not_match,
                    if_metageneration_match=if_metageneration_match,
                    if_metageneration_not_match=if_metageneration_not_match,
                )
        except resumable_media.DataCorruption:
            # Delete the corrupt downloaded file.
            os.remove(filename)
            raise

        updated = self.updated
        if updated is not None:
            if six.PY2:
                mtime = _convert_to_timestamp(updated)
            else:
                mtime = updated.timestamp()
            os.utime(file_obj.name, (mtime, mtime))

    def download_as_string(
        self,
        client=None,
        start=None,
        end=None,
        raw_download=False,
        if_generation_match=None,
        if_generation_not_match=None,
        if_metageneration_match=None,
        if_metageneration_not_match=None,
    ):
        """Download the contents of this blob as a bytes object.

        If :attr:`user_project` is set on the bucket, bills the API request
        to that project.

        :type client: :class:`~google.cloud.storage.client.Client` or
                      ``NoneType``
        :param client: (Optional) The client to use. If not passed, falls back
                       to the ``client`` stored on the blob's bucket.

        :type start: int
        :param start: (Optional) The first byte in a range to be downloaded.

        :type end: int
        :param end: (Optional) The last byte in a range to be downloaded.

        :type raw_download: bool
        :param raw_download:
            (Optional) If true, download the object without any expansion.

        :type if_generation_match: long
        :param if_generation_match: (Optional) Make the operation conditional on whether
                                    the blob's current generation matches the given value.
                                    Setting to 0 makes the operation succeed only if there
                                    are no live versions of the blob.

        :type if_generation_not_match: long
        :param if_generation_not_match: (Optional) Make the operation conditional on whether
                                        the blob's current generation does not match the given
                                        value. If no live blob exists, the precondition fails.
                                        Setting to 0 makes the operation succeed only if there
                                        is a live version of the blob.

        :param if_metageneration_match: (Optional) Make the operation conditional on whether the
                                        blob's current metageneration matches the given value.

        :type if_metageneration_not_match: long
        :param if_metageneration_not_match: (Optional) Make the operation conditional on whether the
                                            blob's current metageneration does not match the given value.

        :rtype: bytes
        :returns: The data stored in this blob.

        :raises: :class:`google.cloud.exceptions.NotFound`
        """
        string_buffer = BytesIO()
        self.download_to_file(
            string_buffer,
            client=client,
            start=start,
            end=end,
            raw_download=raw_download,
            if_generation_match=if_generation_match,
            if_generation_not_match=if_generation_not_match,
            if_metageneration_match=if_metageneration_match,
            if_metageneration_not_match=if_metageneration_not_match,
        )
        return string_buffer.getvalue()

    def _get_content_type(self, content_type, filename=None):
        """Determine the content type from the current object.

        The return value will be determined in order of precedence:

        - The value passed in to this method (if not :data:`None`)
        - The value stored on the current blob
        - The default value ('application/octet-stream')

        :type content_type: str
        :param content_type: (Optional) Type of content.

        :type filename: str
        :param filename: (Optional) The name of the file where the content
                         is stored.

        :rtype: str
        :returns: Type of content gathered from the object.
        """
        if content_type is None:
            content_type = self.content_type

        if content_type is None and filename is not None:
            content_type, _ = mimetypes.guess_type(filename)

        if content_type is None:
            content_type = _DEFAULT_CONTENT_TYPE

        return content_type

    def _get_writable_metadata(self):
        """Get the object / blob metadata which is writable.

        This is intended to be used when creating a new object / blob.

        See the `API reference docs`_ for more information, the fields
        marked as writable are:

        * ``acl``
        * ``cacheControl``
        * ``contentDisposition``
        * ``contentEncoding``
        * ``contentLanguage``
        * ``contentType``
        * ``crc32c``
        * ``md5Hash``
        * ``metadata``
        * ``name``
        * ``storageClass``

        For now, we don't support ``acl``, access control lists should be
        managed directly through :class:`ObjectACL` methods.
        """
        # NOTE: This assumes `self.name` is unicode.
        object_metadata = {"name": self.name}
        for key in self._changes:
            if key in _WRITABLE_FIELDS:
                object_metadata[key] = self._properties[key]

        return object_metadata

    def _get_upload_arguments(self, content_type):
        """Get required arguments for performing an upload.

        The content type returned will be determined in order of precedence:

        - The value passed in to this method (if not :data:`None`)
        - The value stored on the current blob
        - The default value ('application/octet-stream')

        :type content_type: str
        :param content_type: Type of content being uploaded (or :data:`None`).

        :rtype: tuple
        :returns: A triple of

                  * A header dictionary
                  * An object metadata dictionary
                  * The ``content_type`` as a string (according to precedence)
        """
        headers = _get_encryption_headers(self._encryption_key)
        object_metadata = self._get_writable_metadata()
        content_type = self._get_content_type(content_type)
        return headers, object_metadata, content_type

    def _do_multipart_upload(
        self,
        client,
        stream,
        content_type,
        size,
        num_retries,
        predefined_acl,
        if_generation_match,
        if_generation_not_match,
        if_metageneration_match,
        if_metageneration_not_match,
    ):
        """Perform a multipart upload.

        The content type of the upload will be determined in order
        of precedence:

        - The value passed in to this method (if not :data:`None`)
        - The value stored on the current blob
        - The default value ('application/octet-stream')

        :type client: :class:`~google.cloud.storage.client.Client`
        :param client: (Optional) The client to use.  If not passed, falls back
                       to the ``client`` stored on the blob's bucket.

        :type stream: IO[bytes]
        :param stream: A bytes IO object open for reading.

        :type content_type: str
        :param content_type: Type of content being uploaded (or :data:`None`).

        :type size: int
        :param size: The number of bytes to be uploaded (which will be read
                     from ``stream``). If not provided, the upload will be
                     concluded once ``stream`` is exhausted (or :data:`None`).

        :type num_retries: int
        :param num_retries: Number of upload retries. (Deprecated: This
                            argument will be removed in a future release.)

        :type predefined_acl: str
        :param predefined_acl: (Optional) Predefined access control list

        :type if_generation_match: long
        :param if_generation_match: (Optional) Make the operation conditional on whether
                                    the blob's current generation matches the given value.
                                    Setting to 0 makes the operation succeed only if there
                                    are no live versions of the blob.

        :type if_generation_not_match: long
        :param if_generation_not_match: (Optional) Make the operation conditional on whether
                                        the blob's current generation does not match the given
                                        value. If no live blob exists, the precondition fails.
                                        Setting to 0 makes the operation succeed only if there
                                        is a live version of the blob.

        :type if_metageneration_match: long
        :param if_metageneration_match: (Optional) Make the operation conditional on whether the
                                        blob's current metageneration matches the given value.

        :type if_metageneration_not_match: long
        :param if_metageneration_not_match: (Optional) Make the operation conditional on whether the
                                            blob's current metageneration does not match the given value.

        :rtype: :class:`~requests.Response`
        :returns: The "200 OK" response object returned after the multipart
                  upload request.
        :raises: :exc:`ValueError` if ``size`` is not :data:`None` but the
                 ``stream`` has fewer than ``size`` bytes remaining.
        """
        if size is None:
            data = stream.read()
        else:
            data = stream.read(size)
            if len(data) < size:
                msg = _READ_LESS_THAN_SIZE.format(size, len(data))
                raise ValueError(msg)

        transport = self._get_transport(client)
        info = self._get_upload_arguments(content_type)
        headers, object_metadata, content_type = info

        base_url = _MULTIPART_URL_TEMPLATE.format(
            hostname=self.client._connection.API_BASE_URL, bucket_path=self.bucket.path
        )
        name_value_pairs = []

        if self.user_project is not None:
            name_value_pairs.append(("userProject", self.user_project))

        # When a Customer Managed Encryption Key is used to encrypt Cloud Storage object
        # at rest, object resource metadata will store the version of the Key Management
        # Service cryptographic material. If a Blob instance with KMS Key metadata set is
        # used to upload a new version of the object then the existing kmsKeyName version
        # value can't be used in the upload request and the client instead ignores it.
        if (
            self.kms_key_name is not None
            and "cryptoKeyVersions" not in self.kms_key_name
        ):
            name_value_pairs.append(("kmsKeyName", self.kms_key_name))

        if predefined_acl is not None:
            name_value_pairs.append(("predefinedAcl", predefined_acl))

        if if_generation_match is not None:
            name_value_pairs.append(("ifGenerationMatch", if_generation_match))

        if if_generation_not_match is not None:
            name_value_pairs.append(("ifGenerationNotMatch", if_generation_not_match))

        if if_metageneration_match is not None:
            name_value_pairs.append(("ifMetagenerationMatch", if_metageneration_match))

        if if_metageneration_not_match is not None:
            name_value_pairs.append(
                ("ifMetaGenerationNotMatch", if_metageneration_not_match)
            )

        upload_url = _add_query_parameters(base_url, name_value_pairs)
        upload = MultipartUpload(upload_url, headers=headers)

        if num_retries is not None:
            upload._retry_strategy = resumable_media.RetryStrategy(
                max_retries=num_retries
            )

        response = upload.transmit(transport, data, object_metadata, content_type)

        return response

    def _initiate_resumable_upload(
        self,
        client,
        stream,
        content_type,
        size,
        num_retries,
        predefined_acl=None,
        extra_headers=None,
        chunk_size=None,
        if_generation_match=None,
        if_generation_not_match=None,
        if_metageneration_match=None,
        if_metageneration_not_match=None,
    ):
        """Initiate a resumable upload.

        The content type of the upload will be determined in order
        of precedence:

        - The value passed in to this method (if not :data:`None`)
        - The value stored on the current blob
        - The default value ('application/octet-stream')

        :type client: :class:`~google.cloud.storage.client.Client`
        :param client: (Optional) The client to use.  If not passed, falls back
                       to the ``client`` stored on the blob's bucket.

        :type stream: IO[bytes]
        :param stream: A bytes IO object open for reading.

        :type content_type: str
        :param content_type: Type of content being uploaded (or :data:`None`).

        :type size: int
        :param size: The number of bytes to be uploaded (which will be read
                     from ``stream``). If not provided, the upload will be
                     concluded once ``stream`` is exhausted (or :data:`None`).

        :type predefined_acl: str
        :param predefined_acl: (Optional) Predefined access control list

        :type num_retries: int
        :param num_retries: Number of upload retries. (Deprecated: This
                            argument will be removed in a future release.)

        :type extra_headers: dict
        :param extra_headers: (Optional) Extra headers to add to standard
                              headers.

        :type chunk_size: int
        :param chunk_size:
            (Optional) Chunk size to use when creating a
            :class:`~google.resumable_media.requests.ResumableUpload`.
            If not passed, will fall back to the chunk size on the
            current blob.

        :type if_generation_match: long
        :param if_generation_match: (Optional) Make the operation conditional on whether
                                    the blob's current generation matches the given value.
                                    Setting to 0 makes the operation succeed only if there
                                    are no live versions of the blob.

        :type if_generation_not_match: long
        :param if_generation_not_match: (Optional) Make the operation conditional on whether
                                        the blob's current generation does not match the given
                                        value. If no live blob exists, the precondition fails.
                                        Setting to 0 makes the operation succeed only if there
                                        is a live version of the blob.

        :type if_metageneration_match: long
        :param if_metageneration_match: (Optional) Make the operation conditional on whether the
                                        blob's current metageneration matches the given value.

        :type if_metageneration_not_match: long
        :param if_metageneration_not_match: (Optional) Make the operation conditional on whether the
                                            blob's current metageneration does not match the given value.

        :rtype: tuple
        :returns:
            Pair of

            * The :class:`~google.resumable_media.requests.ResumableUpload`
              that was created
            * The ``transport`` used to initiate the upload.
        """
        if chunk_size is None:
            chunk_size = self.chunk_size
            if chunk_size is None:
                chunk_size = _DEFAULT_CHUNKSIZE

        transport = self._get_transport(client)
        info = self._get_upload_arguments(content_type)
        headers, object_metadata, content_type = info
        if extra_headers is not None:
            headers.update(extra_headers)

        base_url = _RESUMABLE_URL_TEMPLATE.format(
            hostname=self.client._connection.API_BASE_URL, bucket_path=self.bucket.path
        )
        name_value_pairs = []

        if self.user_project is not None:
            name_value_pairs.append(("userProject", self.user_project))

        # When a Customer Managed Encryption Key is used to encrypt Cloud Storage object
        # at rest, object resource metadata will store the version of the Key Management
        # Service cryptographic material. If a Blob instance with KMS Key metadata set is
        # used to upload a new version of the object then the existing kmsKeyName version
        # value can't be used in the upload request and the client instead ignores it.
        if (
            self.kms_key_name is not None
            and "cryptoKeyVersions" not in self.kms_key_name
        ):
            name_value_pairs.append(("kmsKeyName", self.kms_key_name))

        if predefined_acl is not None:
            name_value_pairs.append(("predefinedAcl", predefined_acl))

        if if_generation_match is not None:
            name_value_pairs.append(("ifGenerationMatch", if_generation_match))

        if if_generation_not_match is not None:
            name_value_pairs.append(("ifGenerationNotMatch", if_generation_not_match))

        if if_metageneration_match is not None:
            name_value_pairs.append(("ifMetagenerationMatch", if_metageneration_match))

        if if_metageneration_not_match is not None:
            name_value_pairs.append(
                ("ifMetaGenerationNotMatch", if_metageneration_not_match)
            )

        upload_url = _add_query_parameters(base_url, name_value_pairs)
        upload = ResumableUpload(upload_url, chunk_size, headers=headers)

        if num_retries is not None:
            upload._retry_strategy = resumable_media.RetryStrategy(
                max_retries=num_retries
            )

        upload.initiate(
            transport,
            stream,
            object_metadata,
            content_type,
            total_bytes=size,
            stream_final=False,
        )

        return upload, transport

    def _do_resumable_upload(
        self,
        client,
        stream,
        content_type,
        size,
        num_retries,
        predefined_acl,
        if_generation_match,
        if_generation_not_match,
        if_metageneration_match,
        if_metageneration_not_match,
    ):
        """Perform a resumable upload.

        Assumes ``chunk_size`` is not :data:`None` on the current blob.

        The content type of the upload will be determined in order
        of precedence:

        - The value passed in to this method (if not :data:`None`)
        - The value stored on the current blob
        - The default value ('application/octet-stream')

        :type client: :class:`~google.cloud.storage.client.Client`
        :param client: (Optional) The client to use.  If not passed, falls back
                       to the ``client`` stored on the blob's bucket.

        :type stream: IO[bytes]
        :param stream: A bytes IO object open for reading.

        :type content_type: str
        :param content_type: Type of content being uploaded (or :data:`None`).

        :type size: int
        :param size: The number of bytes to be uploaded (which will be read
                     from ``stream``). If not provided, the upload will be
                     concluded once ``stream`` is exhausted (or :data:`None`).

        :type num_retries: int
        :param num_retries: Number of upload retries. (Deprecated: This
                            argument will be removed in a future release.)

        :type predefined_acl: str
        :param predefined_acl: (Optional) Predefined access control list

        :type if_generation_match: long
        :param if_generation_match: (Optional) Make the operation conditional on whether
                                    the blob's current generation matches the given value.
                                    Setting to 0 makes the operation succeed only if there
                                    are no live versions of the blob.

        :type if_generation_not_match: long
        :param if_generation_not_match: (Optional) Make the operation conditional on whether
                                        the blob's current generation does not match the given
                                        value. If no live blob exists, the precondition fails.
                                        Setting to 0 makes the operation succeed only if there
                                        is a live version of the blob.

        :type if_metageneration_match: long
        :param if_metageneration_match: (Optional) Make the operation conditional on whether the
                                        blob's current metageneration matches the given value.

        :type if_metageneration_not_match: long
        :param if_metageneration_not_match: (Optional) Make the operation conditional on whether the
                                            blob's current metageneration does not match the given value.

        :rtype: :class:`~requests.Response`
        :returns: The "200 OK" response object returned after the final chunk
                  is uploaded.
        """
        upload, transport = self._initiate_resumable_upload(
            client,
            stream,
            content_type,
            size,
            num_retries,
            predefined_acl=predefined_acl,
            if_generation_match=if_generation_match,
            if_generation_not_match=if_generation_not_match,
            if_metageneration_match=if_metageneration_match,
            if_metageneration_not_match=if_metageneration_not_match,
        )

        while not upload.finished:
            response = upload.transmit_next_chunk(transport)

        return response

    def _do_upload(
        self,
        client,
        stream,
        content_type,
        size,
        num_retries,
        predefined_acl,
        if_generation_match,
        if_generation_not_match,
        if_metageneration_match,
        if_metageneration_not_match,
    ):
        """Determine an upload strategy and then perform the upload.

        If the size of the data to be uploaded exceeds 5 MB a resumable media
        request will be used, otherwise the content and the metadata will be
        uploaded in a single multipart upload request.

        The content type of the upload will be determined in order
        of precedence:

        - The value passed in to this method (if not :data:`None`)
        - The value stored on the current blob
        - The default value ('application/octet-stream')

        :type client: :class:`~google.cloud.storage.client.Client`
        :param client: (Optional) The client to use.  If not passed, falls back
                       to the ``client`` stored on the blob's bucket.

        :type stream: IO[bytes]
        :param stream: A bytes IO object open for reading.

        :type content_type: str
        :param content_type: Type of content being uploaded (or :data:`None`).

        :type size: int
        :param size: The number of bytes to be uploaded (which will be read
                     from ``stream``). If not provided, the upload will be
                     concluded once ``stream`` is exhausted (or :data:`None`).

        :type num_retries: int
        :param num_retries: Number of upload retries. (Deprecated: This
                            argument will be removed in a future release.)

        :type predefined_acl: str
        :param predefined_acl: (Optional) Predefined access control list

        :type if_generation_match: long
        :param if_generation_match: (Optional) Make the operation conditional on whether
                                    the blob's current generation matches the given value.
                                    Setting to 0 makes the operation succeed only if there
                                    are no live versions of the blob.

        :type if_generation_not_match: long
        :param if_generation_not_match: (Optional) Make the operation conditional on whether
                                        the blob's current generation does not match the given
                                        value. If no live blob exists, the precondition fails.
                                        Setting to 0 makes the operation succeed only if there
                                        is a live version of the blob.

        :type if_metageneration_match: long
        :param if_metageneration_match: (Optional) Make the operation conditional on whether the
                                        blob's current metageneration matches the given value.

        :type if_metageneration_not_match: long
        :param if_metageneration_not_match: (Optional) Make the operation conditional on whether the
                                            blob's current metageneration does not match the given value.

        :rtype: dict
        :returns: The parsed JSON from the "200 OK" response. This will be the
                  **only** response in the multipart case and it will be the
                  **final** response in the resumable case.
        """
        if size is not None and size <= _MAX_MULTIPART_SIZE:
            response = self._do_multipart_upload(
                client,
                stream,
                content_type,
                size,
                num_retries,
                predefined_acl,
                if_generation_match,
                if_generation_not_match,
                if_metageneration_match,
                if_metageneration_not_match,
            )
        else:
            response = self._do_resumable_upload(
                client,
                stream,
                content_type,
                size,
                num_retries,
                predefined_acl,
                if_generation_match,
                if_generation_not_match,
                if_metageneration_match,
                if_metageneration_not_match,
            )

        return response.json()

    def upload_from_file(
        self,
        file_obj,
        rewind=False,
        size=None,
        content_type=None,
        num_retries=None,
        client=None,
        predefined_acl=None,
        if_generation_match=None,
        if_generation_not_match=None,
        if_metageneration_match=None,
        if_metageneration_not_match=None,
    ):
        """Upload the contents of this blob from a file-like object.

        The content type of the upload will be determined in order
        of precedence:

        - The value passed in to this method (if not :data:`None`)
        - The value stored on the current blob
        - The default value ('application/octet-stream')

        .. note::
           The effect of uploading to an existing blob depends on the
           "versioning" and "lifecycle" policies defined on the blob's
           bucket.  In the absence of those policies, upload will
           overwrite any existing contents.

           See the `object versioning`_ and `lifecycle`_ API documents
           for details.

        Uploading a file with a `customer-supplied`_ encryption key:

        .. literalinclude:: snippets.py
            :start-after: [START upload_from_file]
            :end-before: [END upload_from_file]
            :dedent: 4

        The ``encryption_key`` should be a str or bytes with a length of at
        least 32.

        For more fine-grained over the upload process, check out
        `google-resumable-media`_.

        If :attr:`user_project` is set on the bucket, bills the API request
        to that project.

        :type file_obj: file
        :param file_obj: A file handle open for reading.

        :type rewind: bool
        :param rewind: If True, seek to the beginning of the file handle before
                       writing the file to Cloud Storage.

        :type size: int
        :param size: The number of bytes to be uploaded (which will be read
                     from ``file_obj``). If not provided, the upload will be
                     concluded once ``file_obj`` is exhausted.

        :type content_type: str
        :param content_type: (Optional) Type of content being uploaded.

        :type num_retries: int
        :param num_retries: Number of upload retries. (Deprecated: This
                            argument will be removed in a future release.)

        :type client: :class:`~google.cloud.storage.client.Client`
        :param client: (Optional) The client to use.  If not passed, falls back
                       to the ``client`` stored on the blob's bucket.

        :type predefined_acl: str
        :param predefined_acl: (Optional) Predefined access control list

        :type if_generation_match: long
        :param if_generation_match: (Optional) Make the operation conditional on whether
                                    the blob's current generation matches the given value.
                                    Setting to 0 makes the operation succeed only if there
                                    are no live versions of the blob.

        :type if_generation_not_match: long
        :param if_generation_not_match: (Optional) Make the operation conditional on whether
                                        the blob's current generation does not match the given
                                        value. If no live blob exists, the precondition fails.
                                        Setting to 0 makes the operation succeed only if there
                                        is a live version of the blob.

        :type if_metageneration_match: long
        :param if_metageneration_match: (Optional) Make the operation conditional on whether the
                                        blob's current metageneration matches the given value.

        :type if_metageneration_not_match: long
        :param if_metageneration_not_match: (Optional) Make the operation conditional on whether the
                                            blob's current metageneration does not match the given value.

        :raises: :class:`~google.cloud.exceptions.GoogleCloudError`
                 if the upload response returns an error status.

        .. _object versioning: https://cloud.google.com/storage/\
                               docs/object-versioning
        .. _lifecycle: https://cloud.google.com/storage/docs/lifecycle
        """
        if num_retries is not None:
            warnings.warn(_NUM_RETRIES_MESSAGE, DeprecationWarning, stacklevel=2)

        _maybe_rewind(file_obj, rewind=rewind)
        predefined_acl = ACL.validate_predefined(predefined_acl)

        try:
            created_json = self._do_upload(
                client,
                file_obj,
                content_type,
                size,
                num_retries,
                predefined_acl,
                if_generation_match,
                if_generation_not_match,
                if_metageneration_match,
                if_metageneration_not_match,
            )
            self._set_properties(created_json)
        except resumable_media.InvalidResponse as exc:
            _raise_from_invalid_response(exc)

    def upload_from_filename(
        self,
        filename,
        content_type=None,
        client=None,
        predefined_acl=None,
        if_generation_match=None,
        if_generation_not_match=None,
        if_metageneration_match=None,
        if_metageneration_not_match=None,
    ):
        """Upload this blob's contents from the content of a named file.

        The content type of the upload will be determined in order
        of precedence:

        - The value passed in to this method (if not :data:`None`)
        - The value stored on the current blob
        - The value given by ``mimetypes.guess_type``
        - The default value ('application/octet-stream')

        .. note::
           The effect of uploading to an existing blob depends on the
           "versioning" and "lifecycle" policies defined on the blob's
           bucket.  In the absence of those policies, upload will
           overwrite any existing contents.

           See the `object versioning
           <https://cloud.google.com/storage/docs/object-versioning>`_ and
           `lifecycle <https://cloud.google.com/storage/docs/lifecycle>`_
           API documents for details.

        If :attr:`user_project` is set on the bucket, bills the API request
        to that project.

        :type filename: str
        :param filename: The path to the file.

        :type content_type: str
        :param content_type: (Optional) Type of content being uploaded.

        :type client: :class:`~google.cloud.storage.client.Client`
        :param client: (Optional) The client to use.  If not passed, falls back
                       to the ``client`` stored on the blob's bucket.

        :type predefined_acl: str
        :param predefined_acl: (Optional) Predefined access control list

        :type if_generation_match: long
        :param if_generation_match: (Optional) Make the operation conditional on whether
                                    the blob's current generation matches the given value.
                                    Setting to 0 makes the operation succeed only if there
                                    are no live versions of the blob.

        :type if_generation_not_match: long
        :param if_generation_not_match: (Optional) Make the operation conditional on whether
                                        the blob's current generation does not match the given
                                        value. If no live blob exists, the precondition fails.
                                        Setting to 0 makes the operation succeed only if there
                                        is a live version of the blob.

        :type if_metageneration_match: long
        :param if_metageneration_match: (Optional) Make the operation conditional on whether the
                                        blob's current metageneration matches the given value.

        :type if_metageneration_not_match: long
        :param if_metageneration_not_match: (Optional) Make the operation conditional on whether the
                                            blob's current metageneration does not match the given value.
        """
        content_type = self._get_content_type(content_type, filename=filename)

        with open(filename, "rb") as file_obj:
            total_bytes = os.fstat(file_obj.fileno()).st_size
            self.upload_from_file(
                file_obj,
                content_type=content_type,
                client=client,
                size=total_bytes,
                predefined_acl=predefined_acl,
                if_generation_match=if_generation_match,
                if_generation_not_match=if_generation_not_match,
                if_metageneration_match=if_metageneration_match,
                if_metageneration_not_match=if_metageneration_not_match,
            )

    def upload_from_string(
        self,
        data,
        content_type="text/plain",
        client=None,
        predefined_acl=None,
        if_generation_match=None,
        if_generation_not_match=None,
        if_metageneration_match=None,
        if_metageneration_not_match=None,
    ):
        """Upload contents of this blob from the provided string.

        .. note::
           The effect of uploading to an existing blob depends on the
           "versioning" and "lifecycle" policies defined on the blob's
           bucket.  In the absence of those policies, upload will
           overwrite any existing contents.

           See the `object versioning
           <https://cloud.google.com/storage/docs/object-versioning>`_ and
           `lifecycle <https://cloud.google.com/storage/docs/lifecycle>`_
           API documents for details.

        If :attr:`user_project` is set on the bucket, bills the API request
        to that project.

        :type data: bytes or str
        :param data: The data to store in this blob.  If the value is
                     text, it will be encoded as UTF-8.

        :type content_type: str
        :param content_type: (Optional) Type of content being uploaded. Defaults
                             to ``'text/plain'``.

        :type client: :class:`~google.cloud.storage.client.Client` or
                      ``NoneType``
        :param client: (Optional) The client to use.  If not passed, falls back
                       to the ``client`` stored on the blob's bucket.

        :type predefined_acl: str
        :param predefined_acl: (Optional) Predefined access control list

        :type if_generation_match: long
        :param if_generation_match: (Optional) Make the operation conditional on whether
                                    the blob's current generation matches the given value.
                                    Setting to 0 makes the operation succeed only if there
                                    are no live versions of the blob.

        :type if_generation_not_match: long
        :param if_generation_not_match: (Optional) Make the operation conditional on whether
                                        the blob's current generation does not match the given
                                        value. If no live blob exists, the precondition fails.
                                        Setting to 0 makes the operation succeed only if there
                                        is a live version of the blob.

        :type if_metageneration_match: long
        :param if_metageneration_match: (Optional) Make the operation conditional on whether the
                                        blob's current metageneration matches the given value.

        :type if_metageneration_not_match: long
        :param if_metageneration_not_match: (Optional) Make the operation conditional on whether the
                                            blob's current metageneration does not match the given value.
        """
        data = _to_bytes(data, encoding="utf-8")
        string_buffer = BytesIO(data)
        self.upload_from_file(
            file_obj=string_buffer,
            size=len(data),
            content_type=content_type,
            client=client,
            predefined_acl=predefined_acl,
            if_generation_match=if_generation_match,
            if_generation_not_match=if_generation_not_match,
            if_metageneration_match=if_metageneration_match,
            if_metageneration_not_match=if_metageneration_not_match,
        )

    def create_resumable_upload_session(
        self, content_type=None, size=None, origin=None, client=None
    ):
        """Create a resumable upload session.

        Resumable upload sessions allow you to start an upload session from
        one client and complete the session in another. This method is called
        by the initiator to set the metadata and limits. The initiator then
        passes the session URL to the client that will upload the binary data.
        The client performs a PUT request on the session URL to complete the
        upload. This process allows untrusted clients to upload to an
        access-controlled bucket. For more details, see the
        `documentation on signed URLs`_.

        .. _documentation on signed URLs:
            https://cloud.google.com/storage/\
            docs/access-control/signed-urls#signing-resumable

        The content type of the upload will be determined in order
        of precedence:

        - The value passed in to this method (if not :data:`None`)
        - The value stored on the current blob
        - The default value ('application/octet-stream')

        .. note::
           The effect of uploading to an existing blob depends on the
           "versioning" and "lifecycle" policies defined on the blob's
           bucket.  In the absence of those policies, upload will
           overwrite any existing contents.

           See the `object versioning
           <https://cloud.google.com/storage/docs/object-versioning>`_ and
           `lifecycle <https://cloud.google.com/storage/docs/lifecycle>`_
           API documents for details.

        If :attr:`encryption_key` is set, the blob will be encrypted with
        a `customer-supplied`_ encryption key.

        If :attr:`user_project` is set on the bucket, bills the API request
        to that project.

        :type size: int
        :param size: (Optional) The maximum number of bytes that can be
                     uploaded using this session. If the size is not known
                     when creating the session, this should be left blank.

        :type content_type: str
        :param content_type: (Optional) Type of content being uploaded.

        :type origin: str
        :param origin: (Optional) If set, the upload can only be completed
                       by a user-agent that uploads from the given origin. This
                       can be useful when passing the session to a web client.

        :type client: :class:`~google.cloud.storage.client.Client`
        :param client: (Optional) The client to use.  If not passed, falls back
                       to the ``client`` stored on the blob's bucket.

        :rtype: str
        :returns: The resumable upload session URL. The upload can be
                  completed by making an HTTP PUT request with the
                  file's contents.

        :raises: :class:`google.cloud.exceptions.GoogleCloudError`
                 if the session creation response returns an error status.
        """
        extra_headers = {}
        if origin is not None:
            # This header is specifically for client-side uploads, it
            # determines the origins allowed for CORS.
            extra_headers["Origin"] = origin

        try:
            dummy_stream = BytesIO(b"")
            # Send a fake the chunk size which we **know** will be acceptable
            # to the `ResumableUpload` constructor. The chunk size only
            # matters when **sending** bytes to an upload.
            upload, _ = self._initiate_resumable_upload(
                client,
                dummy_stream,
                content_type,
                size,
                None,
                predefined_acl=None,
                extra_headers=extra_headers,
                chunk_size=self._CHUNK_SIZE_MULTIPLE,
            )

            return upload.resumable_url
        except resumable_media.InvalidResponse as exc:
            _raise_from_invalid_response(exc)

    def get_iam_policy(
        self, client=None, requested_policy_version=None, timeout=_DEFAULT_TIMEOUT
    ):
        """Retrieve the IAM policy for the object.

        .. note:

           Blob- / object-level IAM support does not yet exist and methods
           currently call an internal ACL backend not providing any utility
           beyond the blob's :attr:`acl` at this time. The API may be enhanced
           in the future and is currently undocumented. Use :attr:`acl` for
           managing object access control.

        If :attr:`user_project` is set on the bucket, bills the API request
        to that project.

        :type client: :class:`~google.cloud.storage.client.Client` or
                      ``NoneType``
        :param client: (Optional) The client to use.  If not passed, falls back
                       to the ``client`` stored on the current object's bucket.

        :type requested_policy_version: int or ``NoneType``
        :param requested_policy_version: (Optional) The version of IAM policies to request.
                                         If a policy with a condition is requested without
                                         setting this, the server will return an error.
                                         This must be set to a value of 3 to retrieve IAM
                                         policies containing conditions. This is to prevent
                                         client code that isn't aware of IAM conditions from
                                         interpreting and modifying policies incorrectly.
                                         The service might return a policy with version lower
                                         than the one that was requested, based on the
                                         feature syntax in the policy fetched.
        :type timeout: float or tuple
        :param timeout: (Optional) The amount of time, in seconds, to wait
            for the server response.

            Can also be passed as a tuple (connect_timeout, read_timeout).
            See :meth:`requests.Session.request` documentation for details.

        :rtype: :class:`google.api_core.iam.Policy`
        :returns: the policy instance, based on the resource returned from
                  the ``getIamPolicy`` API request.
        """
        client = self._require_client(client)

        query_params = {}

        if self.user_project is not None:
            query_params["userProject"] = self.user_project

        if requested_policy_version is not None:
            query_params["optionsRequestedPolicyVersion"] = requested_policy_version

        info = client._connection.api_request(
            method="GET",
            path="%s/iam" % (self.path,),
            query_params=query_params,
            _target_object=None,
            timeout=timeout,
        )
        return Policy.from_api_repr(info)

    def set_iam_policy(self, policy, client=None, timeout=_DEFAULT_TIMEOUT):
        """Update the IAM policy for the bucket.

        .. note:

           Blob- / object-level IAM support does not yet exist and methods
           currently call an internal ACL backend not providing any utility
           beyond the blob's :attr:`acl` at this time. The API may be enhanced
           in the future and is currently undocumented. Use :attr:`acl` for
           managing object access control.

        If :attr:`user_project` is set on the bucket, bills the API request
        to that project.

        :type policy: :class:`google.api_core.iam.Policy`
        :param policy: policy instance used to update bucket's IAM policy.

        :type client: :class:`~google.cloud.storage.client.Client` or
                      ``NoneType``
        :param client: (Optional) The client to use.  If not passed, falls back
                       to the ``client`` stored on the current bucket.
        :type timeout: float or tuple
        :param timeout: (Optional) The amount of time, in seconds, to wait
            for the server response.

            Can also be passed as a tuple (connect_timeout, read_timeout).
            See :meth:`requests.Session.request` documentation for details.

        :rtype: :class:`google.api_core.iam.Policy`
        :returns: the policy instance, based on the resource returned from
                  the ``setIamPolicy`` API request.
        """
        client = self._require_client(client)

        query_params = {}

        if self.user_project is not None:
            query_params["userProject"] = self.user_project

        resource = policy.to_api_repr()
        resource["resourceId"] = self.path
        info = client._connection.api_request(
            method="PUT",
            path="%s/iam" % (self.path,),
            query_params=query_params,
            data=resource,
            _target_object=None,
            timeout=timeout,
        )
        return Policy.from_api_repr(info)

    def test_iam_permissions(self, permissions, client=None, timeout=_DEFAULT_TIMEOUT):
        """API call:  test permissions

        .. note:

           Blob- / object-level IAM support does not yet exist and methods
           currently call an internal ACL backend not providing any utility
           beyond the blob's :attr:`acl` at this time. The API may be enhanced
           in the future and is currently undocumented. Use :attr:`acl` for
           managing object access control.

        If :attr:`user_project` is set on the bucket, bills the API request
        to that project.

        :type permissions: list of string
        :param permissions: the permissions to check

        :type client: :class:`~google.cloud.storage.client.Client` or
                      ``NoneType``
        :param client: (Optional) The client to use.  If not passed, falls back
                       to the ``client`` stored on the current bucket.
        :type timeout: float or tuple
        :param timeout: (Optional) The amount of time, in seconds, to wait
            for the server response.

            Can also be passed as a tuple (connect_timeout, read_timeout).
            See :meth:`requests.Session.request` documentation for details.

        :rtype: list of string
        :returns: the permissions returned by the ``testIamPermissions`` API
                  request.
        """
        client = self._require_client(client)
        query_params = {"permissions": permissions}

        if self.user_project is not None:
            query_params["userProject"] = self.user_project

        path = "%s/iam/testPermissions" % (self.path,)
        resp = client._connection.api_request(
            method="GET", path=path, query_params=query_params, timeout=timeout
        )

        return resp.get("permissions", [])

    def make_public(self, client=None):
        """Update blob's ACL, granting read access to anonymous users.

        :type client: :class:`~google.cloud.storage.client.Client` or
                      ``NoneType``
        :param client: (Optional) The client to use.  If not passed, falls back
                       to the ``client`` stored on the blob's bucket.
        """
        self.acl.all().grant_read()
        self.acl.save(client=client)

    def make_private(self, client=None):
        """Update blob's ACL, revoking read access for anonymous users.

        :type client: :class:`~google.cloud.storage.client.Client` or
                      ``NoneType``
        :param client: (Optional) The client to use.  If not passed, falls back
                       to the ``client`` stored on the blob's bucket.
        """
        self.acl.all().revoke_read()
        self.acl.save(client=client)

    def compose(self, sources, client=None, timeout=_DEFAULT_TIMEOUT):
        """Concatenate source blobs into this one.

        If :attr:`user_project` is set on the bucket, bills the API request
        to that project.

        :type sources: list of :class:`Blob`
        :param sources: blobs whose contents will be composed into this blob.

        :type client: :class:`~google.cloud.storage.client.Client` or
                      ``NoneType``
        :param client: (Optional) The client to use.  If not passed, falls back
                       to the ``client`` stored on the blob's bucket.
        :type timeout: float or tuple
        :param timeout: (Optional) The amount of time, in seconds, to wait
            for the server response.

            Can also be passed as a tuple (connect_timeout, read_timeout).
            See :meth:`requests.Session.request` documentation for details.
        """
        client = self._require_client(client)
        query_params = {}

        if self.user_project is not None:
            query_params["userProject"] = self.user_project

        request = {
            "sourceObjects": [{"name": source.name} for source in sources],
            "destination": self._properties.copy(),
        }
        api_response = client._connection.api_request(
            method="POST",
            path=self.path + "/compose",
            query_params=query_params,
            data=request,
            _target_object=self,
            timeout=timeout,
        )
        self._set_properties(api_response)

    def rewrite(
        self,
        source,
        token=None,
        client=None,
        timeout=_DEFAULT_TIMEOUT,
        if_generation_match=None,
        if_generation_not_match=None,
        if_metageneration_match=None,
        if_metageneration_not_match=None,
        if_source_generation_match=None,
        if_source_generation_not_match=None,
        if_source_metageneration_match=None,
        if_source_metageneration_not_match=None,
    ):
        """Rewrite source blob into this one.

        If :attr:`user_project` is set on the bucket, bills the API request
        to that project.

        :type source: :class:`Blob`
        :param source: blob whose contents will be rewritten into this blob.

        :type token: str
        :param token: (Optional) Token returned from an earlier, not-completed
                       call to rewrite the same source blob.  If passed,
                       result will include updated status, total bytes written.

        :type client: :class:`~google.cloud.storage.client.Client` or
                      ``NoneType``
        :param client: (Optional) The client to use.  If not passed, falls back
                       to the ``client`` stored on the blob's bucket.

        :type timeout: float or tuple
        :param timeout: (Optional) The amount of time, in seconds, to wait
            for the server response.

            Can also be passed as a tuple (connect_timeout, read_timeout).
            See :meth:`requests.Session.request` documentation for details.

        :type if_generation_match: long
        :param if_generation_match: (Optional) Makes the operation
                                    conditional on whether the destination
                                    object's current generation matches the
                                    given value. Setting to 0 makes the
                                    operation succeed only if there are no
                                    live versions of the object.

        :type if_generation_not_match: long
        :param if_generation_not_match: (Optional) Makes the operation
                                        conditional on whether the
                                        destination object's current
                                        generation does not match the given
                                        value. If no live object exists,
                                        the precondition fails. Setting to
                                        0 makes the operation succeed only
                                        if there is a live version
                                        of the object.

        :type if_metageneration_match: long
        :param if_metageneration_match: (Optional) Makes the operation
                                        conditional on whether the
                                        destination object's current
                                        metageneration matches the given
                                        value.

        :type if_metageneration_not_match: long
        :param if_metageneration_not_match: (Optional) Makes the operation
                                            conditional on whether the
                                            destination object's current
                                            metageneration does not match
                                            the given value.

        :type if_source_generation_match: long
        :param if_source_generation_match: (Optional) Makes the operation
                                           conditional on whether the source
                                           object's generation matches the
                                           given value.

        :type if_source_generation_not_match: long
        :param if_source_generation_not_match: (Optional) Makes the operation
                                               conditional on whether the source
                                               object's generation does not match
                                               the given value.

        :type if_source_metageneration_match: long
        :param if_source_metageneration_match: (Optional) Makes the operation
                                               conditional on whether the source
                                               object's current metageneration
                                               matches the given value.

        :type if_source_metageneration_not_match: long
        :param if_source_metageneration_not_match: (Optional) Makes the operation
                                                   conditional on whether the source
                                                   object's current metageneration
                                                   does not match the given value.

        :rtype: tuple
        :returns: ``(token, bytes_rewritten, total_bytes)``, where ``token``
                  is a rewrite token (``None`` if the rewrite is complete),
                  ``bytes_rewritten`` is the number of bytes rewritten so far,
                  and ``total_bytes`` is the total number of bytes to be
                  rewritten.
        """
        client = self._require_client(client)
        headers = _get_encryption_headers(self._encryption_key)
        headers.update(_get_encryption_headers(source._encryption_key, source=True))

        query_params = self._query_params
        if "generation" in query_params:
            del query_params["generation"]

        if token:
            query_params["rewriteToken"] = token

        if source.generation:
            query_params["sourceGeneration"] = source.generation

        if self.kms_key_name is not None:
            query_params["destinationKmsKeyName"] = self.kms_key_name

        _add_generation_match_parameters(
            query_params,
            if_generation_match=if_generation_match,
            if_generation_not_match=if_generation_not_match,
            if_metageneration_match=if_metageneration_match,
            if_metageneration_not_match=if_metageneration_not_match,
            if_source_generation_match=if_source_generation_match,
            if_source_generation_not_match=if_source_generation_not_match,
            if_source_metageneration_match=if_source_metageneration_match,
            if_source_metageneration_not_match=if_source_metageneration_not_match,
        )

        api_response = client._connection.api_request(
            method="POST",
            path=source.path + "/rewriteTo" + self.path,
            query_params=query_params,
            data=self._properties,
            headers=headers,
            _target_object=self,
            timeout=timeout,
        )
        rewritten = int(api_response["totalBytesRewritten"])
        size = int(api_response["objectSize"])

        # The resource key is set if and only if the API response is
        # completely done. Additionally, there is no rewrite token to return
        # in this case.
        if api_response["done"]:
            self._set_properties(api_response["resource"])
            return None, rewritten, size

        return api_response["rewriteToken"], rewritten, size

    def update_storage_class(
        self,
        new_class,
        client=None,
        if_generation_match=None,
        if_generation_not_match=None,
        if_metageneration_match=None,
        if_metageneration_not_match=None,
        if_source_generation_match=None,
        if_source_generation_not_match=None,
        if_source_metageneration_match=None,
        if_source_metageneration_not_match=None,
    ):
        """Update blob's storage class via a rewrite-in-place. This helper will
        wait for the rewrite to complete before returning, so it may take some
        time for large files.

        See
        https://cloud.google.com/storage/docs/per-object-storage-class

        If :attr:`user_project` is set on the bucket, bills the API request
        to that project.

        :type new_class: str
        :param new_class:
            new storage class for the object.   One of:
            :attr:`~google.cloud.storage.constants.NEARLINE_STORAGE_CLASS`,
            :attr:`~google.cloud.storage.constants.COLDLINE_STORAGE_CLASS`,
            :attr:`~google.cloud.storage.constants.ARCHIVE_STORAGE_CLASS`,
            :attr:`~google.cloud.storage.constants.STANDARD_STORAGE_CLASS`,
            :attr:`~google.cloud.storage.constants.MULTI_REGIONAL_LEGACY_STORAGE_CLASS`,
            or
            :attr:`~google.cloud.storage.constants.REGIONAL_LEGACY_STORAGE_CLASS`.

        :type client: :class:`~google.cloud.storage.client.Client`
        :param client: (Optional) The client to use.  If not passed, falls back
                       to the ``client`` stored on the blob's bucket.

        :type if_generation_match: long
        :param if_generation_match: (Optional) Makes the operation
                                    conditional on whether the destination
                                    object's current generation matches the
                                    given value. Setting to 0 makes the
                                    operation succeed only if there are no
                                    live versions of the object.

        :type if_generation_not_match: long
        :param if_generation_not_match: (Optional) Makes the operation
                                        conditional on whether the
                                        destination object's current
                                        generation does not match the given
                                        value. If no live object exists,
                                        the precondition fails. Setting to
                                        0 makes the operation succeed only
                                        if there is a live version
                                        of the object.

        :type if_metageneration_match: long
        :param if_metageneration_match: (Optional) Makes the operation
                                        conditional on whether the
                                        destination object's current
                                        metageneration matches the given
                                        value.

        :type if_metageneration_not_match: long
        :param if_metageneration_not_match: (Optional) Makes the operation
                                            conditional on whether the
                                            destination object's current
                                            metageneration does not match
                                            the given value.

        :type if_source_generation_match: long
        :param if_source_generation_match: (Optional) Makes the operation
                                           conditional on whether the source
                                           object's generation matches the
                                           given value.

        :type if_source_generation_not_match: long
        :param if_source_generation_not_match: (Optional) Makes the operation
                                               conditional on whether the source
                                               object's generation does not match
                                               the given value.

        :type if_source_metageneration_match: long
        :param if_source_metageneration_match: (Optional) Makes the operation
                                               conditional on whether the source
                                               object's current metageneration
                                               matches the given value.

        :type if_source_metageneration_not_match: long
        :param if_source_metageneration_not_match: (Optional) Makes the operation
                                                   conditional on whether the source
                                                   object's current metageneration
                                                   does not match the given value.
        """
        if new_class not in self.STORAGE_CLASSES:
            raise ValueError("Invalid storage class: %s" % (new_class,))

        # Update current blob's storage class prior to rewrite
        self._patch_property("storageClass", new_class)

        # Execute consecutive rewrite operations until operation is done
        token, _, _ = self.rewrite(
            self,
            if_generation_match=if_generation_match,
            if_generation_not_match=if_generation_not_match,
            if_metageneration_match=if_metageneration_match,
            if_metageneration_not_match=if_metageneration_not_match,
            if_source_generation_match=if_source_generation_match,
            if_source_generation_not_match=if_source_generation_not_match,
            if_source_metageneration_match=if_source_metageneration_match,
            if_source_metageneration_not_match=if_source_metageneration_not_match,
        )
        while token is not None:
            token, _, _ = self.rewrite(
                self,
                token=token,
                if_generation_match=if_generation_match,
                if_generation_not_match=if_generation_not_match,
                if_metageneration_match=if_metageneration_match,
                if_metageneration_not_match=if_metageneration_not_match,
                if_source_generation_match=if_source_generation_match,
                if_source_generation_not_match=if_source_generation_not_match,
                if_source_metageneration_match=if_source_metageneration_match,
                if_source_metageneration_not_match=if_source_metageneration_not_match,
            )

    cache_control = _scalar_property("cacheControl")
    """HTTP 'Cache-Control' header for this object.

    See `RFC 7234`_ and `API reference docs`_.

    :rtype: str or ``NoneType``

    .. _RFC 7234: https://tools.ietf.org/html/rfc7234#section-5.2
    """

    content_disposition = _scalar_property("contentDisposition")
    """HTTP 'Content-Disposition' header for this object.

    See `RFC 6266`_ and `API reference docs`_.

    :rtype: str or ``NoneType``

    .. _RFC 6266: https://tools.ietf.org/html/rfc7234#section-5.2
    """

    content_encoding = _scalar_property("contentEncoding")
    """HTTP 'Content-Encoding' header for this object.

    See `RFC 7231`_ and `API reference docs`_.

    :rtype: str or ``NoneType``

    .. _RFC 7231: https://tools.ietf.org/html/rfc7231#section-3.1.2.2
    """

    content_language = _scalar_property("contentLanguage")
    """HTTP 'Content-Language' header for this object.

    See `BCP47`_ and `API reference docs`_.

    :rtype: str or ``NoneType``

    .. _BCP47: https://tools.ietf.org/html/bcp47
    """

    content_type = _scalar_property(_CONTENT_TYPE_FIELD)
    """HTTP 'Content-Type' header for this object.

    See `RFC 2616`_ and `API reference docs`_.

    :rtype: str or ``NoneType``

    .. _RFC 2616: https://tools.ietf.org/html/rfc2616#section-14.17
    """

    crc32c = _scalar_property("crc32c")
    """CRC32C checksum for this object.

    This returns the blob's CRC32C checksum. To retrieve the value, first use a
    reload method of the Blob class which loads the blob's properties from the server.

    See `RFC 4960`_ and `API reference docs`_.

    If not set before upload, the server will compute the hash.

    :rtype: str or ``NoneType``

    .. _RFC 4960: https://tools.ietf.org/html/rfc4960#appendix-B

    Example:
            Retrieve the crc32c hash of blob.

            >>> from google.cloud import storage
            >>> client = storage.Client()
            >>> bucket = client.get_bucket("my-bucket-name")
            >>> blob = bucket.blob('my-blob')

            >>> blob.crc32c  # return None
            >>> blob.reload()
            >>> blob.crc32c  # return crc32c hash

            >>> # Another approach
            >>> blob = bucket.get_blob('my-blob')
            >>> blob.crc32c  # return crc32c hash
    """

    @property
    def component_count(self):
        """Number of underlying components that make up this object.

        See https://cloud.google.com/storage/docs/json_api/v1/objects

        :rtype: int or ``NoneType``
        :returns: The component count (in case of a composed object) or
                  ``None`` if the blob's resource has not been loaded from
                  the server.  This property will not be set on objects
                  not created via ``compose``.
        """
        component_count = self._properties.get("componentCount")
        if component_count is not None:
            return int(component_count)

    @property
    def etag(self):
        """Retrieve the ETag for the object.

        See `RFC 2616 (etags)`_ and `API reference docs`_.

        :rtype: str or ``NoneType``
        :returns: The blob etag or ``None`` if the blob's resource has not
                  been loaded from the server.

        .. _RFC 2616 (etags): https://tools.ietf.org/html/rfc2616#section-3.11
        """
        return self._properties.get("etag")

    event_based_hold = _scalar_property("eventBasedHold")
    """Is an event-based hold active on the object?

    See `API reference docs`_.

    If the property is not set locally, returns :data:`None`.

    :rtype: bool or ``NoneType``
    """

    @property
    def generation(self):
        """Retrieve the generation for the object.

        See https://cloud.google.com/storage/docs/json_api/v1/objects

        :rtype: int or ``NoneType``
        :returns: The generation of the blob or ``None`` if the blob's
                  resource has not been loaded from the server.
        """
        generation = self._properties.get("generation")
        if generation is not None:
            return int(generation)

    @property
    def id(self):
        """Retrieve the ID for the object.

        See https://cloud.google.com/storage/docs/json_api/v1/objects

        The ID consists of the bucket name, object name, and generation number.

        :rtype: str or ``NoneType``
        :returns: The ID of the blob or ``None`` if the blob's
                  resource has not been loaded from the server.
        """
        return self._properties.get("id")

    md5_hash = _scalar_property("md5Hash")
    """MD5 hash for this object.

    This returns the blob's MD5 hash. To retrieve the value, first use a
    reload method of the Blob class which loads the blob's properties from the server.

    See `RFC 1321`_ and `API reference docs`_.

    If not set before upload, the server will compute the hash.

    :rtype: str or ``NoneType``

    .. _RFC 1321: https://tools.ietf.org/html/rfc1321

    Example:
            Retrieve the md5 hash of blob.

            >>> from google.cloud import storage
            >>> client = storage.Client()
            >>> bucket = client.get_bucket("my-bucket-name")
            >>> blob = bucket.blob('my-blob')

            >>> blob.md5_hash  # return None
            >>> blob.reload()
            >>> blob.md5_hash  # return md5 hash

            >>> # Another approach
            >>> blob = bucket.get_blob('my-blob')
            >>> blob.md5_hash  # return md5 hash
    """

    @property
    def media_link(self):
        """Retrieve the media download URI for the object.

        See https://cloud.google.com/storage/docs/json_api/v1/objects

        :rtype: str or ``NoneType``
        :returns: The media link for the blob or ``None`` if the blob's
                  resource has not been loaded from the server.
        """
        return self._properties.get("mediaLink")

    @property
    def metadata(self):
        """Retrieve arbitrary/application specific metadata for the object.

        See https://cloud.google.com/storage/docs/json_api/v1/objects

        :setter: Update arbitrary/application specific metadata for the
                 object.
        :getter: Retrieve arbitrary/application specific metadata for
                 the object.

        :rtype: dict or ``NoneType``
        :returns: The metadata associated with the blob or ``None`` if the
                  property is not set.
        """
        return copy.deepcopy(self._properties.get("metadata"))

    @metadata.setter
    def metadata(self, value):
        """Update arbitrary/application specific metadata for the object.

        See https://cloud.google.com/storage/docs/json_api/v1/objects

        :type value: dict
        :param value: The blob metadata to set.
        """
        if value is not None:
            value = {k: str(v) for k, v in value.items()}
        self._patch_property("metadata", value)

    @property
    def metageneration(self):
        """Retrieve the metageneration for the object.

        See https://cloud.google.com/storage/docs/json_api/v1/objects

        :rtype: int or ``NoneType``
        :returns: The metageneration of the blob or ``None`` if the blob's
                  resource has not been loaded from the server.
        """
        metageneration = self._properties.get("metageneration")
        if metageneration is not None:
            return int(metageneration)

    @property
    def owner(self):
        """Retrieve info about the owner of the object.

        See https://cloud.google.com/storage/docs/json_api/v1/objects

        :rtype: dict or ``NoneType``
        :returns: Mapping of owner's role/ID, or ``None`` if the blob's
                  resource has not been loaded from the server.
        """
        return copy.deepcopy(self._properties.get("owner"))

    @property
    def retention_expiration_time(self):
        """Retrieve timestamp at which the object's retention period expires.

        See https://cloud.google.com/storage/docs/json_api/v1/objects

        :rtype: :class:`datetime.datetime` or ``NoneType``
        :returns: Datetime object parsed from RFC3339 valid timestamp, or
                  ``None`` if the property is not set locally.
        """
        value = self._properties.get("retentionExpirationTime")
        if value is not None:
            return _rfc3339_to_datetime(value)

    @property
    def self_link(self):
        """Retrieve the URI for the object.

        See https://cloud.google.com/storage/docs/json_api/v1/objects

        :rtype: str or ``NoneType``
        :returns: The self link for the blob or ``None`` if the blob's
                  resource has not been loaded from the server.
        """
        return self._properties.get("selfLink")

    @property
    def size(self):
        """Size of the object, in bytes.

        See https://cloud.google.com/storage/docs/json_api/v1/objects

        :rtype: int or ``NoneType``
        :returns: The size of the blob or ``None`` if the blob's
                  resource has not been loaded from the server.
        """
        size = self._properties.get("size")
        if size is not None:
            return int(size)

    @property
    def kms_key_name(self):
        """Resource name of Cloud KMS key used to encrypt the blob's contents.

        :rtype: str or ``NoneType``
        :returns:
            The resource name or ``None`` if no Cloud KMS key was used,
            or the blob's resource has not been loaded from the server.
        """
        return self._properties.get("kmsKeyName")

    storage_class = _scalar_property("storageClass")
    """Retrieve the storage class for the object.

    This can only be set at blob / object **creation** time. If you'd
    like to change the storage class **after** the blob / object already
    exists in a bucket, call :meth:`update_storage_class` (which uses
    :meth:`rewrite`).

    See https://cloud.google.com/storage/docs/storage-classes

    :rtype: str or ``NoneType``
    :returns:
        If set, one of
        :attr:`~google.cloud.storage.constants.STANDARD_STORAGE_CLASS`,
        :attr:`~google.cloud.storage.constants.NEARLINE_STORAGE_CLASS`,
        :attr:`~google.cloud.storage.constants.COLDLINE_STORAGE_CLASS`,
        :attr:`~google.cloud.storage.constants.ARCHIVE_STORAGE_CLASS`,
        :attr:`~google.cloud.storage.constants.MULTI_REGIONAL_LEGACY_STORAGE_CLASS`,
        :attr:`~google.cloud.storage.constants.REGIONAL_LEGACY_STORAGE_CLASS`,
        :attr:`~google.cloud.storage.constants.DURABLE_REDUCED_AVAILABILITY_STORAGE_CLASS`,
        else ``None``.
    """

    temporary_hold = _scalar_property("temporaryHold")
    """Is a temporary hold active on the object?

    See `API reference docs`_.

    If the property is not set locally, returns :data:`None`.

    :rtype: bool or ``NoneType``
    """

    @property
    def time_deleted(self):
        """Retrieve the timestamp at which the object was deleted.

        See https://cloud.google.com/storage/docs/json_api/v1/objects

        :rtype: :class:`datetime.datetime` or ``NoneType``
        :returns: Datetime object parsed from RFC3339 valid timestamp, or
                  ``None`` if the blob's resource has not been loaded from
                  the server (see :meth:`reload`). If the blob has
                  not been deleted, this will never be set.
        """
        value = self._properties.get("timeDeleted")
        if value is not None:
            return _rfc3339_to_datetime(value)

    @property
    def time_created(self):
        """Retrieve the timestamp at which the object was created.

        See https://cloud.google.com/storage/docs/json_api/v1/objects

        :rtype: :class:`datetime.datetime` or ``NoneType``
        :returns: Datetime object parsed from RFC3339 valid timestamp, or
                  ``None`` if the blob's resource has not been loaded from
                  the server (see :meth:`reload`).
        """
        value = self._properties.get("timeCreated")
        if value is not None:
            return _rfc3339_to_datetime(value)

    @property
    def updated(self):
        """Retrieve the timestamp at which the object was updated.

        See https://cloud.google.com/storage/docs/json_api/v1/objects

        :rtype: :class:`datetime.datetime` or ``NoneType``
        :returns: Datetime object parsed from RFC3339 valid timestamp, or
                  ``None`` if the blob's resource has not been loaded from
                  the server (see :meth:`reload`).
        """
        value = self._properties.get("updated")
        if value is not None:
            return _rfc3339_to_datetime(value)


def _get_encryption_headers(key, source=False):
    """Builds customer encryption key headers

    :type key: bytes
    :param key: 32 byte key to build request key and hash.

    :type source: bool
    :param source: If true, return headers for the "source" blob; otherwise,
                   return headers for the "destination" blob.

    :rtype: dict
    :returns: dict of HTTP headers being sent in request.
    """
    if key is None:
        return {}

    key = _to_bytes(key)
    key_hash = hashlib.sha256(key).digest()
    key_hash = base64.b64encode(key_hash)
    key = base64.b64encode(key)

    if source:
        prefix = "X-Goog-Copy-Source-Encryption-"
    else:
        prefix = "X-Goog-Encryption-"

    return {
        prefix + "Algorithm": "AES256",
        prefix + "Key": _bytes_to_unicode(key),
        prefix + "Key-Sha256": _bytes_to_unicode(key_hash),
    }


def _quote(value, safe=b"~"):
    """URL-quote a string.

    If the value is unicode, this method first UTF-8 encodes it as bytes and
    then quotes the bytes. (In Python 3, ``urllib.parse.quote`` does this
    encoding automatically, but in Python 2, non-ASCII characters cannot be
    quoted.)

    :type value: str or bytes
    :param value: The value to be URL-quoted.

    :type safe: bytes
    :param safe: Bytes *not* to be quoted.  By default, includes only ``b'~'``.

    :rtype: str
    :returns: The encoded value (bytes in Python 2, unicode in Python 3).
    """
    value = _to_bytes(value, encoding="utf-8")
    return quote(value, safe=safe)


def _maybe_rewind(stream, rewind=False):
    """Rewind the stream if desired.

    :type stream: IO[bytes]
    :param stream: A bytes IO object open for reading.

    :type rewind: bool
    :param rewind: Indicates if we should seek to the beginning of the stream.
    """
    if rewind:
        stream.seek(0, os.SEEK_SET)


def _raise_from_invalid_response(error):
    """Re-wrap and raise an ``InvalidResponse`` exception.

    :type error: :exc:`google.resumable_media.InvalidResponse`
    :param error: A caught exception from the ``google-resumable-media``
                  library.

    :raises: :class:`~google.cloud.exceptions.GoogleCloudError` corresponding
             to the failed status code
    """
    response = error.response
    error_message = str(error)

    message = u"{method} {url}: {error}".format(
        method=response.request.method, url=response.request.url, error=error_message
    )

    raise exceptions.from_http_status(response.status_code, message, response=response)


def _add_query_parameters(base_url, name_value_pairs):
    """Add one query parameter to a base URL.

    :type base_url: string
    :param base_url: Base URL (may already contain query parameters)

    :type name_value_pairs: list of (string, string) tuples.
    :param name_value_pairs: Names and values of the query parameters to add

    :rtype: string
    :returns: URL with additional query strings appended.
    """
    if len(name_value_pairs) == 0:
        return base_url

    scheme, netloc, path, query, frag = urlsplit(base_url)
    query = parse_qsl(query)
    query.extend(name_value_pairs)
    return urlunsplit((scheme, netloc, path, urlencode(query), frag))<|MERGE_RESOLUTION|>--- conflicted
+++ resolved
@@ -929,16 +929,15 @@
 
         :raises: :class:`google.cloud.exceptions.NotFound`
         """
-<<<<<<< HEAD
         warnings.warn(
             "Blob.download_to_file() is deprecated and will be removed in future."
             "Use Client.download_blob_to_file() instead.",
             PendingDeprecationWarning,
             stacklevel=1,
         )
-=======
+
         client = self._require_client(client)
-
+        client.download_blob_to_file(self, file_obj, start, end, raw_download)
         download_url = self._get_download_url(
             client,
             if_generation_match=if_generation_match,
@@ -948,10 +947,15 @@
         )
         headers = _get_encryption_headers(self._encryption_key)
         headers["accept-encoding"] = "gzip"
->>>>>>> b26f9fa8
-
-        client = self._require_client(client)
-        client.download_blob_to_file(self, file_obj, start, end, raw_download)
+
+        transport = self._get_transport(client)
+        try:
+            self._do_download(
+                transport, file_obj, download_url, headers, start, end,
+                raw_download
+            )
+        except resumable_media.InvalidResponse as exc:
+            _raise_from_invalid_response(exc)
 
     def download_to_filename(
         self,
