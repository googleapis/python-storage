# Copyright 2014 Google LLC
#
# Licensed under the Apache License, Version 2.0 (the "License");
# you may not use this file except in compliance with the License.
# You may obtain a copy of the License at
#
#     http://www.apache.org/licenses/LICENSE-2.0
#
# Unless required by applicable law or agreed to in writing, software
# distributed under the License is distributed on an "AS IS" BASIS,
# WITHOUT WARRANTIES OR CONDITIONS OF ANY KIND, either express or implied.
# See the License for the specific language governing permissions and
# limitations under the License.

# pylint: disable=too-many-lines

"""Create / interact with Google Cloud Storage blobs.

.. _API reference docs: https://cloud.google.com/storage/docs/\
                        json_api/v1/objects
.. _customer-supplied: https://cloud.google.com/storage/docs/\
                       encryption#customer-supplied
.. _google-resumable-media: https://googleapis.github.io/\
                            google-resumable-media-python/latest/\
                            google.resumable_media.requests.html
"""

import base64
import copy
import hashlib
from io import BytesIO
import mimetypes
import os
import warnings
import six

from six.moves.urllib.parse import parse_qsl
from six.moves.urllib.parse import quote
from six.moves.urllib.parse import urlencode
from six.moves.urllib.parse import urlsplit
from six.moves.urllib.parse import urlunsplit

from google import resumable_media
from google.resumable_media.requests import ChunkedDownload
from google.resumable_media.requests import Download
from google.resumable_media.requests import RawDownload
from google.resumable_media.requests import RawChunkedDownload
from google.resumable_media.requests import MultipartUpload
from google.resumable_media.requests import ResumableUpload

from google.api_core.iam import Policy
from google.cloud import exceptions
from google.cloud._helpers import _bytes_to_unicode
from google.cloud._helpers import _rfc3339_to_datetime
from google.cloud._helpers import _to_bytes
from google.cloud.exceptions import NotFound
from google.cloud.storage._helpers import _PropertyMixin
from google.cloud.storage._helpers import _scalar_property
from google.cloud.storage._helpers import _convert_to_timestamp
from google.cloud.storage._signing import generate_signed_url_v2
from google.cloud.storage._signing import generate_signed_url_v4
from google.cloud.storage.acl import ACL
from google.cloud.storage.acl import ObjectACL
from google.cloud.storage.constants import _DEFAULT_TIMEOUT
from google.cloud.storage.constants import ARCHIVE_STORAGE_CLASS
from google.cloud.storage.constants import COLDLINE_STORAGE_CLASS
from google.cloud.storage.constants import MULTI_REGIONAL_LEGACY_STORAGE_CLASS
from google.cloud.storage.constants import NEARLINE_STORAGE_CLASS
from google.cloud.storage.constants import REGIONAL_LEGACY_STORAGE_CLASS
from google.cloud.storage.constants import STANDARD_STORAGE_CLASS


_API_ACCESS_ENDPOINT = "https://storage.googleapis.com"
_DEFAULT_CONTENT_TYPE = u"application/octet-stream"
_DOWNLOAD_URL_TEMPLATE = u"{hostname}/download/storage/v1{path}?alt=media"
_BASE_UPLOAD_TEMPLATE = u"{hostname}/upload/storage/v1{bucket_path}/o?uploadType="
_MULTIPART_URL_TEMPLATE = _BASE_UPLOAD_TEMPLATE + u"multipart"
_RESUMABLE_URL_TEMPLATE = _BASE_UPLOAD_TEMPLATE + u"resumable"
# NOTE: "acl" is also writeable but we defer ACL management to
#       the classes in the google.cloud.storage.acl module.
_CONTENT_TYPE_FIELD = "contentType"
_WRITABLE_FIELDS = (
    "cacheControl",
    "contentDisposition",
    "contentEncoding",
    "contentLanguage",
    _CONTENT_TYPE_FIELD,
    "crc32c",
    "md5Hash",
    "metadata",
    "name",
    "storageClass",
)
_NUM_RETRIES_MESSAGE = (
    "`num_retries` has been deprecated and will be removed in a future "
    "release. The default behavior (when `num_retries` is not specified) when "
    "a transient error (e.g. 429 Too Many Requests or 500 Internal Server "
    "Error) occurs will be as follows: upload requests will be automatically "
    "retried. Subsequent retries will be sent after waiting 1, 2, 4, 8, etc. "
    "seconds (exponential backoff) until 10 minutes of wait time have "
    "elapsed. At that point, there will be no more attempts to retry."
)
_READ_LESS_THAN_SIZE = (
    "Size {:d} was specified but the file-like object only had " "{:d} bytes remaining."
)

_DEFAULT_CHUNKSIZE = 104857600  # 1024 * 1024 B * 100 = 100 MB
_MAX_MULTIPART_SIZE = 8388608  # 8 MB


class Blob(_PropertyMixin):
    """A wrapper around Cloud Storage's concept of an ``Object``.

    :type name: str
    :param name: The name of the blob.  This corresponds to the unique path of
                 the object in the bucket. If bytes, will be converted to a
                 unicode object. Blob / object names can contain any sequence
                 of valid unicode characters, of length 1-1024 bytes when
                 UTF-8 encoded.

    :type bucket: :class:`google.cloud.storage.bucket.Bucket`
    :param bucket: The bucket to which this blob belongs.

    :type chunk_size: int
    :param chunk_size:
        (Optional) The size of a chunk of data whenever iterating (in bytes).
        This must be a multiple of 256 KB per the API specification.

    :type encryption_key: bytes
    :param encryption_key:
        (Optional) 32 byte encryption key for customer-supplied encryption.
        See https://cloud.google.com/storage/docs/encryption#customer-supplied.

    :type kms_key_name: str
    :param kms_key_name:
        (Optional) Resource name of Cloud KMS key used to encrypt the blob's
        contents.

    :type generation: long
    :param generation: (Optional) If present, selects a specific revision of
                       this object.
    """

    _chunk_size = None  # Default value for each instance.
    _CHUNK_SIZE_MULTIPLE = 256 * 1024
    """Number (256 KB, in bytes) that must divide the chunk size."""

    STORAGE_CLASSES = (
        STANDARD_STORAGE_CLASS,
        NEARLINE_STORAGE_CLASS,
        COLDLINE_STORAGE_CLASS,
        ARCHIVE_STORAGE_CLASS,
        MULTI_REGIONAL_LEGACY_STORAGE_CLASS,
        REGIONAL_LEGACY_STORAGE_CLASS,
    )
    """Allowed values for :attr:`storage_class`.

    See
    https://cloud.google.com/storage/docs/json_api/v1/objects#storageClass
    https://cloud.google.com/storage/docs/per-object-storage-class

    .. note::
       This list does not include 'DURABLE_REDUCED_AVAILABILITY', which
       is only documented for buckets (and deprecated).
    """

    def __init__(
        self,
        name,
        bucket,
        chunk_size=None,
        encryption_key=None,
        kms_key_name=None,
        generation=None,
    ):
        """
        property :attr:`name`
            Get the blob's name.
        """
        name = _bytes_to_unicode(name)
        super(Blob, self).__init__(name=name)

        self.chunk_size = chunk_size  # Check that setter accepts value.
        self._bucket = bucket
        self._acl = ObjectACL(self)
        _raise_for_more_than_one_none(
            encryption_key=encryption_key, kms_key_name=kms_key_name,
        )

        self._encryption_key = encryption_key

        if kms_key_name is not None:
            self._properties["kmsKeyName"] = kms_key_name

        if generation is not None:
            self._properties["generation"] = generation

    @property
    def bucket(self):
        """Bucket which contains the object.

        :rtype: :class:`~google.cloud.storage.bucket.Bucket`
        :returns: The object's bucket.
        """
        return self._bucket

    @property
    def chunk_size(self):
        """Get the blob's default chunk size.

        :rtype: int or ``NoneType``
        :returns: The current blob's chunk size, if it is set.
        """
        return self._chunk_size

    @chunk_size.setter
    def chunk_size(self, value):
        """Set the blob's default chunk size.

        :type value: int
        :param value: (Optional) The current blob's chunk size, if it is set.

        :raises: :class:`ValueError` if ``value`` is not ``None`` and is not a
                 multiple of 256 KB.
        """
        if value is not None and value > 0 and value % self._CHUNK_SIZE_MULTIPLE != 0:
            raise ValueError(
                "Chunk size must be a multiple of %d." % (self._CHUNK_SIZE_MULTIPLE,)
            )
        self._chunk_size = value

    @staticmethod
    def path_helper(bucket_path, blob_name):
        """Relative URL path for a blob.

        :type bucket_path: str
        :param bucket_path: The URL path for a bucket.

        :type blob_name: str
        :param blob_name: The name of the blob.

        :rtype: str
        :returns: The relative URL path for ``blob_name``.
        """
        return bucket_path + "/o/" + _quote(blob_name)

    @property
    def acl(self):
        """Create our ACL on demand."""
        return self._acl

    def __repr__(self):
        if self.bucket:
            bucket_name = self.bucket.name
        else:
            bucket_name = None

        return "<Blob: %s, %s, %s>" % (bucket_name, self.name, self.generation)

    @property
    def path(self):
        """Getter property for the URL path to this Blob.

        :rtype: str
        :returns: The URL path to this Blob.
        """
        if not self.name:
            raise ValueError("Cannot determine path without a blob name.")

        return self.path_helper(self.bucket.path, self.name)

    @property
    def client(self):
        """The client bound to this blob."""
        return self.bucket.client

    @property
    def user_project(self):
        """Project ID billed for API requests made via this blob.

        Derived from bucket's value.

        :rtype: str
        """
        return self.bucket.user_project

    def _encryption_headers(self):
        """Return any encryption headers needed to fetch the object.

        :rtype: List(Tuple(str, str))
        :returns: a list of tuples to be passed as headers.
        """
        return _get_encryption_headers(self._encryption_key)

    @property
    def _query_params(self):
        """Default query parameters."""
        params = {}
        if self.generation is not None:
            params["generation"] = self.generation
        if self.user_project is not None:
            params["userProject"] = self.user_project
        return params

    @property
    def public_url(self):
        """The public URL for this blob.

        Use :meth:`make_public` to enable anonymous access via the returned
        URL.

        :rtype: `string`
        :returns: The public URL for this blob.
        """
        return "{storage_base_url}/{bucket_name}/{quoted_name}".format(
            storage_base_url=_API_ACCESS_ENDPOINT,
            bucket_name=self.bucket.name,
            quoted_name=_quote(self.name, safe=b"/~"),
        )

    @classmethod
    def from_string(cls, uri, client=None):
        """Get a constructor for blob object by URI.

         :type uri: str
         :param uri: The blob uri pass to get blob object.

         :type client: :class:`~google.cloud.storage.client.Client` or
                      ``NoneType``
         :param client: (Optional) The client to use.

         :rtype: :class:`google.cloud.storage.blob.Blob`
         :returns: The blob object created.

         Example:
            Get a constructor for blob object by URI..

            >>> from google.cloud import storage
            >>> from google.cloud.storage.blob import Blob
            >>> client = storage.Client()
            >>> blob = Blob.from_string("gs://bucket/object")
         """
        from google.cloud.storage.bucket import Bucket

        scheme, netloc, path, query, frag = urlsplit(uri)
        if scheme != "gs":
            raise ValueError("URI scheme must be gs")

        bucket = Bucket(client, name=netloc)
        return cls(path[1:], bucket)

    def generate_signed_url(
        self,
        expiration=None,
        api_access_endpoint=_API_ACCESS_ENDPOINT,
        method="GET",
        content_md5=None,
        content_type=None,
        response_disposition=None,
        response_type=None,
        generation=None,
        headers=None,
        query_parameters=None,
        client=None,
        credentials=None,
        version=None,
        service_account_email=None,
        access_token=None,
        virtual_hosted_style=False,
        bucket_bound_hostname=None,
        scheme="http",
    ):
        """Generates a signed URL for this blob.

        .. note::

            If you are on Google Compute Engine, you can't generate a signed
            URL using GCE service account. Follow `Issue 50`_ for updates on
            this. If you'd like to be able to generate a signed URL from GCE,
            you can use a standard service account from a JSON file rather
            than a GCE service account.

        .. _Issue 50: https://github.com/GoogleCloudPlatform/\
                      google-auth-library-python/issues/50

        If you have a blob that you want to allow access to for a set
        amount of time, you can use this method to generate a URL that
        is only valid within a certain time period.

        If ``bucket_bound_hostname`` is set as an argument of :attr:`api_access_endpoint`,
        ``https`` works only if using a ``CDN``.

        Example:
            Generates a signed URL for this blob using bucket_bound_hostname and scheme.

            >>> from google.cloud import storage
            >>> client = storage.Client()
            >>> bucket = client.get_bucket('my-bucket-name')
            >>> blob = client.get_blob('my-blob-name')
            >>> url = blob.generate_signed_url(expiration='url-expiration-time', bucket_bound_hostname='mydomain.tld',
            >>>                                  version='v4')
            >>> url = blob.generate_signed_url(expiration='url-expiration-time', bucket_bound_hostname='mydomain.tld',
            >>>                                  version='v4',scheme='https')  # If using ``CDN``

        This is particularly useful if you don't want publicly
        accessible blobs, but don't want to require users to explicitly
        log in.

        :type expiration: Union[Integer, datetime.datetime, datetime.timedelta]
        :param expiration: Point in time when the signed URL should expire.

        :type api_access_endpoint: str
        :param api_access_endpoint: (Optional) URI base.

        :type method: str
        :param method: The HTTP verb that will be used when requesting the URL.

        :type content_md5: str
        :param content_md5: (Optional) The MD5 hash of the object referenced by
                            ``resource``.

        :type content_type: str
        :param content_type: (Optional) The content type of the object
                             referenced by ``resource``.

        :type response_disposition: str
        :param response_disposition: (Optional) Content disposition of
                                     responses to requests for the signed URL.
                                     For example, to enable the signed URL
                                     to initiate a file of ``blog.png``, use
                                     the value
                                     ``'attachment; filename=blob.png'``.

        :type response_type: str
        :param response_type: (Optional) Content type of responses to requests
                              for the signed URL. Ignored if content_type is
                              set on object/blob metadata.

        :type generation: str
        :param generation: (Optional) A value that indicates which generation
                           of the resource to fetch.

        :type headers: dict
        :param headers:
            (Optional) Additional HTTP headers to be included as part of the
            signed URLs. See:
            https://cloud.google.com/storage/docs/xml-api/reference-headers
            Requests using the signed URL *must* pass the specified header
            (name and value) with each request for the URL.

        :type query_parameters: dict
        :param query_parameters:
            (Optional) Additional query parameters to be included as part of the
            signed URLs. See:
            https://cloud.google.com/storage/docs/xml-api/reference-headers#query

        :type client: :class:`~google.cloud.storage.client.Client` or
                      ``NoneType``
        :param client: (Optional) The client to use. If not passed, falls back
                       to the ``client`` stored on the blob's bucket.

        :type credentials: :class:`google.auth.credentials.Credentials` or
                           :class:`NoneType`
        :param credentials: The authorization credentials to attach to requests.
                            These credentials identify this application to the service.
                            If none are specified, the client will attempt to ascertain
                            the credentials from the environment.

        :type version: str
        :param version: (Optional) The version of signed credential to create.
                        Must be one of 'v2' | 'v4'.

        :type service_account_email: str
        :param service_account_email: (Optional) E-mail address of the service account.

        :type access_token: str
        :param access_token: (Optional) Access token for a service account.

        :type virtual_hosted_style: bool
        :param virtual_hosted_style:
            (Optional) If true, then construct the URL relative the bucket's
            virtual hostname, e.g., '<bucket-name>.storage.googleapis.com'.

        :type bucket_bound_hostname: str
        :param bucket_bound_hostname:
            (Optional) If passed, then construct the URL relative to the bucket-bound hostname.
            Value can be a bare or with scheme, e.g., 'example.com' or 'http://example.com'.
            See: https://cloud.google.com/storage/docs/request-endpoints#cname

        :type scheme: str
        :param scheme:
            (Optional) If ``bucket_bound_hostname`` is passed as a bare hostname, use
            this value as the scheme.  ``https`` will work only when using a CDN.
            Defaults to ``"http"``.

        :raises: :exc:`ValueError` when version is invalid.
        :raises: :exc:`TypeError` when expiration is not a valid type.
        :raises: :exc:`AttributeError` if credentials is not an instance
                of :class:`google.auth.credentials.Signing`.

        :rtype: str
        :returns: A signed URL you can use to access the resource
                  until expiration.
        """
        if version is None:
            version = "v2"
        elif version not in ("v2", "v4"):
            raise ValueError("'version' must be either 'v2' or 'v4'")

        quoted_name = _quote(self.name, safe=b"/~")

        if virtual_hosted_style:
            api_access_endpoint = "https://{bucket_name}.storage.googleapis.com".format(
                bucket_name=self.bucket.name
            )
        elif bucket_bound_hostname:
            if ":" in bucket_bound_hostname:
                api_access_endpoint = bucket_bound_hostname
            else:
                api_access_endpoint = "{scheme}://{bucket_bound_hostname}".format(
                    scheme=scheme, bucket_bound_hostname=bucket_bound_hostname
                )
        else:
            resource = "/{bucket_name}/{quoted_name}".format(
                bucket_name=self.bucket.name, quoted_name=quoted_name
            )

        if virtual_hosted_style or bucket_bound_hostname:
            resource = "/{quoted_name}".format(quoted_name=quoted_name)

        if credentials is None:
            client = self._require_client(client)
            credentials = client._credentials

        if version == "v2":
            helper = generate_signed_url_v2
        else:
            helper = generate_signed_url_v4

        if self._encryption_key is not None:
            encryption_headers = _get_encryption_headers(self._encryption_key)
            if headers is None:
                headers = {}
            if version == "v2":
                # See: https://cloud.google.com/storage/docs/access-control/signed-urls-v2#about-canonical-extension-headers
                v2_copy_only = "X-Goog-Encryption-Algorithm"
                headers[v2_copy_only] = encryption_headers[v2_copy_only]
            else:
                headers.update(encryption_headers)

        return helper(
            credentials,
            resource=resource,
            expiration=expiration,
            api_access_endpoint=api_access_endpoint,
            method=method.upper(),
            content_md5=content_md5,
            content_type=content_type,
            response_type=response_type,
            response_disposition=response_disposition,
            generation=generation,
            headers=headers,
            query_parameters=query_parameters,
            service_account_email=service_account_email,
            access_token=access_token,
        )

    def exists(self, client=None, timeout=_DEFAULT_TIMEOUT):
        """Determines whether or not this blob exists.

        If :attr:`user_project` is set on the bucket, bills the API request
        to that project.

        :type client: :class:`~google.cloud.storage.client.Client` or
                      ``NoneType``
        :param client: (Optional) The client to use.  If not passed, falls back
                       to the ``client`` stored on the blob's bucket.
        :type timeout: float or tuple
        :param timeout: (Optional) The amount of time, in seconds, to wait
            for the server response.

            Can also be passed as a tuple (connect_timeout, read_timeout).
            See :meth:`requests.Session.request` documentation for details.

        :rtype: bool
        :returns: True if the blob exists in Cloud Storage.
        """
        client = self._require_client(client)
        # We only need the status code (200 or not) so we seek to
        # minimize the returned payload.
        query_params = self._query_params
        query_params["fields"] = "name"

        try:
            # We intentionally pass `_target_object=None` since fields=name
            # would limit the local properties.
            client._connection.api_request(
                method="GET",
                path=self.path,
                query_params=query_params,
                _target_object=None,
                timeout=timeout,
            )
            # NOTE: This will not fail immediately in a batch. However, when
            #       Batch.finish() is called, the resulting `NotFound` will be
            #       raised.
            return True
        except NotFound:
            return False

    def delete(self, client=None, timeout=_DEFAULT_TIMEOUT):
        """Deletes a blob from Cloud Storage.

        If :attr:`user_project` is set on the bucket, bills the API request
        to that project.

        :type client: :class:`~google.cloud.storage.client.Client` or
                      ``NoneType``
        :param client: (Optional) The client to use.  If not passed, falls back
                       to the ``client`` stored on the blob's bucket.
        :type timeout: float or tuple
        :param timeout: (Optional) The amount of time, in seconds, to wait
            for the server response.

            Can also be passed as a tuple (connect_timeout, read_timeout).
            See :meth:`requests.Session.request` documentation for details.

        :raises: :class:`google.cloud.exceptions.NotFound`
                 (propagated from
                 :meth:`google.cloud.storage.bucket.Bucket.delete_blob`).
        """
        self.bucket.delete_blob(
            self.name, client=client, generation=self.generation, timeout=timeout
        )

    def _get_transport(self, client):
        """Return the client's transport.

        :type client: :class:`~google.cloud.storage.client.Client`
        :param client: (Optional) The client to use.  If not passed, falls back
                       to the ``client`` stored on the blob's bucket.

        :rtype transport:
            :class:`~google.auth.transport.requests.AuthorizedSession`
        :returns: The transport (with credentials) that will
                  make authenticated requests.
        """
        client = self._require_client(client)
        return client._http

    def _get_download_url(self, client):
        """Get the download URL for the current blob.

        If the ``media_link`` has been loaded, it will be used, otherwise
        the URL will be constructed from the current blob's path (and possibly
        generation) to avoid a round trip.

        :type client: :class:`~google.cloud.storage.client.Client`
        :param client: The client to use.

        :rtype: str
        :returns: The download URL for the current blob.
        """
        name_value_pairs = []
        if self.media_link is None:
            base_url = _DOWNLOAD_URL_TEMPLATE.format(
                hostname=client._connection.API_BASE_URL, path=self.path
            )
            if self.generation is not None:
                name_value_pairs.append(("generation", "{:d}".format(self.generation)))
        else:
            base_url = self.media_link

        if self.user_project is not None:
            name_value_pairs.append(("userProject", self.user_project))

        return _add_query_parameters(base_url, name_value_pairs)

    def _do_download(
        self,
        transport,
        file_obj,
        download_url,
        headers,
        start=None,
        end=None,
        raw_download=False,
    ):
        """Perform a download without any error handling.

        This is intended to be called by :meth:`download_to_file` so it can
        be wrapped with error handling / remapping.

        :type transport:
            :class:`~google.auth.transport.requests.AuthorizedSession`
        :param transport: The transport (with credentials) that will
                          make authenticated requests.

        :type file_obj: file
        :param file_obj: A file handle to which to write the blob's data.

        :type download_url: str
        :param download_url: The URL where the media can be accessed.

        :type headers: dict
        :param headers: Headers to be sent with the request(s).

        :type start: int
        :param start: (Optional) The first byte in a range to be downloaded.

        :type end: int
        :param end: (Optional) The last byte in a range to be downloaded.

        :type raw_download: bool
        :param raw_download:
            (Optional) If true, download the object without any expansion.
        """
        if self.chunk_size is None:
            if raw_download:
                klass = RawDownload
            else:
                klass = Download

            download = klass(
                download_url, stream=file_obj, headers=headers, start=start, end=end
            )
            download.consume(transport)

        else:

            if raw_download:
                klass = RawChunkedDownload
            else:
                klass = ChunkedDownload

            download = klass(
                download_url,
                self.chunk_size,
                file_obj,
                headers=headers,
                start=start if start else 0,
                end=end,
            )

            while not download.finished:
                download.consume_next_chunk(transport)

    def download_to_file(
        self, file_obj, client=None, start=None, end=None, raw_download=False
    ):
        """DEPRECATED. Download the contents of this blob into a file-like object.

        .. note::

           If the server-set property, :attr:`media_link`, is not yet
           initialized, makes an additional API request to load it.

        Downloading a file that has been encrypted with a `customer-supplied`_
        encryption key:

         .. literalinclude:: snippets.py
            :start-after: [START download_to_file]
            :end-before: [END download_to_file]
            :dedent: 4

        The ``encryption_key`` should be a str or bytes with a length of at
        least 32.

        For more fine-grained control over the download process, check out
        `google-resumable-media`_. For example, this library allows
        downloading **parts** of a blob rather than the whole thing.

        If :attr:`user_project` is set on the bucket, bills the API request
        to that project.

        :type file_obj: file
        :param file_obj: A file handle to which to write the blob's data.

        :type client: :class:`~google.cloud.storage.client.Client` or
                      ``NoneType``
        :param client: (Optional) The client to use.  If not passed, falls back
                       to the ``client`` stored on the blob's bucket.

        :type start: int
        :param start: (Optional) The first byte in a range to be downloaded.

        :type end: int
        :param end: (Optional) The last byte in a range to be downloaded.

        :type raw_download: bool
        :param raw_download:
            (Optional) If true, download the object without any expansion.

        :raises: :class:`google.cloud.exceptions.NotFound`
        """
<<<<<<< HEAD
        warnings.warn(
            "Blob.download_to_file() is deprecated and will be removed in future."
            "Use Client.download_blob_to_file() instead.",
            PendingDeprecationWarning,
            stacklevel=1,
        )
=======
        client = self._require_client(client)
        download_url = self._get_download_url(client)
        headers = _get_encryption_headers(self._encryption_key)
        headers["accept-encoding"] = "gzip"
>>>>>>> 311ecabf

        client = self._require_client(client)
        client.download_blob_to_file(self, file_obj, start, end, raw_download)

    def download_to_filename(
        self, filename, client=None, start=None, end=None, raw_download=False
    ):
        """Download the contents of this blob into a named file.

        If :attr:`user_project` is set on the bucket, bills the API request
        to that project.

        :type filename: str
        :param filename: A filename to be passed to ``open``.

        :type client: :class:`~google.cloud.storage.client.Client` or
                      ``NoneType``
        :param client: (Optional) The client to use.  If not passed, falls back
                       to the ``client`` stored on the blob's bucket.

        :type start: int
        :param start: (Optional) The first byte in a range to be downloaded.

        :type end: int
        :param end: (Optional) The last byte in a range to be downloaded.

        :type raw_download: bool
        :param raw_download:
            (Optional) If true, download the object without any expansion.

        :raises: :class:`google.cloud.exceptions.NotFound`
        """
        try:
            with open(filename, "wb") as file_obj:
                self.download_to_file(
                    file_obj,
                    client=client,
                    start=start,
                    end=end,
                    raw_download=raw_download,
                )
        except resumable_media.DataCorruption:
            # Delete the corrupt downloaded file.
            os.remove(filename)
            raise

        updated = self.updated
        if updated is not None:
            if six.PY2:
                mtime = _convert_to_timestamp(updated)
            else:
                mtime = updated.timestamp()
            os.utime(file_obj.name, (mtime, mtime))

    def download_as_string(self, client=None, start=None, end=None, raw_download=False):
        """Download the contents of this blob as a bytes object.

        If :attr:`user_project` is set on the bucket, bills the API request
        to that project.

        :type client: :class:`~google.cloud.storage.client.Client` or
                      ``NoneType``
        :param client: (Optional) The client to use.  If not passed, falls back
                       to the ``client`` stored on the blob's bucket.

        :type start: int
        :param start: (Optional) The first byte in a range to be downloaded.

        :type end: int
        :param end: (Optional) The last byte in a range to be downloaded.

        :type raw_download: bool
        :param raw_download:
            (Optional) If true, download the object without any expansion.

        :rtype: bytes
        :returns: The data stored in this blob.
        :raises: :class:`google.cloud.exceptions.NotFound`
        """
        string_buffer = BytesIO()
        self.download_to_file(
            string_buffer,
            client=client,
            start=start,
            end=end,
            raw_download=raw_download,
        )
        return string_buffer.getvalue()

    def _get_content_type(self, content_type, filename=None):
        """Determine the content type from the current object.

        The return value will be determined in order of precedence:

        - The value passed in to this method (if not :data:`None`)
        - The value stored on the current blob
        - The default value ('application/octet-stream')

        :type content_type: str
        :param content_type: (Optional) Type of content.

        :type filename: str
        :param filename: (Optional) The name of the file where the content
                         is stored.

        :rtype: str
        :returns: Type of content gathered from the object.
        """
        if content_type is None:
            content_type = self.content_type

        if content_type is None and filename is not None:
            content_type, _ = mimetypes.guess_type(filename)

        if content_type is None:
            content_type = _DEFAULT_CONTENT_TYPE

        return content_type

    def _get_writable_metadata(self):
        """Get the object / blob metadata which is writable.

        This is intended to be used when creating a new object / blob.

        See the `API reference docs`_ for more information, the fields
        marked as writable are:

        * ``acl``
        * ``cacheControl``
        * ``contentDisposition``
        * ``contentEncoding``
        * ``contentLanguage``
        * ``contentType``
        * ``crc32c``
        * ``md5Hash``
        * ``metadata``
        * ``name``
        * ``storageClass``

        For now, we don't support ``acl``, access control lists should be
        managed directly through :class:`ObjectACL` methods.
        """
        # NOTE: This assumes `self.name` is unicode.
        object_metadata = {"name": self.name}
        for key in self._changes:
            if key in _WRITABLE_FIELDS:
                object_metadata[key] = self._properties[key]

        return object_metadata

    def _get_upload_arguments(self, content_type):
        """Get required arguments for performing an upload.

        The content type returned will be determined in order of precedence:

        - The value passed in to this method (if not :data:`None`)
        - The value stored on the current blob
        - The default value ('application/octet-stream')

        :type content_type: str
        :param content_type: Type of content being uploaded (or :data:`None`).

        :rtype: tuple
        :returns: A triple of

                  * A header dictionary
                  * An object metadata dictionary
                  * The ``content_type`` as a string (according to precedence)
        """
        headers = _get_encryption_headers(self._encryption_key)
        object_metadata = self._get_writable_metadata()
        content_type = self._get_content_type(content_type)
        return headers, object_metadata, content_type

    def _do_multipart_upload(
        self,
        client,
        stream,
        content_type,
        size,
        num_retries,
        predefined_acl,
        if_generation_match,
        if_generation_not_match,
        if_metageneration_match,
        if_metageneration_not_match,
    ):
        """Perform a multipart upload.

        The content type of the upload will be determined in order
        of precedence:

        - The value passed in to this method (if not :data:`None`)
        - The value stored on the current blob
        - The default value ('application/octet-stream')

        :type client: :class:`~google.cloud.storage.client.Client`
        :param client: (Optional) The client to use.  If not passed, falls back
                       to the ``client`` stored on the blob's bucket.

        :type stream: IO[bytes]
        :param stream: A bytes IO object open for reading.

        :type content_type: str
        :param content_type: Type of content being uploaded (or :data:`None`).

        :type size: int
        :param size: The number of bytes to be uploaded (which will be read
                     from ``stream``). If not provided, the upload will be
                     concluded once ``stream`` is exhausted (or :data:`None`).

        :type num_retries: int
        :param num_retries: Number of upload retries. (Deprecated: This
                            argument will be removed in a future release.)

        :type predefined_acl: str
        :param predefined_acl: (Optional) Predefined access control list

        :type if_generation_match: long
        :param if_generation_match: (Optional) Make the operation conditional on whether
                                    the blob's current generation matches the given value.
                                    Setting to 0 makes the operation succeed only if there
                                    are no live versions of the blob.

        :type if_generation_not_match: long
        :param if_generation_not_match: (Optional) Make the operation conditional on whether
                                        the blob's current generation does not match the given
                                        value. If no live blob exists, the precondition fails.
                                        Setting to 0 makes the operation succeed only if there
                                        is a live version of the blob.

        :type if_metageneration_match: long
        :param if_metageneration_match: (Optional) Make the operation conditional on whether the
                                        blob's current metageneration matches the given value.

        :type if_metageneration_not_match: long
        :param if_metageneration_not_match: (Optional) Make the operation conditional on whether the
                                            blob's current metageneration does not match the given value.

        :rtype: :class:`~requests.Response`
        :returns: The "200 OK" response object returned after the multipart
                  upload request.
        :raises: :exc:`ValueError` if ``size`` is not :data:`None` but the
                 ``stream`` has fewer than ``size`` bytes remaining.
        """
        if size is None:
            data = stream.read()
        else:
            data = stream.read(size)
            if len(data) < size:
                msg = _READ_LESS_THAN_SIZE.format(size, len(data))
                raise ValueError(msg)

        transport = self._get_transport(client)
        info = self._get_upload_arguments(content_type)
        headers, object_metadata, content_type = info

        base_url = _MULTIPART_URL_TEMPLATE.format(
            hostname=self.client._connection.API_BASE_URL, bucket_path=self.bucket.path
        )
        name_value_pairs = []

        if self.user_project is not None:
            name_value_pairs.append(("userProject", self.user_project))

        if self.kms_key_name is not None:
            name_value_pairs.append(("kmsKeyName", self.kms_key_name))

        if predefined_acl is not None:
            name_value_pairs.append(("predefinedAcl", predefined_acl))

        if if_generation_match is not None:
            name_value_pairs.append(("ifGenerationMatch", if_generation_match))

        if if_generation_not_match is not None:
            name_value_pairs.append(("ifGenerationNotMatch", if_generation_not_match))

        if if_metageneration_match is not None:
            name_value_pairs.append(("ifMetagenerationMatch", if_metageneration_match))

        if if_metageneration_not_match is not None:
            name_value_pairs.append(
                ("ifMetaGenerationNotMatch", if_metageneration_not_match)
            )

        upload_url = _add_query_parameters(base_url, name_value_pairs)
        upload = MultipartUpload(upload_url, headers=headers)

        if num_retries is not None:
            upload._retry_strategy = resumable_media.RetryStrategy(
                max_retries=num_retries
            )

        response = upload.transmit(transport, data, object_metadata, content_type)

        return response

    def _initiate_resumable_upload(
        self,
        client,
        stream,
        content_type,
        size,
        num_retries,
        predefined_acl=None,
        extra_headers=None,
        chunk_size=None,
        if_generation_match=None,
        if_generation_not_match=None,
        if_metageneration_match=None,
        if_metageneration_not_match=None,
    ):
        """Initiate a resumable upload.

        The content type of the upload will be determined in order
        of precedence:

        - The value passed in to this method (if not :data:`None`)
        - The value stored on the current blob
        - The default value ('application/octet-stream')

        :type client: :class:`~google.cloud.storage.client.Client`
        :param client: (Optional) The client to use.  If not passed, falls back
                       to the ``client`` stored on the blob's bucket.

        :type stream: IO[bytes]
        :param stream: A bytes IO object open for reading.

        :type content_type: str
        :param content_type: Type of content being uploaded (or :data:`None`).

        :type size: int
        :param size: The number of bytes to be uploaded (which will be read
                     from ``stream``). If not provided, the upload will be
                     concluded once ``stream`` is exhausted (or :data:`None`).

        :type predefined_acl: str
        :param predefined_acl: (Optional) Predefined access control list

        :type num_retries: int
        :param num_retries: Number of upload retries. (Deprecated: This
                            argument will be removed in a future release.)

        :type extra_headers: dict
        :param extra_headers: (Optional) Extra headers to add to standard
                              headers.

        :type chunk_size: int
        :param chunk_size:
            (Optional) Chunk size to use when creating a
            :class:`~google.resumable_media.requests.ResumableUpload`.
            If not passed, will fall back to the chunk size on the
            current blob.

        :type if_generation_match: long
        :param if_generation_match: (Optional) Make the operation conditional on whether
                                    the blob's current generation matches the given value.
                                    Setting to 0 makes the operation succeed only if there
                                    are no live versions of the blob.

        :type if_generation_not_match: long
        :param if_generation_not_match: (Optional) Make the operation conditional on whether
                                        the blob's current generation does not match the given
                                        value. If no live blob exists, the precondition fails.
                                        Setting to 0 makes the operation succeed only if there
                                        is a live version of the blob.

        :type if_metageneration_match: long
        :param if_metageneration_match: (Optional) Make the operation conditional on whether the
                                        blob's current metageneration matches the given value.

        :type if_metageneration_not_match: long
        :param if_metageneration_not_match: (Optional) Make the operation conditional on whether the
                                            blob's current metageneration does not match the given value.

        :rtype: tuple
        :returns:
            Pair of

            * The :class:`~google.resumable_media.requests.ResumableUpload`
              that was created
            * The ``transport`` used to initiate the upload.
        """
        if chunk_size is None:
            chunk_size = self.chunk_size
            if chunk_size is None:
                chunk_size = _DEFAULT_CHUNKSIZE

        transport = self._get_transport(client)
        info = self._get_upload_arguments(content_type)
        headers, object_metadata, content_type = info
        if extra_headers is not None:
            headers.update(extra_headers)

        base_url = _RESUMABLE_URL_TEMPLATE.format(
            hostname=self.client._connection.API_BASE_URL, bucket_path=self.bucket.path
        )
        name_value_pairs = []

        if self.user_project is not None:
            name_value_pairs.append(("userProject", self.user_project))

        if self.kms_key_name is not None:
            name_value_pairs.append(("kmsKeyName", self.kms_key_name))

        if predefined_acl is not None:
            name_value_pairs.append(("predefinedAcl", predefined_acl))

        if if_generation_match is not None:
            name_value_pairs.append(("ifGenerationMatch", if_generation_match))

        if if_generation_not_match is not None:
            name_value_pairs.append(("ifGenerationNotMatch", if_generation_not_match))

        if if_metageneration_match is not None:
            name_value_pairs.append(("ifMetagenerationMatch", if_metageneration_match))

        if if_metageneration_not_match is not None:
            name_value_pairs.append(
                ("ifMetaGenerationNotMatch", if_metageneration_not_match)
            )

        upload_url = _add_query_parameters(base_url, name_value_pairs)
        upload = ResumableUpload(upload_url, chunk_size, headers=headers)

        if num_retries is not None:
            upload._retry_strategy = resumable_media.RetryStrategy(
                max_retries=num_retries
            )

        upload.initiate(
            transport,
            stream,
            object_metadata,
            content_type,
            total_bytes=size,
            stream_final=False,
        )

        return upload, transport

    def _do_resumable_upload(
        self,
        client,
        stream,
        content_type,
        size,
        num_retries,
        predefined_acl,
        if_generation_match,
        if_generation_not_match,
        if_metageneration_match,
        if_metageneration_not_match,
    ):
        """Perform a resumable upload.

        Assumes ``chunk_size`` is not :data:`None` on the current blob.

        The content type of the upload will be determined in order
        of precedence:

        - The value passed in to this method (if not :data:`None`)
        - The value stored on the current blob
        - The default value ('application/octet-stream')

        :type client: :class:`~google.cloud.storage.client.Client`
        :param client: (Optional) The client to use.  If not passed, falls back
                       to the ``client`` stored on the blob's bucket.

        :type stream: IO[bytes]
        :param stream: A bytes IO object open for reading.

        :type content_type: str
        :param content_type: Type of content being uploaded (or :data:`None`).

        :type size: int
        :param size: The number of bytes to be uploaded (which will be read
                     from ``stream``). If not provided, the upload will be
                     concluded once ``stream`` is exhausted (or :data:`None`).

        :type num_retries: int
        :param num_retries: Number of upload retries. (Deprecated: This
                            argument will be removed in a future release.)

        :type predefined_acl: str
        :param predefined_acl: (Optional) Predefined access control list

        :type if_generation_match: long
        :param if_generation_match: (Optional) Make the operation conditional on whether
                                    the blob's current generation matches the given value.
                                    Setting to 0 makes the operation succeed only if there
                                    are no live versions of the blob.

        :type if_generation_not_match: long
        :param if_generation_not_match: (Optional) Make the operation conditional on whether
                                        the blob's current generation does not match the given
                                        value. If no live blob exists, the precondition fails.
                                        Setting to 0 makes the operation succeed only if there
                                        is a live version of the blob.

        :type if_metageneration_match: long
        :param if_metageneration_match: (Optional) Make the operation conditional on whether the
                                        blob's current metageneration matches the given value.

        :type if_metageneration_not_match: long
        :param if_metageneration_not_match: (Optional) Make the operation conditional on whether the
                                            blob's current metageneration does not match the given value.

        :rtype: :class:`~requests.Response`
        :returns: The "200 OK" response object returned after the final chunk
                  is uploaded.
        """
        upload, transport = self._initiate_resumable_upload(
            client,
            stream,
            content_type,
            size,
            num_retries,
            predefined_acl=predefined_acl,
            if_generation_match=if_generation_match,
            if_generation_not_match=if_generation_not_match,
            if_metageneration_match=if_metageneration_match,
            if_metageneration_not_match=if_metageneration_not_match,
        )

        while not upload.finished:
            response = upload.transmit_next_chunk(transport)

        return response

    def _do_upload(
        self,
        client,
        stream,
        content_type,
        size,
        num_retries,
        predefined_acl,
        if_generation_match,
        if_generation_not_match,
        if_metageneration_match,
        if_metageneration_not_match,
    ):
        """Determine an upload strategy and then perform the upload.

        If the size of the data to be uploaded exceeds 5 MB a resumable media
        request will be used, otherwise the content and the metadata will be
        uploaded in a single multipart upload request.

        The content type of the upload will be determined in order
        of precedence:

        - The value passed in to this method (if not :data:`None`)
        - The value stored on the current blob
        - The default value ('application/octet-stream')

        :type client: :class:`~google.cloud.storage.client.Client`
        :param client: (Optional) The client to use.  If not passed, falls back
                       to the ``client`` stored on the blob's bucket.

        :type stream: IO[bytes]
        :param stream: A bytes IO object open for reading.

        :type content_type: str
        :param content_type: Type of content being uploaded (or :data:`None`).

        :type size: int
        :param size: The number of bytes to be uploaded (which will be read
                     from ``stream``). If not provided, the upload will be
                     concluded once ``stream`` is exhausted (or :data:`None`).

        :type num_retries: int
        :param num_retries: Number of upload retries. (Deprecated: This
                            argument will be removed in a future release.)

        :type predefined_acl: str
        :param predefined_acl: (Optional) Predefined access control list

        :type if_generation_match: long
        :param if_generation_match: (Optional) Make the operation conditional on whether
                                    the blob's current generation matches the given value.
                                    Setting to 0 makes the operation succeed only if there
                                    are no live versions of the blob.

        :type if_generation_not_match: long
        :param if_generation_not_match: (Optional) Make the operation conditional on whether
                                        the blob's current generation does not match the given
                                        value. If no live blob exists, the precondition fails.
                                        Setting to 0 makes the operation succeed only if there
                                        is a live version of the blob.

        :type if_metageneration_match: long
        :param if_metageneration_match: (Optional) Make the operation conditional on whether the
                                        blob's current metageneration matches the given value.

        :type if_metageneration_not_match: long
        :param if_metageneration_not_match: (Optional) Make the operation conditional on whether the
                                            blob's current metageneration does not match the given value.

        :rtype: dict
        :returns: The parsed JSON from the "200 OK" response. This will be the
                  **only** response in the multipart case and it will be the
                  **final** response in the resumable case.
        """
        if size is not None and size <= _MAX_MULTIPART_SIZE:
            response = self._do_multipart_upload(
                client,
                stream,
                content_type,
                size,
                num_retries,
                predefined_acl,
                if_generation_match,
                if_generation_not_match,
                if_metageneration_match,
                if_metageneration_not_match,
            )
        else:
            response = self._do_resumable_upload(
                client,
                stream,
                content_type,
                size,
                num_retries,
                predefined_acl,
                if_generation_match,
                if_generation_not_match,
                if_metageneration_match,
                if_metageneration_not_match,
            )

        return response.json()

    def upload_from_file(
        self,
        file_obj,
        rewind=False,
        size=None,
        content_type=None,
        num_retries=None,
        client=None,
        predefined_acl=None,
        if_generation_match=None,
        if_generation_not_match=None,
        if_metageneration_match=None,
        if_metageneration_not_match=None,
    ):
        """Upload the contents of this blob from a file-like object.

        The content type of the upload will be determined in order
        of precedence:

        - The value passed in to this method (if not :data:`None`)
        - The value stored on the current blob
        - The default value ('application/octet-stream')

        .. note::
           The effect of uploading to an existing blob depends on the
           "versioning" and "lifecycle" policies defined on the blob's
           bucket.  In the absence of those policies, upload will
           overwrite any existing contents.

           See the `object versioning`_ and `lifecycle`_ API documents
           for details.

        Uploading a file with a `customer-supplied`_ encryption key:

        .. literalinclude:: snippets.py
            :start-after: [START upload_from_file]
            :end-before: [END upload_from_file]
            :dedent: 4

        The ``encryption_key`` should be a str or bytes with a length of at
        least 32.

        For more fine-grained over the upload process, check out
        `google-resumable-media`_.

        If :attr:`user_project` is set on the bucket, bills the API request
        to that project.

        :type file_obj: file
        :param file_obj: A file handle open for reading.

        :type rewind: bool
        :param rewind: If True, seek to the beginning of the file handle before
                       writing the file to Cloud Storage.

        :type size: int
        :param size: The number of bytes to be uploaded (which will be read
                     from ``file_obj``). If not provided, the upload will be
                     concluded once ``file_obj`` is exhausted.

        :type content_type: str
        :param content_type: (Optional) Type of content being uploaded.

        :type num_retries: int
        :param num_retries: Number of upload retries. (Deprecated: This
                            argument will be removed in a future release.)

        :type client: :class:`~google.cloud.storage.client.Client`
        :param client: (Optional) The client to use.  If not passed, falls back
                       to the ``client`` stored on the blob's bucket.

        :type predefined_acl: str
        :param predefined_acl: (Optional) Predefined access control list

        :type if_generation_match: long
        :param if_generation_match: (Optional) Make the operation conditional on whether
                                    the blob's current generation matches the given value.
                                    Setting to 0 makes the operation succeed only if there
                                    are no live versions of the blob.

        :type if_generation_not_match: long
        :param if_generation_not_match: (Optional) Make the operation conditional on whether
                                        the blob's current generation does not match the given
                                        value. If no live blob exists, the precondition fails.
                                        Setting to 0 makes the operation succeed only if there
                                        is a live version of the blob.

        :type if_metageneration_match: long
        :param if_metageneration_match: (Optional) Make the operation conditional on whether the
                                        blob's current metageneration matches the given value.

        :type if_metageneration_not_match: long
        :param if_metageneration_not_match: (Optional) Make the operation conditional on whether the
                                            blob's current metageneration does not match the given value.

        :raises: :class:`~google.cloud.exceptions.GoogleCloudError`
                 if the upload response returns an error status.

        .. _object versioning: https://cloud.google.com/storage/\
                               docs/object-versioning
        .. _lifecycle: https://cloud.google.com/storage/docs/lifecycle
        """
        if num_retries is not None:
            warnings.warn(_NUM_RETRIES_MESSAGE, DeprecationWarning, stacklevel=2)

        _raise_for_more_than_one_none(
            if_generation_match=if_generation_match,
            if_generation_not_match=if_generation_not_match,
        )

        _raise_for_more_than_one_none(
            if_metageneration_match=if_metageneration_match,
            if_metageneration_not_match=if_metageneration_not_match,
        )

        _maybe_rewind(file_obj, rewind=rewind)
        predefined_acl = ACL.validate_predefined(predefined_acl)

        try:
            created_json = self._do_upload(
                client,
                file_obj,
                content_type,
                size,
                num_retries,
                predefined_acl,
                if_generation_match,
                if_generation_not_match,
                if_metageneration_match,
                if_metageneration_not_match,
            )
            self._set_properties(created_json)
        except resumable_media.InvalidResponse as exc:
            _raise_from_invalid_response(exc)

    def upload_from_filename(
        self,
        filename,
        content_type=None,
        client=None,
        predefined_acl=None,
        if_generation_match=None,
        if_generation_not_match=None,
        if_metageneration_match=None,
        if_metageneration_not_match=None,
    ):
        """Upload this blob's contents from the content of a named file.

        The content type of the upload will be determined in order
        of precedence:

        - The value passed in to this method (if not :data:`None`)
        - The value stored on the current blob
        - The value given by ``mimetypes.guess_type``
        - The default value ('application/octet-stream')

        .. note::
           The effect of uploading to an existing blob depends on the
           "versioning" and "lifecycle" policies defined on the blob's
           bucket.  In the absence of those policies, upload will
           overwrite any existing contents.

           See the `object versioning
           <https://cloud.google.com/storage/docs/object-versioning>`_ and
           `lifecycle <https://cloud.google.com/storage/docs/lifecycle>`_
           API documents for details.

        If :attr:`user_project` is set on the bucket, bills the API request
        to that project.

        :type filename: str
        :param filename: The path to the file.

        :type content_type: str
        :param content_type: (Optional) Type of content being uploaded.

        :type client: :class:`~google.cloud.storage.client.Client`
        :param client: (Optional) The client to use.  If not passed, falls back
                       to the ``client`` stored on the blob's bucket.

        :type predefined_acl: str
        :param predefined_acl: (Optional) Predefined access control list

        :type if_generation_match: long
        :param if_generation_match: (Optional) Make the operation conditional on whether
                                    the blob's current generation matches the given value.
                                    Setting to 0 makes the operation succeed only if there
                                    are no live versions of the blob.

        :type if_generation_not_match: long
        :param if_generation_not_match: (Optional) Make the operation conditional on whether
                                        the blob's current generation does not match the given
                                        value. If no live blob exists, the precondition fails.
                                        Setting to 0 makes the operation succeed only if there
                                        is a live version of the blob.

        :type if_metageneration_match: long
        :param if_metageneration_match: (Optional) Make the operation conditional on whether the
                                        blob's current metageneration matches the given value.

        :type if_metageneration_not_match: long
        :param if_metageneration_not_match: (Optional) Make the operation conditional on whether the
                                            blob's current metageneration does not match the given value.
        """
        content_type = self._get_content_type(content_type, filename=filename)

        with open(filename, "rb") as file_obj:
            total_bytes = os.fstat(file_obj.fileno()).st_size
            self.upload_from_file(
                file_obj,
                content_type=content_type,
                client=client,
                size=total_bytes,
                predefined_acl=predefined_acl,
                if_generation_match=if_generation_match,
                if_generation_not_match=if_generation_not_match,
                if_metageneration_match=if_metageneration_match,
                if_metageneration_not_match=if_metageneration_not_match,
            )

    def upload_from_string(
        self,
        data,
        content_type="text/plain",
        client=None,
        predefined_acl=None,
        if_generation_match=None,
        if_generation_not_match=None,
        if_metageneration_match=None,
        if_metageneration_not_match=None,
    ):
        """Upload contents of this blob from the provided string.

        .. note::
           The effect of uploading to an existing blob depends on the
           "versioning" and "lifecycle" policies defined on the blob's
           bucket.  In the absence of those policies, upload will
           overwrite any existing contents.

           See the `object versioning
           <https://cloud.google.com/storage/docs/object-versioning>`_ and
           `lifecycle <https://cloud.google.com/storage/docs/lifecycle>`_
           API documents for details.

        If :attr:`user_project` is set on the bucket, bills the API request
        to that project.

        :type data: bytes or str
        :param data: The data to store in this blob.  If the value is
                     text, it will be encoded as UTF-8.

        :type content_type: str
        :param content_type: (Optional) Type of content being uploaded. Defaults
                             to ``'text/plain'``.

        :type client: :class:`~google.cloud.storage.client.Client` or
                      ``NoneType``
        :param client: (Optional) The client to use.  If not passed, falls back
                       to the ``client`` stored on the blob's bucket.

        :type predefined_acl: str
        :param predefined_acl: (Optional) Predefined access control list

        :type if_generation_match: long
        :param if_generation_match: (Optional) Make the operation conditional on whether
                                    the blob's current generation matches the given value.
                                    Setting to 0 makes the operation succeed only if there
                                    are no live versions of the blob.

        :type if_generation_not_match: long
        :param if_generation_not_match: (Optional) Make the operation conditional on whether
                                        the blob's current generation does not match the given
                                        value. If no live blob exists, the precondition fails.
                                        Setting to 0 makes the operation succeed only if there
                                        is a live version of the blob.

        :type if_metageneration_match: long
        :param if_metageneration_match: (Optional) Make the operation conditional on whether the
                                        blob's current metageneration matches the given value.

        :type if_metageneration_not_match: long
        :param if_metageneration_not_match: (Optional) Make the operation conditional on whether the
                                            blob's current metageneration does not match the given value.
        """
        data = _to_bytes(data, encoding="utf-8")
        string_buffer = BytesIO(data)
        self.upload_from_file(
            file_obj=string_buffer,
            size=len(data),
            content_type=content_type,
            client=client,
            predefined_acl=predefined_acl,
            if_generation_match=if_generation_match,
            if_generation_not_match=if_generation_not_match,
            if_metageneration_match=if_metageneration_match,
            if_metageneration_not_match=if_metageneration_not_match,
        )

    def create_resumable_upload_session(
        self, content_type=None, size=None, origin=None, client=None
    ):
        """Create a resumable upload session.

        Resumable upload sessions allow you to start an upload session from
        one client and complete the session in another. This method is called
        by the initiator to set the metadata and limits. The initiator then
        passes the session URL to the client that will upload the binary data.
        The client performs a PUT request on the session URL to complete the
        upload. This process allows untrusted clients to upload to an
        access-controlled bucket. For more details, see the
        `documentation on signed URLs`_.

        .. _documentation on signed URLs:
            https://cloud.google.com/storage/\
            docs/access-control/signed-urls#signing-resumable

        The content type of the upload will be determined in order
        of precedence:

        - The value passed in to this method (if not :data:`None`)
        - The value stored on the current blob
        - The default value ('application/octet-stream')

        .. note::
           The effect of uploading to an existing blob depends on the
           "versioning" and "lifecycle" policies defined on the blob's
           bucket.  In the absence of those policies, upload will
           overwrite any existing contents.

           See the `object versioning
           <https://cloud.google.com/storage/docs/object-versioning>`_ and
           `lifecycle <https://cloud.google.com/storage/docs/lifecycle>`_
           API documents for details.

        If :attr:`encryption_key` is set, the blob will be encrypted with
        a `customer-supplied`_ encryption key.

        If :attr:`user_project` is set on the bucket, bills the API request
        to that project.

        :type size: int
        :param size: (Optional) The maximum number of bytes that can be
                     uploaded using this session. If the size is not known
                     when creating the session, this should be left blank.

        :type content_type: str
        :param content_type: (Optional) Type of content being uploaded.

        :type origin: str
        :param origin: (Optional) If set, the upload can only be completed
                       by a user-agent that uploads from the given origin. This
                       can be useful when passing the session to a web client.

        :type client: :class:`~google.cloud.storage.client.Client`
        :param client: (Optional) The client to use.  If not passed, falls back
                       to the ``client`` stored on the blob's bucket.

        :rtype: str
        :returns: The resumable upload session URL. The upload can be
                  completed by making an HTTP PUT request with the
                  file's contents.

        :raises: :class:`google.cloud.exceptions.GoogleCloudError`
                 if the session creation response returns an error status.
        """
        extra_headers = {}
        if origin is not None:
            # This header is specifically for client-side uploads, it
            # determines the origins allowed for CORS.
            extra_headers["Origin"] = origin

        try:
            dummy_stream = BytesIO(b"")
            # Send a fake the chunk size which we **know** will be acceptable
            # to the `ResumableUpload` constructor. The chunk size only
            # matters when **sending** bytes to an upload.
            upload, _ = self._initiate_resumable_upload(
                client,
                dummy_stream,
                content_type,
                size,
                None,
                predefined_acl=None,
                extra_headers=extra_headers,
                chunk_size=self._CHUNK_SIZE_MULTIPLE,
            )

            return upload.resumable_url
        except resumable_media.InvalidResponse as exc:
            _raise_from_invalid_response(exc)

    def get_iam_policy(
        self, client=None, requested_policy_version=None, timeout=_DEFAULT_TIMEOUT
    ):
        """Retrieve the IAM policy for the object.

        .. note:

           Blob- / object-level IAM support does not yet exist and methods
           currently call an internal ACL backend not providing any utility
           beyond the blob's :attr:`acl` at this time. The API may be enhanced
           in the future and is currently undocumented. Use :attr:`acl` for
           managing object access control.

        If :attr:`user_project` is set on the bucket, bills the API request
        to that project.

        :type client: :class:`~google.cloud.storage.client.Client` or
                      ``NoneType``
        :param client: (Optional) The client to use.  If not passed, falls back
                       to the ``client`` stored on the current object's bucket.

        :type requested_policy_version: int or ``NoneType``
        :param requested_policy_version: (Optional) The version of IAM policies to request.
                                         If a policy with a condition is requested without
                                         setting this, the server will return an error.
                                         This must be set to a value of 3 to retrieve IAM
                                         policies containing conditions. This is to prevent
                                         client code that isn't aware of IAM conditions from
                                         interpreting and modifying policies incorrectly.
                                         The service might return a policy with version lower
                                         than the one that was requested, based on the
                                         feature syntax in the policy fetched.
        :type timeout: float or tuple
        :param timeout: (Optional) The amount of time, in seconds, to wait
            for the server response.

            Can also be passed as a tuple (connect_timeout, read_timeout).
            See :meth:`requests.Session.request` documentation for details.

        :rtype: :class:`google.api_core.iam.Policy`
        :returns: the policy instance, based on the resource returned from
                  the ``getIamPolicy`` API request.
        """
        client = self._require_client(client)

        query_params = {}

        if self.user_project is not None:
            query_params["userProject"] = self.user_project

        if requested_policy_version is not None:
            query_params["optionsRequestedPolicyVersion"] = requested_policy_version

        info = client._connection.api_request(
            method="GET",
            path="%s/iam" % (self.path,),
            query_params=query_params,
            _target_object=None,
            timeout=timeout,
        )
        return Policy.from_api_repr(info)

    def set_iam_policy(self, policy, client=None, timeout=_DEFAULT_TIMEOUT):
        """Update the IAM policy for the bucket.

        .. note:

           Blob- / object-level IAM support does not yet exist and methods
           currently call an internal ACL backend not providing any utility
           beyond the blob's :attr:`acl` at this time. The API may be enhanced
           in the future and is currently undocumented. Use :attr:`acl` for
           managing object access control.

        If :attr:`user_project` is set on the bucket, bills the API request
        to that project.

        :type policy: :class:`google.api_core.iam.Policy`
        :param policy: policy instance used to update bucket's IAM policy.

        :type client: :class:`~google.cloud.storage.client.Client` or
                      ``NoneType``
        :param client: (Optional) The client to use.  If not passed, falls back
                       to the ``client`` stored on the current bucket.
        :type timeout: float or tuple
        :param timeout: (Optional) The amount of time, in seconds, to wait
            for the server response.

            Can also be passed as a tuple (connect_timeout, read_timeout).
            See :meth:`requests.Session.request` documentation for details.

        :rtype: :class:`google.api_core.iam.Policy`
        :returns: the policy instance, based on the resource returned from
                  the ``setIamPolicy`` API request.
        """
        client = self._require_client(client)

        query_params = {}

        if self.user_project is not None:
            query_params["userProject"] = self.user_project

        resource = policy.to_api_repr()
        resource["resourceId"] = self.path
        info = client._connection.api_request(
            method="PUT",
            path="%s/iam" % (self.path,),
            query_params=query_params,
            data=resource,
            _target_object=None,
            timeout=timeout,
        )
        return Policy.from_api_repr(info)

    def test_iam_permissions(self, permissions, client=None, timeout=_DEFAULT_TIMEOUT):
        """API call:  test permissions

        .. note:

           Blob- / object-level IAM support does not yet exist and methods
           currently call an internal ACL backend not providing any utility
           beyond the blob's :attr:`acl` at this time. The API may be enhanced
           in the future and is currently undocumented. Use :attr:`acl` for
           managing object access control.

        If :attr:`user_project` is set on the bucket, bills the API request
        to that project.

        :type permissions: list of string
        :param permissions: the permissions to check

        :type client: :class:`~google.cloud.storage.client.Client` or
                      ``NoneType``
        :param client: (Optional) The client to use.  If not passed, falls back
                       to the ``client`` stored on the current bucket.
        :type timeout: float or tuple
        :param timeout: (Optional) The amount of time, in seconds, to wait
            for the server response.

            Can also be passed as a tuple (connect_timeout, read_timeout).
            See :meth:`requests.Session.request` documentation for details.

        :rtype: list of string
        :returns: the permissions returned by the ``testIamPermissions`` API
                  request.
        """
        client = self._require_client(client)
        query_params = {"permissions": permissions}

        if self.user_project is not None:
            query_params["userProject"] = self.user_project

        path = "%s/iam/testPermissions" % (self.path,)
        resp = client._connection.api_request(
            method="GET", path=path, query_params=query_params, timeout=timeout
        )

        return resp.get("permissions", [])

    def make_public(self, client=None):
        """Update blob's ACL, granting read access to anonymous users.

        :type client: :class:`~google.cloud.storage.client.Client` or
                      ``NoneType``
        :param client: (Optional) The client to use.  If not passed, falls back
                       to the ``client`` stored on the blob's bucket.
        """
        self.acl.all().grant_read()
        self.acl.save(client=client)

    def make_private(self, client=None):
        """Update blob's ACL, revoking read access for anonymous users.

        :type client: :class:`~google.cloud.storage.client.Client` or
                      ``NoneType``
        :param client: (Optional) The client to use.  If not passed, falls back
                       to the ``client`` stored on the blob's bucket.
        """
        self.acl.all().revoke_read()
        self.acl.save(client=client)

    def compose(self, sources, client=None, timeout=_DEFAULT_TIMEOUT):
        """Concatenate source blobs into this one.

        If :attr:`user_project` is set on the bucket, bills the API request
        to that project.

        :type sources: list of :class:`Blob`
        :param sources: blobs whose contents will be composed into this blob.

        :type client: :class:`~google.cloud.storage.client.Client` or
                      ``NoneType``
        :param client: (Optional) The client to use.  If not passed, falls back
                       to the ``client`` stored on the blob's bucket.
        :type timeout: float or tuple
        :param timeout: (Optional) The amount of time, in seconds, to wait
            for the server response.

            Can also be passed as a tuple (connect_timeout, read_timeout).
            See :meth:`requests.Session.request` documentation for details.
        """
        client = self._require_client(client)
        query_params = {}

        if self.user_project is not None:
            query_params["userProject"] = self.user_project

        request = {
            "sourceObjects": [{"name": source.name} for source in sources],
            "destination": self._properties.copy(),
        }
        api_response = client._connection.api_request(
            method="POST",
            path=self.path + "/compose",
            query_params=query_params,
            data=request,
            _target_object=self,
            timeout=timeout,
        )
        self._set_properties(api_response)

    def rewrite(self, source, token=None, client=None, timeout=_DEFAULT_TIMEOUT):
        """Rewrite source blob into this one.

        If :attr:`user_project` is set on the bucket, bills the API request
        to that project.

        :type source: :class:`Blob`
        :param source: blob whose contents will be rewritten into this blob.

        :type token: str
        :param token: (Optional) Token returned from an earlier, not-completed
                       call to rewrite the same source blob.  If passed,
                       result will include updated status, total bytes written.

        :type client: :class:`~google.cloud.storage.client.Client` or
                      ``NoneType``
        :param client: (Optional) The client to use.  If not passed, falls back
                       to the ``client`` stored on the blob's bucket.

        :type timeout: float or tuple
        :param timeout: (Optional) The amount of time, in seconds, to wait
            for the server response.

            Can also be passed as a tuple (connect_timeout, read_timeout).
            See :meth:`requests.Session.request` documentation for details.

        :rtype: tuple
        :returns: ``(token, bytes_rewritten, total_bytes)``, where ``token``
                  is a rewrite token (``None`` if the rewrite is complete),
                  ``bytes_rewritten`` is the number of bytes rewritten so far,
                  and ``total_bytes`` is the total number of bytes to be
                  rewritten.
        """
        client = self._require_client(client)
        headers = _get_encryption_headers(self._encryption_key)
        headers.update(_get_encryption_headers(source._encryption_key, source=True))

        query_params = self._query_params
        if "generation" in query_params:
            del query_params["generation"]

        if token:
            query_params["rewriteToken"] = token

        if source.generation:
            query_params["sourceGeneration"] = source.generation

        if self.kms_key_name is not None:
            query_params["destinationKmsKeyName"] = self.kms_key_name

        api_response = client._connection.api_request(
            method="POST",
            path=source.path + "/rewriteTo" + self.path,
            query_params=query_params,
            data=self._properties,
            headers=headers,
            _target_object=self,
            timeout=timeout,
        )
        rewritten = int(api_response["totalBytesRewritten"])
        size = int(api_response["objectSize"])

        # The resource key is set if and only if the API response is
        # completely done. Additionally, there is no rewrite token to return
        # in this case.
        if api_response["done"]:
            self._set_properties(api_response["resource"])
            return None, rewritten, size

        return api_response["rewriteToken"], rewritten, size

    def update_storage_class(self, new_class, client=None):
        """Update blob's storage class via a rewrite-in-place. This helper will
        wait for the rewrite to complete before returning, so it may take some
        time for large files.

        See
        https://cloud.google.com/storage/docs/per-object-storage-class

        If :attr:`user_project` is set on the bucket, bills the API request
        to that project.

        :type new_class: str
        :param new_class:
            new storage class for the object.   One of:
            :attr:`~google.cloud.storage.constants.NEARLINE_STORAGE_CLASS`,
            :attr:`~google.cloud.storage.constants.COLDLINE_STORAGE_CLASS`,
            :attr:`~google.cloud.storage.constants.ARCHIVE_STORAGE_CLASS`,
            :attr:`~google.cloud.storage.constants.STANDARD_STORAGE_CLASS`,
            :attr:`~google.cloud.storage.constants.MULTI_REGIONAL_LEGACY_STORAGE_CLASS`,
            or
            :attr:`~google.cloud.storage.constants.REGIONAL_LEGACY_STORAGE_CLASS`.

        :type client: :class:`~google.cloud.storage.client.Client`
        :param client: (Optional) The client to use.  If not passed, falls back
                       to the ``client`` stored on the blob's bucket.
        """
        if new_class not in self.STORAGE_CLASSES:
            raise ValueError("Invalid storage class: %s" % (new_class,))

        # Update current blob's storage class prior to rewrite
        self._patch_property("storageClass", new_class)

        # Execute consecutive rewrite operations until operation is done
        token, _, _ = self.rewrite(self)
        while token is not None:
            token, _, _ = self.rewrite(self, token=token)

    cache_control = _scalar_property("cacheControl")
    """HTTP 'Cache-Control' header for this object.

    See `RFC 7234`_ and `API reference docs`_.

    :rtype: str or ``NoneType``

    .. _RFC 7234: https://tools.ietf.org/html/rfc7234#section-5.2
    """

    content_disposition = _scalar_property("contentDisposition")
    """HTTP 'Content-Disposition' header for this object.

    See `RFC 6266`_ and `API reference docs`_.

    :rtype: str or ``NoneType``

    .. _RFC 6266: https://tools.ietf.org/html/rfc7234#section-5.2
    """

    content_encoding = _scalar_property("contentEncoding")
    """HTTP 'Content-Encoding' header for this object.

    See `RFC 7231`_ and `API reference docs`_.

    :rtype: str or ``NoneType``

    .. _RFC 7231: https://tools.ietf.org/html/rfc7231#section-3.1.2.2
    """

    content_language = _scalar_property("contentLanguage")
    """HTTP 'Content-Language' header for this object.

    See `BCP47`_ and `API reference docs`_.

    :rtype: str or ``NoneType``

    .. _BCP47: https://tools.ietf.org/html/bcp47
    """

    content_type = _scalar_property(_CONTENT_TYPE_FIELD)
    """HTTP 'Content-Type' header for this object.

    See `RFC 2616`_ and `API reference docs`_.

    :rtype: str or ``NoneType``

    .. _RFC 2616: https://tools.ietf.org/html/rfc2616#section-14.17
    """

    crc32c = _scalar_property("crc32c")
    """CRC32C checksum for this object.

    This returns the blob's CRC32C checksum. To retrieve the value, first use a
    reload method of the Blob class which loads the blob's properties from the server.

    See `RFC 4960`_ and `API reference docs`_.

    If not set before upload, the server will compute the hash.

    :rtype: str or ``NoneType``

    .. _RFC 4960: https://tools.ietf.org/html/rfc4960#appendix-B

    Example:
            Retrieve the crc32c hash of blob.

            >>> from google.cloud import storage
            >>> client = storage.Client()
            >>> bucket = client.get_bucket("my-bucket-name")
            >>> blob = bucket.blob('my-blob')

            >>> blob.crc32c  # return None
            >>> blob.reload()
            >>> blob.crc32c  # return crc32c hash

            >>> # Another approach
            >>> blob = bucket.get_blob('my-blob')
            >>> blob.crc32c  # return crc32c hash
    """

    @property
    def component_count(self):
        """Number of underlying components that make up this object.

        See https://cloud.google.com/storage/docs/json_api/v1/objects

        :rtype: int or ``NoneType``
        :returns: The component count (in case of a composed object) or
                  ``None`` if the blob's resource has not been loaded from
                  the server.  This property will not be set on objects
                  not created via ``compose``.
        """
        component_count = self._properties.get("componentCount")
        if component_count is not None:
            return int(component_count)

    @property
    def etag(self):
        """Retrieve the ETag for the object.

        See `RFC 2616 (etags)`_ and `API reference docs`_.

        :rtype: str or ``NoneType``
        :returns: The blob etag or ``None`` if the blob's resource has not
                  been loaded from the server.

        .. _RFC 2616 (etags): https://tools.ietf.org/html/rfc2616#section-3.11
        """
        return self._properties.get("etag")

    event_based_hold = _scalar_property("eventBasedHold")
    """Is an event-based hold active on the object?

    See `API reference docs`_.

    If the property is not set locally, returns :data:`None`.

    :rtype: bool or ``NoneType``
    """

    @property
    def generation(self):
        """Retrieve the generation for the object.

        See https://cloud.google.com/storage/docs/json_api/v1/objects

        :rtype: int or ``NoneType``
        :returns: The generation of the blob or ``None`` if the blob's
                  resource has not been loaded from the server.
        """
        generation = self._properties.get("generation")
        if generation is not None:
            return int(generation)

    @property
    def id(self):
        """Retrieve the ID for the object.

        See https://cloud.google.com/storage/docs/json_api/v1/objects

        The ID consists of the bucket name, object name, and generation number.

        :rtype: str or ``NoneType``
        :returns: The ID of the blob or ``None`` if the blob's
                  resource has not been loaded from the server.
        """
        return self._properties.get("id")

    md5_hash = _scalar_property("md5Hash")
    """MD5 hash for this object.

    This returns the blob's MD5 hash. To retrieve the value, first use a
    reload method of the Blob class which loads the blob's properties from the server.

    See `RFC 1321`_ and `API reference docs`_.

    If not set before upload, the server will compute the hash.

    :rtype: str or ``NoneType``

    .. _RFC 1321: https://tools.ietf.org/html/rfc1321

    Example:
            Retrieve the md5 hash of blob.

            >>> from google.cloud import storage
            >>> client = storage.Client()
            >>> bucket = client.get_bucket("my-bucket-name")
            >>> blob = bucket.blob('my-blob')

            >>> blob.md5_hash  # return None
            >>> blob.reload()
            >>> blob.md5_hash  # return md5 hash

            >>> # Another approach
            >>> blob = bucket.get_blob('my-blob')
            >>> blob.md5_hash  # return md5 hash
    """

    @property
    def media_link(self):
        """Retrieve the media download URI for the object.

        See https://cloud.google.com/storage/docs/json_api/v1/objects

        :rtype: str or ``NoneType``
        :returns: The media link for the blob or ``None`` if the blob's
                  resource has not been loaded from the server.
        """
        return self._properties.get("mediaLink")

    @property
    def metadata(self):
        """Retrieve arbitrary/application specific metadata for the object.

        See https://cloud.google.com/storage/docs/json_api/v1/objects

        :setter: Update arbitrary/application specific metadata for the
                 object.
        :getter: Retrieve arbitrary/application specific metadata for
                 the object.

        :rtype: dict or ``NoneType``
        :returns: The metadata associated with the blob or ``None`` if the
                  property is not set.
        """
        return copy.deepcopy(self._properties.get("metadata"))

    @metadata.setter
    def metadata(self, value):
        """Update arbitrary/application specific metadata for the object.

        See https://cloud.google.com/storage/docs/json_api/v1/objects

        :type value: dict
        :param value: The blob metadata to set.
        """
        if value is not None:
            value = {k: str(v) for k, v in value.items()}
        self._patch_property("metadata", value)

    @property
    def metageneration(self):
        """Retrieve the metageneration for the object.

        See https://cloud.google.com/storage/docs/json_api/v1/objects

        :rtype: int or ``NoneType``
        :returns: The metageneration of the blob or ``None`` if the blob's
                  resource has not been loaded from the server.
        """
        metageneration = self._properties.get("metageneration")
        if metageneration is not None:
            return int(metageneration)

    @property
    def owner(self):
        """Retrieve info about the owner of the object.

        See https://cloud.google.com/storage/docs/json_api/v1/objects

        :rtype: dict or ``NoneType``
        :returns: Mapping of owner's role/ID, or ``None`` if the blob's
                  resource has not been loaded from the server.
        """
        return copy.deepcopy(self._properties.get("owner"))

    @property
    def retention_expiration_time(self):
        """Retrieve timestamp at which the object's retention period expires.

        See https://cloud.google.com/storage/docs/json_api/v1/objects

        :rtype: :class:`datetime.datetime` or ``NoneType``
        :returns: Datetime object parsed from RFC3339 valid timestamp, or
                  ``None`` if the property is not set locally.
        """
        value = self._properties.get("retentionExpirationTime")
        if value is not None:
            return _rfc3339_to_datetime(value)

    @property
    def self_link(self):
        """Retrieve the URI for the object.

        See https://cloud.google.com/storage/docs/json_api/v1/objects

        :rtype: str or ``NoneType``
        :returns: The self link for the blob or ``None`` if the blob's
                  resource has not been loaded from the server.
        """
        return self._properties.get("selfLink")

    @property
    def size(self):
        """Size of the object, in bytes.

        See https://cloud.google.com/storage/docs/json_api/v1/objects

        :rtype: int or ``NoneType``
        :returns: The size of the blob or ``None`` if the blob's
                  resource has not been loaded from the server.
        """
        size = self._properties.get("size")
        if size is not None:
            return int(size)

    @property
    def kms_key_name(self):
        """Resource name of Cloud KMS key used to encrypt the blob's contents.

        :rtype: str or ``NoneType``
        :returns:
            The resource name or ``None`` if no Cloud KMS key was used,
            or the blob's resource has not been loaded from the server.
        """
        return self._properties.get("kmsKeyName")

    storage_class = _scalar_property("storageClass")
    """Retrieve the storage class for the object.

    This can only be set at blob / object **creation** time. If you'd
    like to change the storage class **after** the blob / object already
    exists in a bucket, call :meth:`update_storage_class` (which uses
    :meth:`rewrite`).

    See https://cloud.google.com/storage/docs/storage-classes

    :rtype: str or ``NoneType``
    :returns:
        If set, one of
        :attr:`~google.cloud.storage.constants.STANDARD_STORAGE_CLASS`,
        :attr:`~google.cloud.storage.constants.NEARLINE_STORAGE_CLASS`,
        :attr:`~google.cloud.storage.constants.COLDLINE_STORAGE_CLASS`,
        :attr:`~google.cloud.storage.constants.ARCHIVE_STORAGE_CLASS`,
        :attr:`~google.cloud.storage.constants.MULTI_REGIONAL_LEGACY_STORAGE_CLASS`,
        :attr:`~google.cloud.storage.constants.REGIONAL_LEGACY_STORAGE_CLASS`,
        :attr:`~google.cloud.storage.constants.DURABLE_REDUCED_AVAILABILITY_STORAGE_CLASS`,
        else ``None``.
    """

    temporary_hold = _scalar_property("temporaryHold")
    """Is a temporary hold active on the object?

    See `API reference docs`_.

    If the property is not set locally, returns :data:`None`.

    :rtype: bool or ``NoneType``
    """

    @property
    def time_deleted(self):
        """Retrieve the timestamp at which the object was deleted.

        See https://cloud.google.com/storage/docs/json_api/v1/objects

        :rtype: :class:`datetime.datetime` or ``NoneType``
        :returns: Datetime object parsed from RFC3339 valid timestamp, or
                  ``None`` if the blob's resource has not been loaded from
                  the server (see :meth:`reload`). If the blob has
                  not been deleted, this will never be set.
        """
        value = self._properties.get("timeDeleted")
        if value is not None:
            return _rfc3339_to_datetime(value)

    @property
    def time_created(self):
        """Retrieve the timestamp at which the object was created.

        See https://cloud.google.com/storage/docs/json_api/v1/objects

        :rtype: :class:`datetime.datetime` or ``NoneType``
        :returns: Datetime object parsed from RFC3339 valid timestamp, or
                  ``None`` if the blob's resource has not been loaded from
                  the server (see :meth:`reload`).
        """
        value = self._properties.get("timeCreated")
        if value is not None:
            return _rfc3339_to_datetime(value)

    @property
    def updated(self):
        """Retrieve the timestamp at which the object was updated.

        See https://cloud.google.com/storage/docs/json_api/v1/objects

        :rtype: :class:`datetime.datetime` or ``NoneType``
        :returns: Datetime object parsed from RFC3339 valid timestamp, or
                  ``None`` if the blob's resource has not been loaded from
                  the server (see :meth:`reload`).
        """
        value = self._properties.get("updated")
        if value is not None:
            return _rfc3339_to_datetime(value)


def _get_encryption_headers(key, source=False):
    """Builds customer encryption key headers

    :type key: bytes
    :param key: 32 byte key to build request key and hash.

    :type source: bool
    :param source: If true, return headers for the "source" blob; otherwise,
                   return headers for the "destination" blob.

    :rtype: dict
    :returns: dict of HTTP headers being sent in request.
    """
    if key is None:
        return {}

    key = _to_bytes(key)
    key_hash = hashlib.sha256(key).digest()
    key_hash = base64.b64encode(key_hash)
    key = base64.b64encode(key)

    if source:
        prefix = "X-Goog-Copy-Source-Encryption-"
    else:
        prefix = "X-Goog-Encryption-"

    return {
        prefix + "Algorithm": "AES256",
        prefix + "Key": _bytes_to_unicode(key),
        prefix + "Key-Sha256": _bytes_to_unicode(key_hash),
    }


def _quote(value, safe=b"~"):
    """URL-quote a string.

    If the value is unicode, this method first UTF-8 encodes it as bytes and
    then quotes the bytes. (In Python 3, ``urllib.parse.quote`` does this
    encoding automatically, but in Python 2, non-ASCII characters cannot be
    quoted.)

    :type value: str or bytes
    :param value: The value to be URL-quoted.

    :type safe: bytes
    :param safe: Bytes *not* to be quoted.  By default, includes only ``b'~'``.

    :rtype: str
    :returns: The encoded value (bytes in Python 2, unicode in Python 3).
    """
    value = _to_bytes(value, encoding="utf-8")
    return quote(value, safe=safe)


def _maybe_rewind(stream, rewind=False):
    """Rewind the stream if desired.

    :type stream: IO[bytes]
    :param stream: A bytes IO object open for reading.

    :type rewind: bool
    :param rewind: Indicates if we should seek to the beginning of the stream.
    """
    if rewind:
        stream.seek(0, os.SEEK_SET)


def _raise_from_invalid_response(error):
    """Re-wrap and raise an ``InvalidResponse`` exception.

    :type error: :exc:`google.resumable_media.InvalidResponse`
    :param error: A caught exception from the ``google-resumable-media``
                  library.

    :raises: :class:`~google.cloud.exceptions.GoogleCloudError` corresponding
             to the failed status code
    """
    response = error.response
    error_message = str(error)

    message = u"{method} {url}: {error}".format(
        method=response.request.method, url=response.request.url, error=error_message
    )

    raise exceptions.from_http_status(response.status_code, message, response=response)


def _add_query_parameters(base_url, name_value_pairs):
    """Add one query parameter to a base URL.

    :type base_url: string
    :param base_url: Base URL (may already contain query parameters)

    :type name_value_pairs: list of (string, string) tuples.
    :param name_value_pairs: Names and values of the query parameters to add

    :rtype: string
    :returns: URL with additional query strings appended.
    """
    if len(name_value_pairs) == 0:
        return base_url

    scheme, netloc, path, query, frag = urlsplit(base_url)
    query = parse_qsl(query)
    query.extend(name_value_pairs)
    return urlunsplit((scheme, netloc, path, urlencode(query), frag))


def _raise_for_more_than_one_none(**kwargs):
    """Raise ``ValueError`` exception if more than one parameter was set.

    :type error: :exc:`ValueError`
    :param error: Description of which fields were set

    :raises: :class:`~ValueError` containing the fields that were set
    """
    if sum(arg is not None for arg in kwargs.values()) > 1:
        escaped_keys = ["'%s'" % name for name in kwargs.keys()]

        keys_but_last = ", ".join(escaped_keys[:-1])
        last_key = escaped_keys[-1]

        msg = "Pass at most one of {keys_but_last} and {last_key}".format(
            keys_but_last=keys_but_last, last_key=last_key
        )

        raise ValueError(msg)<|MERGE_RESOLUTION|>--- conflicted
+++ resolved
@@ -793,19 +793,12 @@
 
         :raises: :class:`google.cloud.exceptions.NotFound`
         """
-<<<<<<< HEAD
         warnings.warn(
             "Blob.download_to_file() is deprecated and will be removed in future."
             "Use Client.download_blob_to_file() instead.",
             PendingDeprecationWarning,
             stacklevel=1,
         )
-=======
-        client = self._require_client(client)
-        download_url = self._get_download_url(client)
-        headers = _get_encryption_headers(self._encryption_key)
-        headers["accept-encoding"] = "gzip"
->>>>>>> 311ecabf
 
         client = self._require_client(client)
         client.download_blob_to_file(self, file_obj, start, end, raw_download)
