--- conflicted
+++ resolved
@@ -2,14 +2,11 @@
   "extends": [
     "config:base",  ":preserveSemverRanges"
   ],
-<<<<<<< HEAD
   "ignoreDeps": [
     "googleapis-common-protos"
-  ]
-=======
+  ],
   "ignorePaths": [".pre-commit-config.yaml"],
   "pip_requirements": {
     "fileMatch": ["requirements-test.txt", "samples/[\\S/]*constraints.txt", "samples/[\\S/]*constraints-test.txt"]
   }
->>>>>>> 8344253a
 }